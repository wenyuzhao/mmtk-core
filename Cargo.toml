[package]
name = "mmtk"
version = "0.24.0"
authors = ["The MMTk Developers <>"]
edition = "2021"
license = "MIT OR Apache-2.0"
description = "MMTk is a framework for the design and implementation of high-performance and portable memory managers."
homepage = "https://www.mmtk.io"
repository = "https://github.com/mmtk/mmtk-core"
readme = "README.md"
categories = ["memory-management"]
keywords = ["gc", "garbage", "collection", "garbage-collection", "allocation"]
rust-version = "1.71.1"
build = "build.rs"

[lib]
name = "mmtk"
crate-type = ["rlib"]
doctest = false

[dependencies]
atomic = "0.6.0"
<<<<<<< HEAD
atomic_refcell = "0.1.8"
atomic-traits = "0.3"
bytemuck = { version = "1.14.0", features = ["derive"] }
cfg-if = "1.0.0"
crossbeam = "0.8"
delegate = "0.10.0"
downcast-rs = "1.2"
enum-map = "2.4"
env_logger = { version = "0.8.4", optional = true }
humantime = "2.1.0"
# We do not use this crate, but env_logger uses it. env_logger uses is_terminal 0.4.0. However, since 0.4.8, is_terminal requires Rust 1.63.
# So we fix on 0.4.7 here. Once we bump our MSRV, we can remove this.
=======
atomic_refcell = "0.1.7"
atomic-traits = "0.4.0"
bytemuck = { version = "1.14.0", features = ["derive"] }
cfg-if = "1.0"
crossbeam = "0.8.1"
delegate = "0.12.0"
downcast-rs = "1.1.1"
enum-map = "2.4.2"
env_logger = "0.11.3"
>>>>>>> 1b9cfe40
is-terminal = "0.4.7"
itertools = "0.12.0"
jemalloc-sys = { version = "0.3.2", features = [
    "disable_initial_exec_tls",
], optional = true }
lazy_static = "1.4.0"
libc = "0.2.138"
log = { version = "0.4.17", features = [
    "max_level_trace",
    "release_max_level_off",
] }
memoffset = "0.9"
mimalloc-sys = { version = "0.1.6", optional = true }
# MMTk macros - we have to specify a version here in order to publish the crate, even though we use the dependency from a local path.
mmtk-macros = { version = "0.24.0", path = "macros/" }
num_cpus = "1.15.0"
num-traits = "0.2.15"
pfm = { git = "https://github.com/wenyuzhao/pfm.git", branch = "plm0", optional = true }
probe = { version = "0.5", optional = true }
portable-atomic = "1.4.3"
<<<<<<< HEAD
regex = { version = "1.7.0", optional = true }
spin = { version = "0.9.4", features = ["std"] }
# static_assertions = "1.1.0"
strum = "0.25"
strum_macros = "0.25"
sysinfo = { version = "0.29.5", optional = true }
=======
probe = "0.5"
regex = "1.7.0"
spin = "0.9.5"
static_assertions = "1.1.0"
strum = "0.26.2"
strum_macros = "0.26.2"
sysinfo = "0.30.9"
>>>>>>> 1b9cfe40

[dev-dependencies]
rand = "0.7.3"
paste = "1.0.11"
criterion = "0.4"

[build-dependencies]
built = { version = "0.7.1", features = ["git2"] }

[[bench]]
name = "main"
harness = false

[features]
# default = ["sanity"]
default = [
    "perf_counter",
    "dep:sysinfo",
    "dep:regex",
    "dep:env_logger",
    # "no_meta_counting",
]
# default = []
nontemporal = []
satb_timer = []
yield_and_roots_timer = []
barrier_measurement = []
barrier_measurement_no_barrier = []
barrier_measurement_no_slow = ["barrier_measurement"]
instrumentation = []
pause_time = []
survival_ratio = []
log_gc = []
log_stages = ["log_gc"]
log_work_packets = ["log_stages"]
no_meta_counting = []
field_barrier_validation = []
force_zeroing = []
no_map_fixed_noreplace = []
prefetch = []
prefetch_1k = ["prefetch"]
block_alloc_order_1 = []
block_state_reset_bug = []
fragmentation_analysis = []
periodic_fragmentation_analysis = ["fragmentation_analysis"]
g3_compatibilities = []

ss_los_16m = []
ss_tlab_4k = []
ss_tlab_8k = []
ss_tlab_16k = []
ss_tlab_32k = []
ss_tlab_64k = []
ss_tlab_128k = []
ss_tlab_256k = []
ss_tlab_512k = []
ss_tlab_1m = []
ss_tlab_2m = []
chunk_32m = []

# IX Features
ix_block_only = []
ix_no_defrag = []
ix_retry_small_object_alloc = []
ix_retry_small_object_alloc_small_only = []

# LXR Parameters
lxr_los_16k = []
lxr_los_32k = []
lxr_block_16k = []
lxr_block_32k = []
lxr_block_64k = []
lxr_block_128k = []
lxr_block_256k = []
lxr_block_512k = []
lxr_block_1m = []
lxr_line_256b = []
lxr_line_512b = []
lxr_line_1k = []
lxr_lock_3 = []
lxr_lock_4 = []
lxr_lock_5 = []
lxr_lock_6 = []
lxr_lock_7 = []
lxr_lock_8 = []
lxr_lock_9 = []
lxr_buf_256 = []
lxr_buf_512 = []
lxr_buf_1024 = []
lxr_buf_2048 = []
lxr_rc_bits_2 = []
lxr_rc_bits_4 = []
lxr_rc_bits_8 = []

# LXR Features
lxr_hole_counting = []
lxr_no_rc_in_cm = []
lxr_no_cm = []
lxr_no_lazy = []
lxr_stw = ["lxr_no_cm", "lxr_no_lazy"]
lxr_no_nursery_evac = []
lxr_no_mature_evac = []
lxr_no_evac = ["lxr_no_nursery_evac", "lxr_no_mature_evac"]
lxr_evacuate_nursery_in_recycled_lines = []
lxr_delayed_nursery_evacuation = []
lxr_enable_initial_alloc_limit = []
lxr_report_fragmentation = []
madv_dontneed = []
munmap = []
lxr_no_survival_trigger = []
object_size_distribution = []
lxr_srv_ratio_counter = []
lxr_fixed_young_size = []
lxr_satb_live_bytes_counter = []
rust_mem_counter = []
lxr_fixed_satb_trigger = []
lxr_precise_incs_counter = []
lxr_no_lazy_young_sweeping = []
ix_always_defrag = []
ix_live_size_based_defrag = []
ix_no_defrag_fix = []
lxr_no_chunk_defrag = []
lxr_release_stage_timer = []
report_worker_sleep_events = []
log_outstanding_packets = []
log_all_inc_packets = []
lxr_no_srv_copy_reserve = []
lxr_abort_on_trace = []
lxr_log_reclaim = []
lxr_simple_satb_trigger = []
measure_trace_rate = []
measure_rc_rate = []
lxr_no_mature_defrag = []
aggressive_mature_evac = []
decs_counter = []
remset_counter = []
lxr_no_decs = []
lxr_no_recursive_dec = []
lxr_no_prefetch = []

fixed_alloc_trigger_based_on_system_time = []

bpr_unprioritized = []
bpr_freelist = []
freelist_best_fit_alloc = []
bpr_spin_lock = []

# This feature is only supported on x86-64 for now
# It's manually added to CI scripts
perf_counter = ["pfm"]
perf_counter_plm0 = ["perf_counter", "pfm/plm0"]
work_packet_counter = []

# This feature is only used for tests with MockVM.
# CI scripts run those tests with this feature.
mock_test = []

# .github/scripts/ci-common.sh extracts features from the following part (including from comments).
# So be careful when editing or adding stuff to the section below.


# Do not modify the following line - ci-common.sh matches it
# -- Non mutually exclusive features --

# spaces with different semantics

# A VM-allocated/managed space. A binding could use this for their boot image, metadata space, etc.
# FIXME: This is not properly implemented yet (it is only working for JikesRVM): https://github.com/mmtk/mmtk-core/issues/415
# If a binding would need to trace/scan objects that is allocated and managed by the VM, `ActivePlan::vm_trace_object()` is an alternative.
vm_space = []

# A readonly space.
# TODO: This is not properly implemented yet. We currently use an immortal space instead, and do not guarantee read-only semantics.
ro_space = []
# A code space with execution permission.
# TODO: This is not properly implemented yet. We currently use an immortal space instead, and all our spaces have execution permission at the moment.
code_space = []

# Global valid object (VO) bit metadata.
# The VO bit is set when an object is allocated, and cleared when the GC determines it is dead.
# See `src/util/metadata/vo_bit/mod.rs`
#
# eager_sweeping: VO bits for dead objects must have been cleared by the end of each GC.
# Native MarkSweep only ensures this in eager sweeping mode.
vo_bit = ["eager_sweeping"]

# conservative garbage collection support
is_mmtk_object = ["vo_bit"]

# Enable object pinning, in particular, enable pinning/unpinning, and its metadata
object_pinning = []

# The following two features are useful for using Immix for VMs that do not support moving GC.

# Disable any object copying in Immix. This makes Immix a non-moving policy.
immix_non_moving = []

# Disable any object copying in nursery GC for Sticky Immix while allowing other kinds of copying.
# `immix_non_moving` disables all kinds of copying in Immix, so this feature is not needed
# if `immix_non_moving` is in use.
sticky_immix_non_moving_nursery = []


# Reduce block size for ImmixSpace.  This mitigates fragmentation when defrag is disabled.
immix_smaller_block = []
# Zero the unmarked lines after a GC cycle in immix. This helps debug untraced objects.
immix_zero_on_release = []

# Run sanity GC
sanity = []
# Run analysis
analysis = []
# Use lock free variant of NoGC
nogc_lock_free = []
# Use lock free with no zeroing NoGC
nogc_no_zeroing = ["nogc_lock_free"]
# For using a single GC thread
# Q: Why do we need this as a compile time flat? We can always set the number of GC threads through options.
single_worker = []

# To run expensive comprehensive runtime checks, such as checking duplicate edges
extreme_assertions = []

# Enable multiple spaces for NoGC, each allocator maps to an individual ImmortalSpace.
nogc_multi_space = []

# To collect statistics for each GC work packet. Enabling this may introduce a small overhead (several percentage slowdown on benchmark time).
work_packet_stats = []

# Count the malloc'd memory into the heap size
malloc_counted_size = []

# Count the size of all live objects in GC
count_live_bytes_in_gc = []

# Workaround a problem where bpftrace scripts (see tools/tracing/timeline/capture.bt) cannot
# capture the type names of work packets.
bpftrace_workaround = []

# Do not modify the following line - ci-common.sh matches it
# -- Mutally exclusive features --
# Only one feature from each group can be provided. Otherwise build will fail.

# Name of the mutualy exclusive feature group. ci-common.sh matches lines like this one.
# Group:malloc
# only one of the following features should be enabled, or none to use the default malloc from libc
# this does not replace the global Rust allocator, but provides these libraries for GC implementation
malloc_mimalloc = ["mimalloc-sys"]
malloc_jemalloc = ["jemalloc-sys"]

# Use the native mimalloc allocator for malloc. This is not tested by me (Yi) yet, and it is only used to make sure that some code
# is not compiled in default builds.
malloc_native_mimalloc = []

# If there are more groups, they should be inserted above this line
# Group:end

# Group:marksweepallocation
# default is native allocator with lazy sweeping
eager_sweeping = []
# Use library malloc as the freelist allocator for mark sweep. This will makes mark sweep slower. As malloc may return addresses outside our
# normal heap range, we will have to use chunk-based SFT table. Turning on this feature will use a different SFT map implementation on 64bits,
# and will affect all the plans in the build. Please be aware of the consequence, and this is only meant to be experimental use.
malloc_mark_sweep = []
# Group:end

tracing = ["probe"]<|MERGE_RESOLUTION|>--- conflicted
+++ resolved
@@ -20,30 +20,16 @@
 
 [dependencies]
 atomic = "0.6.0"
-<<<<<<< HEAD
 atomic_refcell = "0.1.8"
-atomic-traits = "0.3"
+atomic-traits = "0.4.0"
 bytemuck = { version = "1.14.0", features = ["derive"] }
 cfg-if = "1.0.0"
 crossbeam = "0.8"
-delegate = "0.10.0"
+delegate = "0.12.0"
 downcast-rs = "1.2"
 enum-map = "2.4"
-env_logger = { version = "0.8.4", optional = true }
+env_logger = { version = "0.11.3", optional = true }
 humantime = "2.1.0"
-# We do not use this crate, but env_logger uses it. env_logger uses is_terminal 0.4.0. However, since 0.4.8, is_terminal requires Rust 1.63.
-# So we fix on 0.4.7 here. Once we bump our MSRV, we can remove this.
-=======
-atomic_refcell = "0.1.7"
-atomic-traits = "0.4.0"
-bytemuck = { version = "1.14.0", features = ["derive"] }
-cfg-if = "1.0"
-crossbeam = "0.8.1"
-delegate = "0.12.0"
-downcast-rs = "1.1.1"
-enum-map = "2.4.2"
-env_logger = "0.11.3"
->>>>>>> 1b9cfe40
 is-terminal = "0.4.7"
 itertools = "0.12.0"
 jemalloc-sys = { version = "0.3.2", features = [
@@ -64,22 +50,12 @@
 pfm = { git = "https://github.com/wenyuzhao/pfm.git", branch = "plm0", optional = true }
 probe = { version = "0.5", optional = true }
 portable-atomic = "1.4.3"
-<<<<<<< HEAD
 regex = { version = "1.7.0", optional = true }
 spin = { version = "0.9.4", features = ["std"] }
 # static_assertions = "1.1.0"
-strum = "0.25"
-strum_macros = "0.25"
-sysinfo = { version = "0.29.5", optional = true }
-=======
-probe = "0.5"
-regex = "1.7.0"
-spin = "0.9.5"
-static_assertions = "1.1.0"
 strum = "0.26.2"
 strum_macros = "0.26.2"
-sysinfo = "0.30.9"
->>>>>>> 1b9cfe40
+sysinfo = { version = "0.30.9", optional = true }
 
 [dev-dependencies]
 rand = "0.7.3"
