[package]
name = "mmtk"
version = "0.20.0"
authors = ["The MMTk Developers <>"]
edition = "2021"
license = "MIT OR Apache-2.0"
description = "MMTk is a framework for the design and implementation of high-performance and portable memory managers."
homepage = "https://www.mmtk.io"
repository = "https://github.com/mmtk/mmtk-core"
readme = "README.md"
categories = ["memory-management"]
keywords = ["gc", "garbage", "collection", "garbage-collection", "allocation"]
rust-version = "1.70.0"
build = "build.rs"

[lib]
name = "mmtk"
crate-type = ["rlib"]
doctest = false

[dependencies]
atomic = "0.5.1"
atomic_refcell = "0.1.8"
atomic-traits = "0.3"
cfg-if = "1.0.0"
crossbeam = "0.8"
delegate = "0.9.0"
downcast-rs = "1.2"
enum-map = "2.4"
env_logger = { version = "0.8.4", optional = true }
humantime = "2.1.0"
# We do not use this crate, but env_logger uses it. env_logger uses is_terminal 0.4.0. However, since 0.4.8, is_terminal requires Rust 1.63.
# So we fix on 0.4.7 here. Once we bump our MSRV, we can remove this.
is-terminal = "0.4.7"
itertools = "0.10.5"
jemalloc-sys = { version = "0.3.2", features = [
    "disable_initial_exec_tls",
], optional = true }
lazy_static = "1.4.0"
libc = "0.2.138"
log = { version = "0.4.17", features = [
    "max_level_trace",
    "release_max_level_off",
] }
memoffset = "0.9"
mimalloc-sys = { version = "0.1.6", optional = true }
mmtk-macros = { version = "0.20.0", path = "macros/" }
num_cpus = "1.15.0"
num-traits = "0.2.15"
pfm = { git = "https://github.com/wenyuzhao/pfm.git", branch = "plm0", optional = true }
probe = { version = "0.5", optional = true }
portable-atomic = "1.4.3"
regex = { version = "1.7.0", optional = true }
spin = { version = "0.9.4", features = ["std"] }
# static_assertions = "1.1.0"
strum = "0.24.1"
strum_macros = "0.24.3"
sysinfo = { version = "0.29.5", optional = true }

[dev-dependencies]
rand = "0.7.3"
paste = "1.0.11"

[build-dependencies]
# Fix to 0.6.0. Updating to 0.6.1 requires MSRV 1.64.
built = { version = "=0.6.0", features = ["git2"] }

[features]
# default = ["sanity"]
default = ["perf_counter", "dep:sysinfo", "dep:regex", "dep:env_logger"]
# default = []
nontemporal = []
satb_timer = []
yield_and_roots_timer = []
barrier_measurement = []
barrier_measurement_no_barrier = []
barrier_measurement_no_slow = ["barrier_measurement"]
instrumentation = []
pause_time = []
survival_ratio = []
log_gc = []
log_stages = ["log_gc"]
log_work_packets = ["log_stages"]
no_meta_counting = []
field_barrier_validation = []
force_zeroing = []
no_map_fixed_noreplace = []
prefetch = []
prefetch_1k = ["prefetch"]
block_alloc_order_1 = []
block_state_reset_bug = []
fragmentation_analysis = ["lxr_stw", "sanity"]
periodic_fragmentation_analysis = ["fragmentation_analysis"]

ss_los_16m = []
ss_tlab_4k = []
ss_tlab_8k = []
ss_tlab_16k = []
ss_tlab_32k = []
ss_tlab_64k = []
ss_tlab_128k = []
ss_tlab_256k = []
ss_tlab_512k = []
ss_tlab_1m = []
ss_tlab_2m = []
chunk_32m = []

# IX Features
ix_block_only = []
ix_no_defrag = []
ix_retry_small_object_alloc = []
ix_retry_small_object_alloc_small_only = []

# LXR Parameters
lxr_los_16k = []
lxr_los_32k = []
lxr_block_16k = []
lxr_block_32k = []
lxr_block_64k = []
lxr_block_128k = []
lxr_block_256k = []
lxr_block_512k = []
lxr_block_1m = []
lxr_line_256b = []
lxr_line_512b = []
lxr_line_1k = []
lxr_lock_3 = []
lxr_lock_4 = []
lxr_lock_5 = []
lxr_lock_6 = []
lxr_lock_7 = []
lxr_lock_8 = []
lxr_lock_9 = []
lxr_buf_256 = []
lxr_buf_512 = []
lxr_buf_1024 = []
lxr_buf_2048 = []
lxr_rc_bits_2 = []
lxr_rc_bits_4 = []
lxr_rc_bits_8 = []

# LXR Features
lxr_hole_counting = []
lxr_no_rc_in_cm = []
lxr_no_cm = []
lxr_no_lazy = []
lxr_stw = ["lxr_no_cm", "lxr_no_lazy"]
lxr_no_nursery_evac = []
lxr_no_mature_evac = []
lxr_no_evac = ["lxr_no_nursery_evac", "lxr_no_mature_evac"]
lxr_evacuate_nursery_in_recycled_lines = []
lxr_delayed_nursery_evacuation = []
lxr_enable_initial_alloc_limit = []
lxr_report_fragmentation = []
madv_dontneed = []
munmap = []
lxr_no_survival_trigger = []
object_size_distribution = []
lxr_srv_ratio_counter = []
lxr_fixed_young_size = []
lxr_satb_live_bytes_counter = []
rust_mem_counter = []
lxr_fixed_satb_trigger = []
lxr_precise_incs_counter = []
lxr_no_lazy_young_sweeping = []
ix_always_defrag = []
ix_live_size_based_defrag = []
ix_no_defrag_fix = []
lxr_no_chunk_defrag = []
lxr_release_stage_timer = []
report_worker_sleep_events = []
log_outstanding_packets = []
log_all_inc_packets = []
lxr_no_srv_copy_reserve = []
lxr_abort_on_trace = []
lxr_log_reclaim = []
lxr_simple_satb_trigger = []
<<<<<<< HEAD
inline_pragmas = []
defrag_checks = []
opt_attempt_mark = []
opt_space_check = []
no_decs = []
no_dyn_dispatch = []
fast_rc_check = []
=======
opt_attempt_mark = []
opt_space_check = []
no_dyn_dispatch = []
fast_rc_check = []
opt = [
    "opt_attempt_mark",
    "opt_space_check",
    "no_dyn_dispatch",
    "fast_rc_check",
]
>>>>>>> 6ca0a551

fixed_alloc_trigger_based_on_system_time = []

bpr_unprioritized = []
bpr_freelist = []
freelist_best_fit_alloc = []
bpr_spin_lock = []

# This feature is only supported on x86-64 for now
# It's manually added to CI scripts
perf_counter = ["pfm"]
perf_counter_plm0 = ["perf_counter", "pfm/plm0"]
work_packet_counter = []

# .github/scripts/ci-common.sh extracts features from the following part (including from comments).
# So be careful when editing or adding stuff to the section below.


# Do not modify the following line - ci-common.sh matches it
# -- Non mutually exclusive features --

# spaces with different semantics

# A VM-allocated/managed space. A binding could use this for their boot image, metadata space, etc.
# FIXME: This is not properly implemented yet (it is only working for JikesRVM): https://github.com/mmtk/mmtk-core/issues/415
# If a binding would need to trace/scan objects that is allocated and managed by the VM, `ActivePlan::vm_trace_object()` is an alternative.
vm_space = []

# A readonly space.
# TODO: This is not properly implemented yet. We currently use an immortal space instead, and do not guarantee read-only semantics.
ro_space = []
# A code space with execution permission.
# TODO: This is not properly implemented yet. We currently use an immortal space instead, and all our spaces have execution permission at the moment.
code_space = []

# Global valid object (VO) bit metadata.
# The VO bit is set when an object is allocated, and cleared when the GC determines it is dead.
# See `src/util/metadata/vo_bit/mod.rs`
#
# eager_sweeping: VO bits for dead objects must have been cleared by the end of each GC.
# Native MarkSweep only ensures this in eager sweeping mode.
vo_bit = ["eager_sweeping"]

# conservative garbage collection support
is_mmtk_object = ["vo_bit"]

# Enable object pinning, in particular, enable pinning/unpinning, and its metadata
object_pinning = []

# The following two features are useful for using Immix for VMs that do not support moving GC.

# Disable any object copying in Immix. This makes Immix a non-moving policy.
immix_non_moving = []

# Disable any object copying in nursery GC for Sticky Immix while allowing other kinds of copying.
# `immix_non_moving` disables all kinds of copying in Immix, so this feature is not needed
# if `immix_non_moving` is in use.
sticky_immix_non_moving_nursery = []


# Reduce block size for ImmixSpace.  This mitigates fragmentation when defrag is disabled.
immix_smaller_block = []
# Zero the unmarked lines after a GC cycle in immix. This helps debug untraced objects.
immix_zero_on_release = []

# Run sanity GC
sanity = []
# Run analysis
analysis = []
# Use lock free variant of NoGC
nogc_lock_free = []
# Use lock free with no zeroing NoGC
nogc_no_zeroing = ["nogc_lock_free"]
# For using a single GC thread
# Q: Why do we need this as a compile time flat? We can always set the number of GC threads through options.
single_worker = []

# To run expensive comprehensive runtime checks, such as checking duplicate edges
extreme_assertions = []

# Enable multiple spaces for NoGC, each allocator maps to an individual ImmortalSpace.
nogc_multi_space = []

# To collect statistics for each GC work packet. Enabling this may introduce a small overhead (several percentage slowdown on benchmark time).
work_packet_stats = []

# Count the malloc'd memory into the heap size
malloc_counted_size = []

# Count the size of all live objects in GC
count_live_bytes_in_gc = []

# Do not modify the following line - ci-common.sh matches it
# -- Mutally exclusive features --
# Only one feature from each group can be provided. Otherwise build will fail.

# Name of the mutualy exclusive feature group. ci-common.sh matches lines like this one.
# Group:malloc
# only one of the following features should be enabled, or none to use the default malloc from libc
# this does not replace the global Rust allocator, but provides these libraries for GC implementation
malloc_mimalloc = ["mimalloc-sys"]
malloc_jemalloc = ["jemalloc-sys"]

# Use the native mimalloc allocator for malloc. This is not tested by me (Yi) yet, and it is only used to make sure that some code
# is not compiled in default builds.
malloc_native_mimalloc = []

# If there are more groups, they should be inserted above this line
# Group:end

# Group:marksweepallocation
# default is native allocator with lazy sweeping
eager_sweeping = []
# Use library malloc as the freelist allocator for mark sweep. This will makes mark sweep slower. As malloc may return addresses outside our
# normal heap range, we will have to use chunk-based SFT table. Turning on this feature will use a different SFT map implementation on 64bits,
# and will affect all the plans in the build. Please be aware of the consequence, and this is only meant to be experimental use.
malloc_mark_sweep = []
# Group:end

tracing = ["probe"]<|MERGE_RESOLUTION|>--- conflicted
+++ resolved
@@ -175,17 +175,11 @@
 lxr_abort_on_trace = []
 lxr_log_reclaim = []
 lxr_simple_satb_trigger = []
-<<<<<<< HEAD
 inline_pragmas = []
 defrag_checks = []
 opt_attempt_mark = []
 opt_space_check = []
 no_decs = []
-no_dyn_dispatch = []
-fast_rc_check = []
-=======
-opt_attempt_mark = []
-opt_space_check = []
 no_dyn_dispatch = []
 fast_rc_check = []
 opt = [
@@ -194,7 +188,6 @@
     "no_dyn_dispatch",
     "fast_rc_check",
 ]
->>>>>>> 6ca0a551
 
 fixed_alloc_trigger_based_on_system_time = []
 
