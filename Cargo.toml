[package]
name = "mmtk"
version = "0.18.0"
authors = ["The MMTk Developers <>"]
edition = "2021"
license = "MIT OR Apache-2.0"
description = "MMTk is a framework for the design and implementation of high-performance and portable memory managers."
homepage = "https://www.mmtk.io"
repository = "https://github.com/mmtk/mmtk-core"
readme = "README.md"
categories = ["memory-management"]
keywords = ["gc", "garbage", "collection", "garbage-collection", "allocation"]
rust-version = "1.67.0"
build = "build.rs"

[lib]
name = "mmtk"
crate-type = ["rlib"]
doctest = false

[dependencies]
<<<<<<< HEAD
# MMTk macros
mmtk-macros = { version = "0.18.0", path = "macros/" }

libc = "0.2.138"
jemalloc-sys = { version = "0.3.2", features = [
    "disable_initial_exec_tls",
], optional = true }
mimalloc-sys = { version = "0.1.6", optional = true }
lazy_static = "1.4.0"
log = { version = "0.4.17", features = [
    "max_level_trace",
    "release_max_level_off",
] }
crossbeam = "0.8"
num_cpus = "1.15.0"
enum-map = "2.4"
downcast-rs = "1.2"
atomic-traits = "0.3"
atomic = "0.5.1"
num-traits = "0.2.15"
spin = { version = "0.9.4", features = ["std"] }
env_logger = "0.8.4"
pfm = { version = "0.1.0-beta.1", optional = true }
atomic_refcell = "0.1.8"
strum = "0.24.1"
strum_macros = "0.24.3"
cfg-if = "1.0.0"
itertools = "0.10.5"
sys-info = "0.9"
regex = "1.7.0"
probe = { version = "0.3", optional = true }
humantime = "2.1.0"
# static_assertions = "1.1.0"
delegate = "0.9.0"

[dev-dependencies]
rand = "0.7.3"
paste = "1.0.11"
=======
atomic = "0.5.1"
atomic_refcell = "0.1.7"
atomic-traits = "0.3.0"
cfg-if = "1.0"
crossbeam = "0.8.1"
delegate = "0.9.0"
downcast-rs = "1.1.1"
enum-map = "2.4.2"
env_logger = "0.10.0"
itertools = "0.10.5"
jemalloc-sys = { version = "0.5.3", features = ["disable_initial_exec_tls"], optional = true }
lazy_static = "1.1"
libc = "0.2"
log = { version = "0.4", features = ["max_level_trace", "release_max_level_off"] }
mimalloc-sys = { version = "0.1.6", optional = true }
# MMTk macros
mmtk-macros = { version = "0.18.0", path = "macros/" }
num_cpus = "1.8"
num-traits = "0.2"
pfm = { version = "0.1.0-beta.1", optional = true }
regex = "1.7.0"
spin = "0.9.5"
static_assertions = "1.1.0"
strum = "0.24"
strum_macros = "0.24"
sys-info = "0.9"

[dev-dependencies]
paste = "1.0.8"
rand = "0.8.5"
>>>>>>> cf91f0a5

[build-dependencies]
built = { version = "0.5.1", features = ["git2"] }

[features]
# default = ["sanity"]
default = ["perf_counter"]
# default = []
nontemporal = []
satb_timer = []
yield_and_roots_timer = []
barrier_measurement = []
barrier_measurement_no_barrier = []
barrier_measurement_no_slow = ["barrier_measurement"]
instrumentation = []
pause_time = []
survival_ratio = []
log_gc = []
log_stages = ["log_gc"]
log_work_packets = ["log_stages"]
no_meta_counting = []
field_barrier_validation = []
force_zeroing = []
no_map_fixed_noreplace = []

ss_los_16m = []
ss_tlab_4k = []
ss_tlab_8k = []
ss_tlab_16k = []
ss_tlab_32k = []
ss_tlab_64k = []
ss_tlab_128k = []
ss_tlab_256k = []
ss_tlab_512k = []
ss_tlab_1m = []
ss_tlab_2m = []
chunk_32m = []

# IX Features
ix_block_only = []
ix_no_defrag = []
ix_retry_small_object_alloc = []

# LXR Paraleters
lxr_los_16k = []
lxr_los_32k = []
lxr_block_16k = []
lxr_block_32k = []
lxr_block_64k = []
lxr_block_128k = []
lxr_block_256k = []
lxr_block_512k = []
lxr_block_1m = []
lxr_line_256b = []
lxr_line_512b = []
lxr_line_1k = []
lxr_lock_3 = []
lxr_lock_4 = []
lxr_lock_5 = []
lxr_lock_6 = []
lxr_lock_7 = []
lxr_lock_8 = []
lxr_lock_9 = []
lxr_buf_256 = []
lxr_buf_512 = []
lxr_buf_1024 = []
lxr_buf_2048 = []
lxr_rc_bits_2 = []
lxr_rc_bits_4 = []
lxr_rc_bits_8 = []

# LXR Features
lxr_hole_counting = []
lxr_no_rc_in_cm = []
lxr_no_cm = []
lxr_no_lazy = []
lxr_no_nursery_evac = []
lxr_no_mature_evac = []
lxr_no_evac = ["lxr_no_nursery_evac", "lxr_no_mature_evac"]
lxr_evacuate_nursery_in_recycled_lines = []
lxr_delayed_nursery_evacuation = []
lxr_enable_initial_alloc_limit = []
lxr_report_fragmentation = []
madv_dontneed = []
munmap = []
lxr_no_survival_trigger = []
object_size_distribution = []
lxr_srv_ratio_counter = []
lxr_fixed_young_size = []
lxr_satb_live_bytes_counter = []
rust_mem_counter = []
lxr_fixed_satb_trigger = []
lxr_precise_incs_counter = []
lxr_no_lazy_young_sweeping = []
ix_always_defrag = []
ix_live_size_based_defrag = []
ix_no_defrag_fix = []
lxr_no_chunk_defrag = []
lxr_release_stage_timer = []
report_worker_sleep_events = []
log_outstanding_packets = []
log_all_inc_packets = []

fixed_alloc_trigger_based_on_system_time = []

bpr_unprioritized = []
bpr_freelist = []
freelist_best_fit_alloc = []
bpr_spin_lock = []

# This feature is only supported on x86-64 for now
# It's manually added to CI scripts
perf_counter = ["pfm"]
work_packet_counter = []

# .github/scripts/ci-common.sh extracts features from the following part (including from comments).
# So be careful when editing or adding stuff to the section below.


# Do not modify the following line - ci-common.sh matches it
# -- Non mutually exclusive features --

# spaces with different semantics

# A VM-allocated/managed space. A binding could use this for their boot image, metadata space, etc.
# FIXME: This is not properly implemented yet (it is only working for JikesRVM): https://github.com/mmtk/mmtk-core/issues/415
# If a binding would need to trace/scan objects that is allocated and managed by the VM, `ActivePlan::vm_trace_object()` is an alternative.
vm_space = []

# A readonly space.
# TODO: This is not properly implemented yet. We currently use an immortal space instead, and do not guarantee read-only semantics.
ro_space = []
# A code space with execution permission.
# TODO: This is not properly implemented yet. We currently use an immortal space instead, and all our spaces have execution permission at the moment.
code_space = []

# Global valid object (VO) bit metadata.
# The VO bit is set when an object is allocated, and cleared when it is reclaimed.
# See `src/util/metadata/vo_bit.rs`
vo_bit = []

# conservative garbage collection support
is_mmtk_object = ["vo_bit"]

# Enable object pinning, in particular, enable pinning/unpinning, and its metadata
object_pinning = []

# The following two features are useful for using Immix for VMs that do not support moving GC.

# Disable any object copying in Immix. This makes Immix a non-moving policy.
immix_non_moving = []

# Reduce block size for ImmixSpace.  This mitigates fragmentation when defrag is disabled.
immix_smaller_block = []
# Zero the unmarked lines after a GC cycle in immix. This helps debug untraced objects.
immix_zero_on_release = []

# Run sanity GC
sanity = []
# Run analysis
analysis = []
# Use lock free variant of NoGC
nogc_lock_free = []
# Use lock free with no zeroing NoGC
nogc_no_zeroing = ["nogc_lock_free"]
# For using a single GC thread
# Q: Why do we need this as a compile time flat? We can always set the number of GC threads through options.
single_worker = []

# To run expensive comprehensive runtime checks, such as checking duplicate edges
extreme_assertions = []

# Enable multiple spaces for NoGC, each allocator maps to an individual ImmortalSpace.
nogc_multi_space = []

# To collect statistics for each GC work packet. Enabling this may introduce a small overhead (several percentage slowdown on benchmark time).
work_packet_stats = []

# Count the malloc'd memory into the heap size
malloc_counted_size = []

# Do not modify the following line - ci-common.sh matches it
# -- Mutally exclusive features --
# Only one feature from each group can be provided. Otherwise build will fail.

# Name of the mutualy exclusive feature group. ci-common.sh matches lines like this one.
# Group:malloc
# only one of the following features should be enabled, or none to use the default malloc from libc
# this does not replace the global Rust allocator, but provides these libraries for GC implementation
malloc_mimalloc = ["mimalloc-sys"]
malloc_jemalloc = ["jemalloc-sys"]

# Use the native mimalloc allocator for malloc. This is not tested by me (Yi) yet, and it is only used to make sure that some code
# is not compiled in default builds.
malloc_native_mimalloc = []

# If there are more groups, they should be inserted above this line
# Group:end

# Group:marksweepallocation
# default is native allocator with lazy sweeping
eager_sweeping = []
# Use library malloc as the freelist allocator for mark sweep. This will makes mark sweep slower. As malloc may return addresses outside our
# normal heap range, we will have to use chunk-based SFT table. Turning on this feature will use a different SFT map implementation on 64bits,
# and will affect all the plans in the build. Please be aware of the consequence, and this is only meant to be experimental use.
malloc_mark_sweep = []
# Group:end

tracing = ["probe"]<|MERGE_RESOLUTION|>--- conflicted
+++ resolved
@@ -19,46 +19,6 @@
 doctest = false
 
 [dependencies]
-<<<<<<< HEAD
-# MMTk macros
-mmtk-macros = { version = "0.18.0", path = "macros/" }
-
-libc = "0.2.138"
-jemalloc-sys = { version = "0.3.2", features = [
-    "disable_initial_exec_tls",
-], optional = true }
-mimalloc-sys = { version = "0.1.6", optional = true }
-lazy_static = "1.4.0"
-log = { version = "0.4.17", features = [
-    "max_level_trace",
-    "release_max_level_off",
-] }
-crossbeam = "0.8"
-num_cpus = "1.15.0"
-enum-map = "2.4"
-downcast-rs = "1.2"
-atomic-traits = "0.3"
-atomic = "0.5.1"
-num-traits = "0.2.15"
-spin = { version = "0.9.4", features = ["std"] }
-env_logger = "0.8.4"
-pfm = { version = "0.1.0-beta.1", optional = true }
-atomic_refcell = "0.1.8"
-strum = "0.24.1"
-strum_macros = "0.24.3"
-cfg-if = "1.0.0"
-itertools = "0.10.5"
-sys-info = "0.9"
-regex = "1.7.0"
-probe = { version = "0.3", optional = true }
-humantime = "2.1.0"
-# static_assertions = "1.1.0"
-delegate = "0.9.0"
-
-[dev-dependencies]
-rand = "0.7.3"
-paste = "1.0.11"
-=======
 atomic = "0.5.1"
 atomic_refcell = "0.1.7"
 atomic-traits = "0.3.0"
@@ -69,27 +29,54 @@
 enum-map = "2.4.2"
 env_logger = "0.10.0"
 itertools = "0.10.5"
-jemalloc-sys = { version = "0.5.3", features = ["disable_initial_exec_tls"], optional = true }
+jemalloc-sys = { version = "0.5.3", features = [
+    "disable_initial_exec_tls",
+], optional = true }
 lazy_static = "1.1"
 libc = "0.2"
-log = { version = "0.4", features = ["max_level_trace", "release_max_level_off"] }
+log = { version = "0.4", features = [
+    "max_level_trace",
+    "release_max_level_off",
+] }
 mimalloc-sys = { version = "0.1.6", optional = true }
 # MMTk macros
 mmtk-macros = { version = "0.18.0", path = "macros/" }
-num_cpus = "1.8"
-num-traits = "0.2"
+
+atomic = "0.5.1"
+atomic_refcell = "0.1.8"
+atomic-traits = "0.3"
+cfg-if = "1.0.0"
+crossbeam = "0.8"
+delegate = "0.9.0"
+downcast-rs = "1.2"
+enum-map = "2.4"
+env_logger = "0.8.4"
+humantime = "2.1.0"
+itertools = "0.10.5"
+jemalloc-sys = { version = "0.3.2", features = [
+    "disable_initial_exec_tls",
+], optional = true }
+lazy_static = "1.4.0"
+libc = "0.2.138"
+log = { version = "0.4.17", features = [
+    "max_level_trace",
+    "release_max_level_off",
+] }
+mimalloc-sys = { version = "0.1.6", optional = true }
+num_cpus = "1.15.0"
+num-traits = "0.2.15"
 pfm = { version = "0.1.0-beta.1", optional = true }
+probe = { version = "0.3", optional = true }
 regex = "1.7.0"
-spin = "0.9.5"
-static_assertions = "1.1.0"
-strum = "0.24"
-strum_macros = "0.24"
+spin = { version = "0.9.4", features = ["std"] }
+# static_assertions = "1.1.0"
+strum = "0.24.1"
+strum_macros = "0.24.3"
 sys-info = "0.9"
 
 [dev-dependencies]
-paste = "1.0.8"
-rand = "0.8.5"
->>>>>>> cf91f0a5
+rand = "0.7.3"
+paste = "1.0.11"
 
 [build-dependencies]
 built = { version = "0.5.1", features = ["git2"] }
