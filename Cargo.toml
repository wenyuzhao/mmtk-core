--- conflicted
+++ resolved
@@ -27,12 +27,7 @@
 hoard-sys = { version = "0.1.1", optional = true }
 lazy_static = "1.1"
 log = { version = "0.4", features = ["max_level_trace", "release_max_level_off"] }
-<<<<<<< HEAD
-crossbeam-deque = "0.7"
-crossbeam-queue = "0.3.2"
-=======
 crossbeam = "0.8.1"
->>>>>>> 43a67557
 num_cpus = "1.8"
 enum-map = "=2.1"
 downcast-rs = "1.1.1"
