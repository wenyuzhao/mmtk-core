[package]
name = "mmtk"
version = "0.8.0"
authors = ["The MMTk Developers <>"]
edition = "2018"
license = "MIT OR Apache-2.0"
description = "MMTk is a framework for the design and implementation of high-performance and portable memory managers."
homepage = "https://www.mmtk.io"
repository = "https://github.com/mmtk/mmtk-core"
readme = "README.md"
categories = ["memory-management"]
keywords = ["gc", "garbage", "collection", "garbage-collection", "allocation"]

[lib]
name = "mmtk"
crate-type = ["rlib"]
doctest = false

[dependencies]
custom_derive = "0.1"
enum_derive = "0.1"
libc = "0.2"
jemalloc-sys = {version = "0.3.2", features = ["disable_initial_exec_tls"], optional = true }
mimalloc-sys = {version = "0.1.6", optional = true }
hoard-sys = {version = "0.1.1", optional = true }
lazy_static = "1.1"
log = {version = "0.4", features = ["max_level_trace", "release_max_level_off"] }
crossbeam-deque = "0.7"
crossbeam-queue = "0.3.2"
num_cpus = "1.8"
enum-map = "0.6.2"
downcast-rs = "1.1.1"
atomic-traits = "0.2.0"
atomic = "0.5"
spin = "0.9.2"
env_logger = "0.8.2"
pfm = {version = "0.1.0-beta.1", optional = true}
<<<<<<< HEAD
thread-priority = "0.2.4"
=======
>>>>>>> 519e8f3c

[dev-dependencies]
crossbeam = "0.7.3"
rand = "0.7.3"

[features]
# default = ["sanity"]
default = ["perf_counter", "work_packet_timer"]
# default = []

satb_timer = []
yield_and_roots_timer = []
work_packet_timer = []
barrier_measurement = []
instrumentation = []
pause_time = []
log_gc = []
log_stages = ["log_gc"]
log_work_packets = ["log_stages"]
# IX Features
ix_concurrent_marking = []
ix_lock_free_block_allocation = []
ix_block_only = []
ix_defrag = []
lxr_los_16k = []
lxr_los_32k = []
lxr_block_16k = []
lxr_block_32k = []
lxr_block_64k = []
lxr_block_128k = []
lxr_block_256k = []
lxr_block_512k = []
lxr_block_1m = []
lxr_lock_3 = []
lxr_lock_4 = []
lxr_lock_5 = []
lxr_lock_6 = []
lxr_lock_7 = []
lxr_lock_8 = []
lxr_lock_9 = []
lxr_hole_counting = []
lxr_no_rc_in_cm = []
# LXR Features
ix_ref_count = ["ix_lock_free_block_allocation"]
lxr_heap_health_guided_gc = ["ix_ref_count"]
lxr_lazy_decrements = ["ix_ref_count"]
lxr_nursery_evacuation = ["ix_ref_count"]
lxr_mature_evacuation = ["ix_ref_count", "lxr_nursery_evacuation"]
lxr_concurrent_marking = ["ix_ref_count", "ix_concurrent_marking"]
lxr_block_only = ["ix_ref_count", "ix_block_only"]
# LXR Features (unused)
lxr_evacuate_nursery_in_recycled_lines = []
lxr_delayed_nursery_evacuation = []
lxr_count_bytes_for_mature_evac = []

# Non-moving, Non-concurrent LXR
lxr_basic = ["ix_ref_count"]
# LXR (Concurrent marking)
lxr_cm = ["lxr_basic", "lxr_concurrent_marking"]
# LXR (Lazy RC processing)
lxr_lazy = ["lxr_basic", "lxr_lazy_decrements"]
# LXR (Concurrent)
lxr_conc = ["lxr_basic", "lxr_concurrent_marking", "lxr_lazy_decrements"]
# LXR (Evacuation)
lxr_nevac = ["lxr_basic", "lxr_nursery_evacuation"]
lxr_evac = ["lxr_basic", "lxr_nursery_evacuation", "lxr_mature_evacuation", "lxr_count_bytes_for_mature_evac"]
# LXR (Block only)
lxr_block = ["lxr_basic", "lxr_block_only"]
# LXR (Default config with full features)
lxr = ["lxr_basic", "lxr_cm", "lxr_lazy", "lxr_evac"]

# This feature is only supported on x86-64 for now
# It's manually added to CI scripts
perf_counter = ["pfm"]

# .github/scripts/ci-common.sh extracts features from the following part (including from comments).
# So be careful when editing or adding stuff to the section below.


# Do not modify the following line - ci-common.sh matches it
# -- Non mutually exclusive features --

# spaces
vm_space = []
ro_space = []
code_space  = []

# metadata
global_alloc_bit = []

# Run sanity GC
sanity = []
# Run analysis
analysis = []
# Use lock free variant of NoGC
nogc_lock_free = []
# Use lock free with no zeroing NoGC
nogc_no_zeroing = ["nogc_lock_free"]
# For using a single GC thread
# Q: Why do we need this as a compile time flat? We can always set the number of GC threads through options.
single_worker = []

# To run expensive comprehensive runtime checks, such as checking duplicate edges
extreme_assertions = []

# Enable multiple spaces for NoGC, each allocator maps to an individual ImmortalSpace.
nogc_multi_space = []

# Do not modify the following line - ci-common.sh matches it
# -- Mutally exclusive features --
# Only one feature from each group can be provided. Otherwise build will fail.

# Name of the mutualy exclusive feature group. ci-common.sh matches lines like this one.
# Group:malloc
# only one of the following features should be enabled, or none to use the default malloc from libc
# this does not replace the global Rust allocator, but provides these libraries for GC implementation
malloc_mimalloc = ["mimalloc-sys"]
malloc_jemalloc = ["jemalloc-sys"]
malloc_hoard = ["hoard-sys"]

# If there are more groups, they should be inserted above this line
# Group:end<|MERGE_RESOLUTION|>--- conflicted
+++ resolved
@@ -35,10 +35,7 @@
 spin = "0.9.2"
 env_logger = "0.8.2"
 pfm = {version = "0.1.0-beta.1", optional = true}
-<<<<<<< HEAD
 thread-priority = "0.2.4"
-=======
->>>>>>> 519e8f3c
 
 [dev-dependencies]
 crossbeam = "0.7.3"
