--- conflicted
+++ resolved
@@ -19,13 +19,13 @@
 doctest = false
 
 [dependencies]
-<<<<<<< HEAD
-atomic = "0.5.1"
+atomic = "0.6.0"
 atomic_refcell = "0.1.8"
 atomic-traits = "0.3"
+bytemuck = { version = "1.14.0", features = ["derive"] }
 cfg-if = "1.0.0"
 crossbeam = "0.8"
-delegate = "0.9.0"
+delegate = "0.10.0"
 downcast-rs = "1.2"
 enum-map = "2.4"
 env_logger = { version = "0.8.4", optional = true }
@@ -33,7 +33,7 @@
 # We do not use this crate, but env_logger uses it. env_logger uses is_terminal 0.4.0. However, since 0.4.8, is_terminal requires Rust 1.63.
 # So we fix on 0.4.7 here. Once we bump our MSRV, we can remove this.
 is-terminal = "0.4.7"
-itertools = "0.10.5"
+itertools = "0.12.0"
 jemalloc-sys = { version = "0.3.2", features = [
     "disable_initial_exec_tls",
 ], optional = true }
@@ -45,7 +45,7 @@
 ] }
 memoffset = "0.9"
 mimalloc-sys = { version = "0.1.6", optional = true }
-mmtk-macros = { version = "0.21.0", path = "macros/" }
+mmtk-macros = { path = "macros/" }
 num_cpus = "1.15.0"
 num-traits = "0.2.15"
 pfm = { git = "https://github.com/wenyuzhao/pfm.git", branch = "plm0", optional = true }
@@ -54,51 +54,14 @@
 regex = { version = "1.7.0", optional = true }
 spin = { version = "0.9.4", features = ["std"] }
 # static_assertions = "1.1.0"
-strum = "0.24.1"
-strum_macros = "0.24.3"
+strum = "0.25"
+strum_macros = "0.25"
 sysinfo = { version = "0.29.5", optional = true }
 
 [dev-dependencies]
 rand = "0.7.3"
 paste = "1.0.11"
-=======
-atomic = "0.6.0"
-atomic_refcell = "0.1.7"
-atomic-traits = "0.3.0"
-bytemuck = { version = "1.14.0", features = ["derive"] }
-cfg-if = "1.0"
-crossbeam = "0.8.1"
-delegate = "0.10.0"
-downcast-rs = "1.1.1"
-enum-map = "2.4.2"
-env_logger = "0.10.0"
-is-terminal = "0.4.7"
-itertools = "0.12.0"
-jemalloc-sys = { version = "0.5.3", features = ["disable_initial_exec_tls"], optional = true }
-lazy_static = "1.1"
-libc = "0.2"
-log = { version = "0.4", features = ["max_level_trace", "release_max_level_off"] }
-memoffset = "0.9"
-mimalloc-sys = { version = "0.1.6", optional = true }
-# MMTk macros
-mmtk-macros = { path = "macros/" }
-num_cpus = "1.8"
-num-traits = "0.2"
-pfm = { version = "0.1.1", optional = true }
-portable-atomic = "1.4.3"
-probe = "0.5"
-regex = "1.7.0"
-spin = "0.9.5"
-static_assertions = "1.1.0"
-strum = "0.25"
-strum_macros = "0.25"
-sysinfo = "0.29"
-
-[dev-dependencies]
-paste = "1.0.8"
-rand = "0.8.5"
 criterion = "0.4"
->>>>>>> 79fb0bb1
 
 [build-dependencies]
 built = { version = "0.7.1", features = ["git2"] }
