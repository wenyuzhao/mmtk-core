--- conflicted
+++ resolved
@@ -10,11 +10,7 @@
 readme = "README.md"
 categories = ["memory-management"]
 keywords = ["gc", "garbage", "collection", "garbage-collection", "allocation"]
-<<<<<<< HEAD
 rust-version = "1.67.0"
-=======
-rust-version = "1.66.0"
->>>>>>> 269408b4
 build = "build.rs"
 
 [lib]
@@ -29,20 +25,13 @@
 cfg-if = "1.0.0"
 crossbeam = "0.8"
 delegate = "0.9.0"
-<<<<<<< HEAD
 downcast-rs = "1.2"
 enum-map = "2.4"
 env_logger = "0.8.4"
 humantime = "2.1.0"
 # We do not use this crate, but env_logger uses it. env_logger uses is_terminal 0.4.0. However, since 0.4.8, is_terminal requires Rust 1.63.
 # So we fix on 0.4.7 here. Once we bump our MSRV, we can remove this.
-is-terminal = "=0.4.7"
-=======
-downcast-rs = "1.1.1"
-enum-map = "2.4.2"
-env_logger = "0.10.0"
 is-terminal = "0.4.7"
->>>>>>> 269408b4
 itertools = "0.10.5"
 jemalloc-sys = { version = "0.3.2", features = [
     "disable_initial_exec_tls",
@@ -55,33 +44,18 @@
 ] }
 memoffset = "0.9"
 mimalloc-sys = { version = "0.1.6", optional = true }
-<<<<<<< HEAD
-mmtk-macros = { version = "0.18.0", path = "macros/" }
+mmtk-macros = { version = "0.19.0", path = "macros/" }
 num_cpus = "1.15.0"
 num-traits = "0.2.15"
 pfm = { version = "0.1.0-beta.3", optional = true }
 # Pin to <0.4.0 until we have MSRV >= 1.66, then we can bump to 0.5 (0.4 forces lazy evaluation https://github.com/cuviper/probe-rs/issues/19)
-probe = { version = "0.3", optional = true }
+probe = { version = "0.5", optional = true }
 regex = "1.7.0"
 spin = { version = "0.9.4", features = ["std"] }
 # static_assertions = "1.1.0"
 strum = "0.24.1"
 strum_macros = "0.24.3"
-sysinfo = "=0.29.5"
-=======
-# MMTk macros
-mmtk-macros = { version = "0.19.0", path = "macros/" }
-num_cpus = "1.8"
-num-traits = "0.2"
-pfm = { version = "0.1.0-beta.3", optional = true }
-probe = "0.5"
-regex = "1.7.0"
-spin = "0.9.5"
-static_assertions = "1.1.0"
-strum = "0.24"
-strum_macros = "0.24"
-sysinfo = "0.29"
->>>>>>> 269408b4
+sysinfo = "0.29.5"
 
 [dev-dependencies]
 rand = "0.7.3"
