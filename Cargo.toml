--- conflicted
+++ resolved
@@ -202,15 +202,12 @@
 lxr_no_decs = []
 lxr_no_recursive_dec = []
 lxr_no_prefetch = []
-<<<<<<< HEAD
-utilization = []
-=======
 lxr_fixed_clean_rc_trigger = []
 lxr_fixed_rc_trigger = []
 fixed_clean_alloc_trigger_based_on_system_time = []
 enable_sysinfo = []
 regex = ["dep:regex"]
->>>>>>> 138c204e
+utilization = []
 
 fixed_alloc_trigger_based_on_system_time = []
 
