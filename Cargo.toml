--- conflicted
+++ resolved
@@ -33,14 +33,9 @@
 enum-map = "=2.1"
 downcast-rs = "1.1.1"
 atomic-traits = "0.2.0"
-<<<<<<< HEAD
 atomic = "0.5.1"
-spin = "0.9.3"
-=======
-atomic = "0.4.6"
 num-traits = "0.2"
 spin = "0.5.2"
->>>>>>> 30771e1a
 env_logger = "0.8.2"
 pfm = { version = "0.1.0-beta.1", optional = true }
 atomic_refcell = "0.1.7"
