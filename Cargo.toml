--- conflicted
+++ resolved
@@ -57,12 +57,8 @@
 paste = "1.0.11"
 
 [build-dependencies]
-<<<<<<< HEAD
-built = { version = "0.5.1", features = ["git2"] }
-=======
 # Fix to 0.6.0. Updating to 0.6.1 requires MSRV 1.64.
 built = { version = "=0.6.0", features = ["git2"] }
->>>>>>> 02b57a90
 
 [features]
 # default = ["sanity"]
