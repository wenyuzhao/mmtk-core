--- conflicted
+++ resolved
@@ -44,8 +44,7 @@
 ] }
 memoffset = "0.9"
 mimalloc-sys = { version = "0.1.6", optional = true }
-<<<<<<< HEAD
-mmtk-macros = { version = "0.20.0", path = "macros/" }
+mmtk-macros = { version = "0.21.0", path = "macros/" }
 num_cpus = "1.15.0"
 num-traits = "0.2.15"
 pfm = { git = "https://github.com/wenyuzhao/pfm.git", branch = "plm0", optional = true }
@@ -57,21 +56,6 @@
 strum = "0.24.1"
 strum_macros = "0.24.3"
 sysinfo = { version = "0.29.5", optional = true }
-=======
-# MMTk macros
-mmtk-macros = { version = "0.21.0", path = "macros/" }
-num_cpus = "1.8"
-num-traits = "0.2"
-pfm = { version = "0.1.1", optional = true }
-portable-atomic = "1.4.3"
-probe = "0.5"
-regex = "1.7.0"
-spin = "0.9.5"
-static_assertions = "1.1.0"
-strum = "0.24"
-strum_macros = "0.24"
-sysinfo = "0.29"
->>>>>>> 39d23718
 
 [dev-dependencies]
 rand = "0.7.3"
