[package]
name = "mmtk"
version = "0.12.0"
authors = ["The MMTk Developers <>"]
edition = "2018"
license = "MIT OR Apache-2.0"
description = "MMTk is a framework for the design and implementation of high-performance and portable memory managers."
homepage = "https://www.mmtk.io"
repository = "https://github.com/mmtk/mmtk-core"
readme = "README.md"
categories = ["memory-management"]
keywords = ["gc", "garbage", "collection", "garbage-collection", "allocation"]
rust-version = "1.57.0"

[lib]
name = "mmtk"
crate-type = ["rlib"]
doctest = false

[dependencies]
# MMTk macros
mmtk-macros = { version = "0.12.0", path = "macros/" }

libc = "0.2"
jemalloc-sys = { version = "0.3.2", features = ["disable_initial_exec_tls"], optional = true }
mimalloc-sys = { version = "0.1.6", optional = true }
hoard-sys = { version = "0.1.1", optional = true }
lazy_static = "1.1"
<<<<<<< HEAD
log = {version = "0.4", features = ["max_level_trace", "release_max_level_off"] }
crossbeam-deque = "0.7"
crossbeam-queue = "0.3.2"
=======
log = { version = "0.4", features = ["max_level_trace", "release_max_level_off"] }
crossbeam-deque = "0.6"
>>>>>>> 28e1af1d
num_cpus = "1.8"
enum-map = "0.6.2"
downcast-rs = "1.1.1"
atomic-traits = "0.2.0"
atomic = "0.5"
spin = {version = "0.9.2", features = ["std"]}
env_logger = "0.8.2"
<<<<<<< HEAD
pfm = {version = "0.1.0-beta.1", optional = true}
thread-priority = "0.2.4"
=======
pfm = { version = "0.1.0-beta.1", optional = true }
>>>>>>> 28e1af1d
atomic_refcell = "0.1.7"
strum = "0.24"
strum_macros = "0.24"

[dev-dependencies]
crossbeam = "0.7.3"
rand = "0.7.3"

[features]
# default = ["sanity"]
default = ["perf_counter", "work_packet_timer"]
# default = []
nontemporal = []
satb_timer = []
yield_and_roots_timer = []
work_packet_timer = []
barrier_measurement = []
instrumentation = []
pause_time = []
survival_ratio = []
log_gc = []
log_stages = ["log_gc"]
log_work_packets = ["log_stages"]
no_meta_counting = []

# IX Features
ix_block_only = []
ix_defrag = []

# LXR Paraleters
lxr_los_16k = []
lxr_los_32k = []
lxr_block_16k = []
lxr_block_32k = []
lxr_block_64k = []
lxr_block_128k = []
lxr_block_256k = []
lxr_block_512k = []
lxr_block_1m = []
lxr_lock_3 = []
lxr_lock_4 = []
lxr_lock_5 = []
lxr_lock_6 = []
lxr_lock_7 = []
lxr_lock_8 = []
lxr_lock_9 = []
lxr_buf_256 = []
lxr_buf_512 = []
lxr_buf_1024 = []
lxr_buf_2048 = []
lxr_rc_bits_2 = []
lxr_rc_bits_4 = []
lxr_rc_bits_8 = []

# LXR Features
lxr_hole_counting = []
lxr_no_rc_in_cm = []
lxr_no_cm = []
lxr_no_lazy = []
lxr_no_nursery_evac = []
lxr_no_mature_evac = []
lxr_no_evac = ["lxr_no_nursery_evac", "lxr_no_mature_evac"]
lxr_evacuate_nursery_in_recycled_lines = []
lxr_delayed_nursery_evacuation = []
lxr_enable_initial_alloc_limit = []

# This feature is only supported on x86-64 for now
# It's manually added to CI scripts
perf_counter = ["pfm"]
work_packet_counter = []

# .github/scripts/ci-common.sh extracts features from the following part (including from comments).
# So be careful when editing or adding stuff to the section below.


# Do not modify the following line - ci-common.sh matches it
# -- Non mutually exclusive features --

# spaces
vm_space = []
ro_space = []
code_space  = []

# metadata
global_alloc_bit = []

# conservative garbage collection support
is_mmtk_object = ["global_alloc_bit"]

# Run sanity GC
sanity = []
# Run analysis
analysis = []
# Use lock free variant of NoGC
nogc_lock_free = []
# Use lock free with no zeroing NoGC
nogc_no_zeroing = ["nogc_lock_free"]
# For using a single GC thread
# Q: Why do we need this as a compile time flat? We can always set the number of GC threads through options.
single_worker = []

# To run expensive comprehensive runtime checks, such as checking duplicate edges
extreme_assertions = []

# Enable multiple spaces for NoGC, each allocator maps to an individual ImmortalSpace.
nogc_multi_space = []

# To collect statistics for each GC work packet. Enabling this may introduce a small overhead (several percentage slowdown on benchmark time).
work_packet_stats = []

# Do not modify the following line - ci-common.sh matches it
# -- Mutally exclusive features --
# Only one feature from each group can be provided. Otherwise build will fail.

# Name of the mutualy exclusive feature group. ci-common.sh matches lines like this one.
# Group:malloc
# only one of the following features should be enabled, or none to use the default malloc from libc
# this does not replace the global Rust allocator, but provides these libraries for GC implementation
malloc_mimalloc = ["mimalloc-sys"]
malloc_jemalloc = ["jemalloc-sys"]
malloc_hoard = ["hoard-sys"]

# If there are more groups, they should be inserted above this line
# Group:end<|MERGE_RESOLUTION|>--- conflicted
+++ resolved
@@ -26,14 +26,9 @@
 mimalloc-sys = { version = "0.1.6", optional = true }
 hoard-sys = { version = "0.1.1", optional = true }
 lazy_static = "1.1"
-<<<<<<< HEAD
-log = {version = "0.4", features = ["max_level_trace", "release_max_level_off"] }
+log = { version = "0.4", features = ["max_level_trace", "release_max_level_off"] }
 crossbeam-deque = "0.7"
 crossbeam-queue = "0.3.2"
-=======
-log = { version = "0.4", features = ["max_level_trace", "release_max_level_off"] }
-crossbeam-deque = "0.6"
->>>>>>> 28e1af1d
 num_cpus = "1.8"
 enum-map = "0.6.2"
 downcast-rs = "1.1.1"
@@ -41,12 +36,8 @@
 atomic = "0.5"
 spin = {version = "0.9.2", features = ["std"]}
 env_logger = "0.8.2"
-<<<<<<< HEAD
-pfm = {version = "0.1.0-beta.1", optional = true}
+pfm = { version = "0.1.0-beta.1", optional = true }
 thread-priority = "0.2.4"
-=======
-pfm = { version = "0.1.0-beta.1", optional = true }
->>>>>>> 28e1af1d
 atomic_refcell = "0.1.7"
 strum = "0.24"
 strum_macros = "0.24"
