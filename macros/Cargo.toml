--- conflicted
+++ resolved
@@ -12,14 +12,7 @@
 proc-macro = true
 
 [dependencies]
-<<<<<<< HEAD
-proc-macro2 = "1.0"
-syn = { version = "1.0", features = ["extra-traits"] }
-quote = "1.0"
-proc-macro-error = "1.0"
-=======
 proc-macro2 = "1.0.37"
 syn = { version = "2.0.29", features = ["extra-traits"] }
 quote = "1.0.18"
-proc-macro-error = "1.0.4"
->>>>>>> 2e29b978
+proc-macro-error = "1.0.4"