--- conflicted
+++ resolved
@@ -259,7 +259,6 @@
     dump_feature!("incs_limit", *INC_BUFFER_LIMIT);
     dump_feature!("lxr_rc_only");
 
-<<<<<<< HEAD
     dump_feature!("incremental_defrag", *LXR_INCREMENTAL_DEFRAG);
     dump_feature!(
         "simple_incremental_defrag_sort_regions",
@@ -277,14 +276,10 @@
         "lxr_defrag_force_select_all_blocks",
         *LXR_DEFRAG_FORCE_SELECT_ALL_BLOCKS
     );
+    dump_feature!("lxr_eager_defrag_selection");
+
     dump_feature!("lxr_trace_threshold", *TRACE_THRESHOLD);
 
-    dump_feature!("lxr_eager_defrag_selection");
-
-=======
-    dump_feature!("lxr_trace_threshold", *TRACE_THRESHOLD);
-
->>>>>>> 8ca268e6
     println!("----------------------------------------------------");
 }
 
