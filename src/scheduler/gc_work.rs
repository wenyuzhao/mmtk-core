use self::global_state::GcStatus;
use super::work_bucket::WorkBucketStage;
use super::*;
use crate::plan::lxr::LXR;
use crate::plan::ObjectsClosure;
use crate::plan::VectorObjectQueue;
use crate::plan::VectorQueue;
use crate::util::metadata::side_metadata::address_to_meta_address;
use crate::util::metadata::side_metadata::SideMetadataSpec;
use crate::util::*;
use crate::vm::edge_shape::Edge;
use crate::vm::*;
use crate::*;
use std::marker::PhantomData;
use std::ops::{Deref, DerefMut};
use std::sync::atomic::Ordering;

pub struct ScheduleCollection;

impl<VM: VMBinding> GCWork<VM> for ScheduleCollection {
    fn do_work(&mut self, worker: &mut GCWorker<VM>, mmtk: &'static MMTK<VM>) {
        crate::GC_TRIGGER_TIME.start();
        crate::GC_EPOCH.fetch_add(1, Ordering::SeqCst);
        // Tell GC trigger that GC started.
        mmtk.gc_trigger.policy.on_gc_start(mmtk);

        // Determine collection kind
        let is_emergency = mmtk.state.set_collection_kind(
            mmtk.get_plan().last_collection_was_exhaustive(),
            mmtk.gc_trigger.policy.can_heap_size_grow(),
        );
        if is_emergency {
            mmtk.get_plan().notify_emergency_collection();
        }
        // Set to GcPrepare
        mmtk.set_gc_status(GcStatus::GcPrepare);

        // Let the plan to schedule collection work
        mmtk.get_plan().schedule_collection(worker.scheduler());
    }
}

/// The global GC Preparation Work
/// This work packet invokes prepare() for the plan (which will invoke prepare() for each space), and
/// pushes work packets for preparing mutators and collectors.
/// We should only have one such work packet per GC, before any actual GC work starts.
/// We assume this work packet is the only running work packet that accesses plan, and there should
/// be no other concurrent work packet that accesses plan (read or write). Otherwise, there may
/// be a race condition.
pub struct Prepare<C: GCWorkContext> {
    pub plan: *const C::PlanType,
}

unsafe impl<C: GCWorkContext> Send for Prepare<C> {}

impl<C: GCWorkContext> Prepare<C> {
    pub fn new(plan: *const C::PlanType) -> Self {
        Self { plan }
    }
}

impl<C: GCWorkContext> GCWork<C::VM> for Prepare<C> {
    fn do_work(&mut self, worker: &mut GCWorker<C::VM>, mmtk: &'static MMTK<C::VM>) {
        trace!("Prepare Global");
        // We assume this is the only running work packet that accesses plan at the point of execution
        #[allow(clippy::cast_ref_to_mut)]
        #[allow(invalid_reference_casting)]
        let plan_mut: &mut C::PlanType =
            unsafe { &mut *(self.plan as *const C::PlanType as *mut C::PlanType) };
        plan_mut.prepare(worker.tls);

        if !plan_mut.no_mutator_prepare_release() && plan_mut.constraints().needs_prepare_mutator {
            for mutator in <C::VM as VMBinding>::VMActivePlan::mutators() {
                mmtk.scheduler.work_buckets[WorkBucketStage::Prepare]
                    .add(PrepareMutator::<C::VM>::new(mutator));
            }
        }
        if !plan_mut.no_worker_prepare() {
            for w in &mmtk.scheduler.worker_group.workers_shared {
                let result = w.designated_work.push(Box::new(PrepareCollector));
                debug_assert!(result.is_ok());
            }
        }
    }
}

/// The mutator GC Preparation Work
pub struct PrepareMutator<VM: VMBinding> {
    // The mutator reference has static lifetime.
    // It is safe because the actual lifetime of this work-packet will not exceed the lifetime of a GC.
    pub mutator: &'static mut Mutator<VM>,
}

impl<VM: VMBinding> PrepareMutator<VM> {
    #[allow(unused)]
    pub fn new(mutator: &'static mut Mutator<VM>) -> Self {
        Self { mutator }
    }
}

impl<VM: VMBinding> GCWork<VM> for PrepareMutator<VM> {
    fn do_work(&mut self, worker: &mut GCWorker<VM>, _mmtk: &'static MMTK<VM>) {
        trace!("Prepare Mutator");
        self.mutator.prepare(worker.tls);
    }
}

/// The collector GC Preparation Work
#[derive(Default)]
pub struct PrepareCollector;

impl<VM: VMBinding> GCWork<VM> for PrepareCollector {
    fn do_work(&mut self, worker: &mut GCWorker<VM>, mmtk: &'static MMTK<VM>) {
        trace!("Prepare Collector");
        worker.get_copy_context_mut().prepare();
        mmtk.get_plan().prepare_worker(worker);
    }
}

/// The global GC release Work
/// This work packet invokes release() for the plan (which will invoke release() for each space), and
/// pushes work packets for releasing mutators and collectors.
/// We should only have one such work packet per GC, after all actual GC work ends.
/// We assume this work packet is the only running work packet that accesses plan, and there should
/// be no other concurrent work packet that accesses plan (read or write). Otherwise, there may
/// be a race condition.
pub struct Release<C: GCWorkContext> {
    pub plan: *const C::PlanType,
}

impl<C: GCWorkContext> Release<C> {
    pub fn new(plan: *const C::PlanType) -> Self {
        Self { plan }
    }
}

unsafe impl<C: GCWorkContext> Send for Release<C> {}

impl<C: GCWorkContext + 'static> GCWork<C::VM> for Release<C> {
    fn do_work(&mut self, worker: &mut GCWorker<C::VM>, mmtk: &'static MMTK<C::VM>) {
        trace!("Release Global");

        if mmtk.get_plan().downcast_ref::<LXR<C::VM>>().is_none() {
            <C::VM as VMBinding>::VMCollection::update_weak_processor(false);
        }
        mmtk.gc_trigger.policy.on_gc_release(mmtk);
        // We assume this is the only running work packet that accesses plan at the point of execution
        #[allow(clippy::cast_ref_to_mut)]
        #[allow(invalid_reference_casting)]
        let plan_mut: &mut C::PlanType =
            unsafe { &mut *(self.plan as *const C::PlanType as *mut C::PlanType) };
        plan_mut.release(worker.tls);

        if !plan_mut.no_mutator_prepare_release() {
            for mutator in <C::VM as VMBinding>::VMActivePlan::mutators() {
                mmtk.scheduler.work_buckets[WorkBucketStage::Release]
                    .add(ReleaseMutator::<C::VM>::new(mutator));
            }
        }
        if !plan_mut.fast_worker_release() {
            for w in &mmtk.scheduler.worker_group.workers_shared {
                let result = w.designated_work.push(Box::new(ReleaseCollector));
                debug_assert!(result.is_ok());
            }
        } else {
            crate::scheduler::worker::reset_workers::<C::VM>();
        }

        #[cfg(feature = "count_live_bytes_in_gc")]
        {
            let live_bytes = mmtk
                .scheduler
                .worker_group
                .get_and_clear_worker_live_bytes();
            mmtk.state.set_live_bytes_in_last_gc(live_bytes);
        }
    }
}

/// The mutator release Work
pub struct ReleaseMutator<VM: VMBinding> {
    // The mutator reference has static lifetime.
    // It is safe because the actual lifetime of this work-packet will not exceed the lifetime of a GC.
    pub mutator: &'static mut Mutator<VM>,
}

impl<VM: VMBinding> ReleaseMutator<VM> {
    #[allow(unused)]
    pub fn new(mutator: &'static mut Mutator<VM>) -> Self {
        Self { mutator }
    }
}

impl<VM: VMBinding> GCWork<VM> for ReleaseMutator<VM> {
    fn do_work(&mut self, worker: &mut GCWorker<VM>, _mmtk: &'static MMTK<VM>) {
        trace!("Release Mutator");
        self.mutator.release(worker.tls);
    }
}

/// The collector release Work
#[derive(Default)]
pub struct ReleaseCollector;

impl<VM: VMBinding> GCWork<VM> for ReleaseCollector {
    fn do_work(&mut self, worker: &mut GCWorker<VM>, _mmtk: &'static MMTK<VM>) {
        trace!("Release Collector");
        worker.get_copy_context_mut().release();
    }
}

/// Stop all mutators
///
/// TODO: Smaller work granularity
#[derive(Default)]
pub struct StopMutators<C: GCWorkContext>(PhantomData<C>);

impl<C: GCWorkContext> StopMutators<C> {
    pub fn new() -> Self {
        Self(PhantomData)
    }
}

impl<C: GCWorkContext> GCWork<C::VM> for StopMutators<C> {
    fn do_work(&mut self, worker: &mut GCWorker<C::VM>, mmtk: &'static MMTK<C::VM>) {
        trace!("stop_all_mutators start");
        mmtk.state.prepare_for_stack_scanning();
        const BULK_THREAD_SCAN: bool = true;
        let mut mutators: Vec<VMMutatorThread> = vec![];
        let mut n = 0;
        <C::VM as VMBinding>::VMCollection::stop_all_mutators(
            worker.tls,
            |mutator| {
                mutator.flush();
                mutator.prepare(worker.tls);
                if BULK_THREAD_SCAN {
                    mutators.push(mutator.get_tls());
                } else {
                    // TODO: The stack scanning work won't start immediately, as the `Prepare` bucket is not opened yet (the bucket is opened in notify_mutators_paused).
                    // Should we push to Unconstrained instead?
                    mmtk.scheduler.work_buckets[WorkBucketStage::RCProcessIncs]
                        .add(ScanMutatorRoots::<C>(mutator));
                }
                n += 1;
            },
            mmtk.get_plan()
                .current_gc_should_prepare_for_class_unloading(),
        );
        mmtk.scheduler.set_in_gc_pause(true);
        gc_log!([3] "Discovered {} mutators", n);
        if BULK_THREAD_SCAN {
            let n_workers: usize = mmtk.scheduler.num_workers();
            for ms in mutators.chunks(std::cmp::max(mutators.len() / n_workers / 2, 1)) {
                mmtk.scheduler.work_buckets[WorkBucketStage::RCProcessIncs]
                    .add(ScanMultipleStacks::<C>(ms.to_vec(), PhantomData));
            }
        }
        trace!("stop_all_mutators end");
        if crate::verbose(2) {
            crate::RESERVED_PAGES_AT_GC_START
                .store(mmtk.get_plan().get_reserved_pages(), Ordering::SeqCst);
        }
        gc_log!([3] " - ({:.3}ms) Mutators stopped", crate::gc_start_time_ms());
        #[cfg(feature = "sanity")]
        mmtk.sanity_checker.lock().unwrap().clear_roots_cache();
        mmtk.get_plan().gc_pause_start(&mmtk.scheduler);
        let factory = ProcessEdgesWorkRootsWorkFactory::<
            C::VM,
            C::ProcessEdgesWorkType,
            C::TPProcessEdges,
        >::new(mmtk);
        <C::VM as VMBinding>::VMScanning::scan_vm_specific_roots(worker.tls, factory);
        mmtk.scheduler.notify_mutators_paused(mmtk);
    }
}

/// This implements `ObjectTracer` by forwarding the `trace_object` calls to the wrapped
/// `ProcessEdgesWork` instance.
pub(crate) struct ProcessEdgesWorkTracer<E: ProcessEdgesWork> {
    process_edges_work: E,
    stage: WorkBucketStage,
}

impl<E: ProcessEdgesWork> ObjectTracer for ProcessEdgesWorkTracer<E> {
    /// Forward the `trace_object` call to the underlying `ProcessEdgesWork`,
    /// and flush as soon as the underlying buffer of `process_edges_work` is full.
    fn trace_object(&mut self, object: ObjectReference) -> ObjectReference {
        debug_assert!(!object.is_null());
        let result = self.process_edges_work.trace_object(object);
        self.flush_if_full();
        result
    }
}

impl<E: ProcessEdgesWork> ProcessEdgesWorkTracer<E> {
    fn flush_if_full(&mut self) {
        if self.process_edges_work.nodes.is_full() {
            self.flush();
        }
    }

    pub fn flush_if_not_empty(&mut self) {
        if !self.process_edges_work.nodes.is_empty() {
            self.flush();
        }
    }

    fn flush(&mut self) {
        let next_nodes = self.process_edges_work.pop_nodes();
        assert!(!next_nodes.is_empty());
        let work_packet = self.process_edges_work.create_scan_work(next_nodes);
        let worker = self.process_edges_work.worker();
        worker.scheduler().work_buckets[self.stage].add(work_packet);
    }
}

/// This type implements `ObjectTracerContext` by creating a temporary `ProcessEdgesWork` during
/// the call to `with_tracer`, making use of its `trace_object` method.  It then creates work
/// packets using the methods of the `ProcessEdgesWork` and add the work packet into the given
/// `stage`.
pub(crate) struct ProcessEdgesWorkTracerContext<E: ProcessEdgesWork> {
    stage: WorkBucketStage,
    phantom_data: PhantomData<E>,
}

impl<E: ProcessEdgesWork> Clone for ProcessEdgesWorkTracerContext<E> {
    fn clone(&self) -> Self {
        Self { ..*self }
    }
}

impl<E: ProcessEdgesWork> ObjectTracerContext<E::VM> for ProcessEdgesWorkTracerContext<E> {
    type TracerType = ProcessEdgesWorkTracer<E>;

    fn with_tracer<R, F>(&self, worker: &mut GCWorker<E::VM>, func: F) -> R
    where
        F: FnOnce(&mut Self::TracerType) -> R,
    {
        let mmtk = worker.mmtk;

        // Prepare the underlying ProcessEdgesWork
        let mut process_edges_work = E::new(vec![], false, mmtk, self.stage);
        // FIXME: This line allows us to omit the borrowing lifetime of worker.
        // We should refactor ProcessEdgesWork so that it uses `worker` locally, not as a member.
        process_edges_work.set_worker(worker);

        // Cretae the tracer.
        let mut tracer = ProcessEdgesWorkTracer {
            process_edges_work,
            stage: self.stage,
        };

        // The caller can use the tracer here.
        let result = func(&mut tracer);

        // Flush the queued nodes.
        tracer.flush_if_not_empty();

        result
    }
}

/// Delegate to the VM binding for weak reference processing.
///
/// Some VMs (e.g. v8) do not have a Java-like global weak reference storage, and the
/// processing of those weakrefs may be more complex. For such case, we delegate to the
/// VM binding to process weak references.
///
/// NOTE: This will replace `{Soft,Weak,Phantom}RefProcessing` and `Finalization` in the future.
pub struct VMProcessWeakRefs<E: ProcessEdgesWork> {
    phantom_data: PhantomData<E>,
}

impl<E: ProcessEdgesWork> VMProcessWeakRefs<E> {
    pub fn new() -> Self {
        Self {
            phantom_data: PhantomData,
        }
    }
}

impl<E: ProcessEdgesWork> GCWork<E::VM> for VMProcessWeakRefs<E> {
    fn do_work(&mut self, worker: &mut GCWorker<E::VM>, _mmtk: &'static MMTK<E::VM>) {
        trace!("VMProcessWeakRefs");
        <<E::VM as VMBinding>::VMCollection as Collection<E::VM>>::process_weak_refs::<E>(worker);
        // TODO: Pass a factory/callback to decide what work packet to create.
    }
}

/// Delegate to the VM binding for forwarding weak references.
///
/// Some VMs (e.g. v8) do not have a Java-like global weak reference storage, and the
/// processing of those weakrefs may be more complex. For such case, we delegate to the
/// VM binding to process weak references.
///
/// NOTE: This will replace `RefForwarding` and `ForwardFinalization` in the future.
pub struct VMForwardWeakRefs<E: ProcessEdgesWork> {
    phantom_data: PhantomData<E>,
}

impl<E: ProcessEdgesWork> VMForwardWeakRefs<E> {
    pub fn new() -> Self {
        Self {
            phantom_data: PhantomData,
        }
    }
}

impl<E: ProcessEdgesWork> GCWork<E::VM> for VMForwardWeakRefs<E> {
    fn do_work(&mut self, worker: &mut GCWorker<E::VM>, _mmtk: &'static MMTK<E::VM>) {
        trace!("VMForwardWeakRefs");

        let stage = WorkBucketStage::VMRefForwarding;

        let tracer_factory = ProcessEdgesWorkTracerContext::<E> {
            stage,
            phantom_data: PhantomData,
        };
        <E::VM as VMBinding>::VMScanning::forward_weak_refs(worker, tracer_factory)
    }
}

/// This work packet calls `Collection::post_forwarding`.
///
/// NOTE: This will replace `RefEnqueue` in the future.
///
/// NOTE: Although this work packet runs in parallel with the `Release` work packet, it does not
/// access the `Plan` instance.
#[derive(Default)]
pub struct VMPostForwarding<VM: VMBinding> {
    phantom_data: PhantomData<VM>,
}

impl<VM: VMBinding> GCWork<VM> for VMPostForwarding<VM> {
    fn do_work(&mut self, worker: &mut GCWorker<VM>, _mmtk: &'static MMTK<VM>) {
        trace!("VMPostForwarding start");
        <VM as VMBinding>::VMCollection::post_forwarding(worker.tls);
        trace!("VMPostForwarding end");
    }
}

pub struct ScanMutatorRoots<C: GCWorkContext>(pub &'static mut Mutator<C::VM>);

impl<C: GCWorkContext> GCWork<C::VM> for ScanMutatorRoots<C> {
    fn do_work(&mut self, worker: &mut GCWorker<C::VM>, mmtk: &'static MMTK<C::VM>) {
        trace!("ScanMutatorRoots for mutator {:?}", self.0.get_tls());
        let mutators = <C::VM as VMBinding>::VMActivePlan::number_of_mutators();
        let factory = ProcessEdgesWorkRootsWorkFactory::<
            C::VM,
            C::DefaultProcessEdges,
            C::PinningProcessEdges,
        >::new(mmtk);
        <C::VM as VMBinding>::VMScanning::scan_roots_in_mutator_thread(
            worker.tls,
            unsafe { &mut *(self.0 as *mut Mutator<C::VM>) },
            factory,
        );
        self.0.prepare(worker.tls);
        self.0.flush();

        if mmtk.state.inform_stack_scanned(mutators) {
            <C::VM as VMBinding>::VMScanning::notify_initial_thread_scan_complete(
                false, worker.tls,
            );
            mmtk.set_gc_status(GcStatus::GcProper);
        }
    }
}

pub struct ScanMultipleStacks<C: GCWorkContext>(Vec<VMMutatorThread>, PhantomData<C>);

unsafe impl<C: GCWorkContext> Send for ScanMultipleStacks<C> {}

impl<C: GCWorkContext> GCWork<C::VM> for ScanMultipleStacks<C> {
    fn do_work(&mut self, worker: &mut GCWorker<C::VM>, mmtk: &'static MMTK<C::VM>) {
        let factory = ProcessEdgesWorkRootsWorkFactory::<
            C::VM,
            C::ProcessEdgesWorkType,
            C::TPProcessEdges,
        >::new(mmtk);
        <C::VM as VMBinding>::VMScanning::scan_multiple_thread_root(
            worker.tls,
            std::mem::take(&mut self.0),
            factory,
        );
    }
}

#[derive(Default)]
pub struct ScanVMSpecificRoots<C: GCWorkContext>(PhantomData<C>);

impl<C: GCWorkContext> ScanVMSpecificRoots<C> {
    pub fn new() -> Self {
        Self(PhantomData)
    }
}

impl<C: GCWorkContext> GCWork<C::VM> for ScanVMSpecificRoots<C> {
    fn do_work(&mut self, worker: &mut GCWorker<C::VM>, mmtk: &'static MMTK<C::VM>) {
        trace!("ScanStaticRoots");
        let factory = ProcessEdgesWorkRootsWorkFactory::<
            C::VM,
            C::DefaultProcessEdges,
            C::PinningProcessEdges,
        >::new(mmtk);
        <C::VM as VMBinding>::VMScanning::scan_vm_specific_roots(worker.tls, factory);
    }
}

#[repr(u8)]
#[derive(Debug, Eq, PartialEq, Clone, Copy)]
pub enum RootKind {
    Strong,
    /// Some OpenJDK roots are slow to scan. We only collect newly created or modified ones in the previous mutator phase.
    ///
    /// Possible roots:
    /// * Strong CLD roots
    /// * Weak CLD roots (weak)
    /// * CodeCache roots
    /// * WeakHandle roots (weak)
    ///
    /// FOR LXR:
    /// * Don't apply decrements to these roots
    /// * Mark them at the start of SATB
    /// * StrongCLD / CodeCache roots: for SATB correctness, collect the complete set of them at Initial/Final SATB pause, to make sure they are marked and forwarded properly.
    /// * Mature evac: Add these roots to remset, so that any roots that is modified during the concurrent phase will be scanned.
    StrongCLDRoots,
    YoungStrongCLDRoots,
    YoungWeakCLDRoots,
    YoungCodeCacheRoots,
    YoungWeakHandleRoots,
    Weak,
}

impl RootKind {
    pub fn should_record_remset(&self) -> bool {
        matches!(self, RootKind::YoungWeakCLDRoots)
            || matches!(self, RootKind::YoungWeakHandleRoots)
            || matches!(self, RootKind::YoungCodeCacheRoots)
    }

    pub fn should_skip_mark_and_decs(&self) -> bool {
        matches!(self, RootKind::YoungCodeCacheRoots)
            || matches!(self, RootKind::YoungWeakHandleRoots)
    }

    pub fn should_skip_decs(&self) -> bool {
        matches!(self, RootKind::YoungCodeCacheRoots)
            || matches!(self, RootKind::StrongCLDRoots)
            || matches!(self, RootKind::YoungStrongCLDRoots)
            || matches!(self, RootKind::YoungWeakCLDRoots)
            || matches!(self, RootKind::YoungWeakHandleRoots)
            || matches!(self, RootKind::Weak)
    }
}

pub struct ProcessEdgesBase<VM: VMBinding> {
    pub edges: Vec<VM::VMEdge>,
    pub nodes: VectorObjectQueue,
    mmtk: &'static MMTK<VM>,
    // Use raw pointer for fast pointer dereferencing, instead of using `Option<&'static mut GCWorker<E::VM>>`.
    // Because a copying gc will dereference this pointer at least once for every object copy.
    worker: *mut GCWorker<VM>,
    pub roots: bool,
    pub root_kind: Option<RootKind>,
    pub bucket: WorkBucketStage,
}

unsafe impl<VM: VMBinding> Send for ProcessEdgesBase<VM> {}

impl<VM: VMBinding> ProcessEdgesBase<VM> {
    // Requires an MMTk reference. Each plan-specific type that uses ProcessEdgesBase can get a static plan reference
    // at creation. This avoids overhead for dynamic dispatch or downcasting plan for each object traced.
    pub fn new(
        edges: Vec<VM::VMEdge>,
        roots: bool,
        mmtk: &'static MMTK<VM>,
        bucket: WorkBucketStage,
    ) -> Self {
        #[cfg(feature = "extreme_assertions")]
        if crate::util::edge_logger::should_check_duplicate_edges(mmtk.get_plan()) {
            for edge in &edges {
                // log edge, panic if already logged
                mmtk.edge_logger.log_edge(*edge);
            }
        }
        Self {
            edges,
            nodes: VectorObjectQueue::new(),
            mmtk,
            worker: std::ptr::null_mut(),
            roots,
            root_kind: if roots { Some(RootKind::Strong) } else { None },
            bucket,
        }
    }
    pub fn set_worker(&mut self, worker: &mut GCWorker<VM>) {
        self.worker = worker;
    }

    pub fn worker(&self) -> &'static mut GCWorker<VM> {
        unsafe { &mut *self.worker }
    }

    pub fn mmtk(&self) -> &'static MMTK<VM> {
        self.mmtk
    }

    pub fn plan(&self) -> &'static dyn Plan<VM = VM> {
        self.mmtk.get_plan()
    }

    /// Pop all nodes from nodes, and clear nodes to an empty vector.
    pub fn pop_nodes(&mut self) -> Vec<ObjectReference> {
        self.nodes.take()
    }

    pub fn is_roots(&self) -> bool {
        self.roots
    }
}

/// A short-hand for `<E::VM as VMBinding>::VMEdge`.
pub type EdgeOf<E> = <<E as ProcessEdgesWork>::VM as VMBinding>::VMEdge;

/// Scan & update a list of object slots
//
// Note: be very careful when using this trait. process_node() will push objects
// to the buffer, and it is expected that at the end of the operation, flush()
// is called to create new scan work from the buffered objects. If flush()
// is not called, we may miss the objects in the GC and have dangling pointers.
// FIXME: We possibly want to enforce Drop on this trait, and require calling
// flush() in Drop.
pub trait ProcessEdgesWork:
    Send + 'static + Sized + DerefMut + Deref<Target = ProcessEdgesBase<Self::VM>>
{
    /// The associate type for the VM.
    type VM: VMBinding;

    /// The work packet type for scanning objects when using this ProcessEdgesWork.
    type ScanObjectsWorkType: ScanObjectsWork<Self::VM>;

    /// The maximum number of edges that should be put to one of this work packets.
    /// The caller who creates a work packet of this trait should be responsible to
    /// comply with this capacity.
    /// Higher capacity means the packet will take longer to finish, and may lead to
    /// bad load balancing. On the other hand, lower capacity would lead to higher cost
    /// on scheduling many small work packets. It is important to find a proper capacity.
    const CAPACITY: usize = crate::args::BUFFER_SIZE;
    /// Do we update object reference? This has to be true for a moving GC.
    const OVERWRITE_REFERENCE: bool = true;
    /// If true, we do object scanning in this work packet with the same worker without scheduling overhead.
    /// If false, we will add object scanning work packets to the global queue and allow other workers to work on it.
    const SCAN_OBJECTS_IMMEDIATELY: bool = true;

    const RC_ROOTS: bool = false;

    /// Create a [`ProcessEdgesWork`].
    ///
    /// Arguments:
    /// * `edges`: a vector of the edges.
    /// * `roots`: are the objects root reachable objects?
    /// * `mmtk`: a reference to the MMTK instance.
    /// * `bucket`: which work bucket this packet belongs to. Further work generated from this packet will also be put to the same bucket.
    fn new(
        edges: Vec<EdgeOf<Self>>,
        roots: bool,
        mmtk: &'static MMTK<Self::VM>,
        bucket: WorkBucketStage,
    ) -> Self;

    /// Trace an MMTk object. The implementation should forward this call to the policy-specific
    /// `trace_object()` methods, depending on which space this object is in.
    /// If the object is not in any MMTk space, the implementation should forward the call to
    /// `ActivePlan::vm_trace_object()` to let the binding handle the tracing.
    fn trace_object(&mut self, object: ObjectReference) -> ObjectReference;

    /// If the work includes roots, we will store the roots somewhere so for sanity GC, we can do another
    /// transitive closure from the roots.
    #[cfg(feature = "sanity")]
    fn cache_roots_for_sanity_gc(&mut self, _roots: Vec<EdgeOf<Self>>) {
        assert!(self.roots);
        self.mmtk()
            .sanity_checker
            .lock()
            .unwrap()
            .add_root_edges(self.edges.clone(), self.root_kind.unwrap());
    }

    /// Start the a scan work packet. If SCAN_OBJECTS_IMMEDIATELY, the work packet will be executed immediately, in this method.
    /// Otherwise, the work packet will be added the Closure work bucket and will be dispatched later by the scheduler.
    fn start_or_dispatch_scan_work(&mut self, mut work_packet: impl GCWork<Self::VM>) {
        if Self::SCAN_OBJECTS_IMMEDIATELY {
            // We execute this `scan_objects_work` immediately.
            // This is expected to be a useful optimization because,
            // say for _pmd_ with 200M heap, we're likely to have 50000~60000 `ScanObjects` work packets
            // being dispatched (similar amount to `ProcessEdgesWork`).
            // Executing these work packets now can remarkably reduce the global synchronization time.
            work_packet.do_work(self.worker(), self.mmtk);
        } else {
            debug_assert!(self.bucket != WorkBucketStage::Unconstrained);
            self.mmtk.scheduler.work_buckets[self.bucket].add(work_packet);
        }
    }

    /// Create an object-scanning work packet to be used for this ProcessEdgesWork.
    ///
    /// `roots` indicates if we are creating a packet for root scanning.  It is only true when this
    /// method is called to handle `RootsWorkFactory::create_process_pinning_roots_work`.
    fn create_scan_work(&self, nodes: Vec<ObjectReference>) -> Self::ScanObjectsWorkType;

    /// Flush the nodes in ProcessEdgesBase, and create a ScanObjects work packet for it. If the node set is empty,
    /// this method will simply return with no work packet created.
    fn flush(&mut self) {
        let nodes = self.pop_nodes();
        if !nodes.is_empty() {
            self.start_or_dispatch_scan_work(self.create_scan_work(nodes));
        }
    }

    /// Process an edge, including loading the object reference from the memory slot,
    /// trace the object and store back the new object reference if necessary.
    fn process_edge(&mut self, slot: EdgeOf<Self>) {
        let object = slot.load();
        if object.is_null() {
            return;
        }
        let new_object = self.trace_object(object);
        debug_assert!(!new_object.is_null());
        if Self::OVERWRITE_REFERENCE && new_object != object {
            slot.store(new_object);
        }
    }

    /// Process all the edges in the work packet.
    fn process_edges(&mut self) {
        #[cfg(feature = "tracing")]
        probe!(mmtk, process_edges, self.edges.len(), self.is_roots());
        for i in 0..self.edges.len() {
            self.process_edge(self.edges[i])
        }
    }
}

impl<E: ProcessEdgesWork> GCWork<E::VM> for E {
    fn do_work(&mut self, worker: &mut GCWorker<E::VM>, _mmtk: &'static MMTK<E::VM>) {
        self.set_worker(worker);
        #[cfg(feature = "sanity")]
        let roots = if self.roots {
            Some(self.edges.clone())
        } else {
            None
        };
        self.process_edges();
        if !self.nodes.is_empty() {
            self.flush();
        }
        #[cfg(feature = "sanity")]
        if self.roots && !_mmtk.is_in_sanity() {
            self.cache_roots_for_sanity_gc(roots.unwrap());
        }
        trace!("ProcessEdgesWork End");
    }
}

/// A general process edges implementation using SFT. A plan can always implement their own process edges. However,
/// Most plans can use this work packet for tracing amd they do not need to provide a plan-specific trace object work packet.
/// If they choose to use this type, they need to provide a correct implementation for some related methods
/// (such as `Space.set_copy_for_sft_trace()`, `SFT.sft_trace_object()`).
/// Some plans are not using this type, mostly due to more complex tracing. Either it is impossible to use this type, or
/// there is performance overheads for using this general trace type. In such cases, they implement their specific process edges.
// TODO: This is not used any more. Should we remove it?
pub struct SFTProcessEdges<VM: VMBinding> {
    pub base: ProcessEdgesBase<VM>,
}

impl<VM: VMBinding> ProcessEdgesWork for SFTProcessEdges<VM> {
    type VM = VM;
    type ScanObjectsWorkType = ScanObjects<Self>;

    fn new(
        edges: Vec<EdgeOf<Self>>,
        roots: bool,
        mmtk: &'static MMTK<VM>,
        bucket: WorkBucketStage,
    ) -> Self {
        let base = ProcessEdgesBase::new(edges, roots, mmtk, bucket);
        Self { base }
    }

    fn trace_object(&mut self, object: ObjectReference) -> ObjectReference {
        use crate::policy::sft::GCWorkerMutRef;

        debug_assert!(!object.is_null());

        // Erase <VM> type parameter
        let worker = GCWorkerMutRef::new(self.worker());

        // Invoke trace object on sft
        let sft = unsafe { crate::mmtk::SFT_MAP.get_unchecked(object.to_address::<VM>()) };
        sft.sft_trace_object(&mut self.base.nodes, object, worker)
    }

    fn create_scan_work(&self, _nodes: Vec<ObjectReference>) -> ScanObjects<Self> {
        unimplemented!()
    }
}

/// An implementation of `RootsWorkFactory` that creates work packets based on `ProcessEdgesWork`
/// for handling roots.  The `DPE` and the `PPE` type parameters correspond to the
/// `DefaultProcessEdge` and the `PinningProcessEdges` type members of the [`GCWorkContext`] trait.
pub(crate) struct ProcessEdgesWorkRootsWorkFactory<
    VM: VMBinding,
    DPE: ProcessEdgesWork<VM = VM>,
    PPE: ProcessEdgesWork<VM = VM>,
> {
    mmtk: &'static MMTK<VM>,
    phantom: PhantomData<(DPE, PPE)>,
}

impl<VM: VMBinding, DPE: ProcessEdgesWork<VM = VM>, PPE: ProcessEdgesWork<VM = VM>> Clone
    for ProcessEdgesWorkRootsWorkFactory<VM, DPE, PPE>
{
    fn clone(&self) -> Self {
        Self {
            mmtk: self.mmtk,
            phantom: PhantomData,
        }
    }
}

impl<VM: VMBinding, DPE: ProcessEdgesWork<VM = VM>, PPE: ProcessEdgesWork<VM = VM>>
    RootsWorkFactory<VM::VMEdge> for ProcessEdgesWorkRootsWorkFactory<VM, DPE, PPE>
{
<<<<<<< HEAD
    fn create_process_edge_roots_work(&mut self, edges: Vec<EdgeOf<E>>, kind: RootKind) {
        let mut w = E::new(
            edges,
            true,
            self.mmtk,
            if E::RC_ROOTS {
                WorkBucketStage::RCProcessIncs
            } else {
                WorkBucketStage::Closure
            },
        );
        w.root_kind = Some(kind);
        crate::memory_manager::add_work_packet(
            self.mmtk,
            if E::RC_ROOTS {
                WorkBucketStage::RCProcessIncs
            } else {
                WorkBucketStage::Closure
            },
            w,
=======
    fn create_process_edge_roots_work(&mut self, edges: Vec<VM::VMEdge>) {
        crate::memory_manager::add_work_packet(
            self.mmtk,
            WorkBucketStage::Closure,
            DPE::new(edges, true, self.mmtk, WorkBucketStage::Closure),
>>>>>>> 1b9cfe40
        );
    }

    fn create_process_pinning_roots_work(&mut self, nodes: Vec<ObjectReference>) {
        // Will process roots within the PinningRootsTrace bucket
        // And put work in the Closure bucket
        crate::memory_manager::add_work_packet(
            self.mmtk,
            WorkBucketStage::PinningRootsTrace,
            ProcessRootNode::<VM, PPE, DPE>::new(nodes, WorkBucketStage::Closure),
        );
    }

    fn create_process_tpinning_roots_work(&mut self, nodes: Vec<ObjectReference>) {
        crate::memory_manager::add_work_packet(
            self.mmtk,
            WorkBucketStage::TPinningClosure,
            ProcessRootNode::<VM, PPE, PPE>::new(nodes, WorkBucketStage::TPinningClosure),
        );
    }
}

impl<VM: VMBinding, DPE: ProcessEdgesWork<VM = VM>, PPE: ProcessEdgesWork<VM = VM>>
    ProcessEdgesWorkRootsWorkFactory<VM, DPE, PPE>
{
    fn new(mmtk: &'static MMTK<VM>) -> Self {
        Self {
            mmtk,
            phantom: PhantomData,
        }
    }
}

impl<VM: VMBinding> Deref for SFTProcessEdges<VM> {
    type Target = ProcessEdgesBase<VM>;
    fn deref(&self) -> &Self::Target {
        &self.base
    }
}

impl<VM: VMBinding> DerefMut for SFTProcessEdges<VM> {
    fn deref_mut(&mut self) -> &mut Self::Target {
        &mut self.base
    }
}

/// Trait for a work packet that scans objects
pub trait ScanObjectsWork<VM: VMBinding>: GCWork<VM> + Sized {
    /// The associated ProcessEdgesWork for processing the edges of the objects in this packet.
    type E: ProcessEdgesWork<VM = VM>;

    /// Called after each object is scanned.
    fn post_scan_object(&self, object: ObjectReference);

    /// Create another object-scanning work packet of the same kind, to scan adjacent objects of
    /// the objects in this packet.
    #[allow(unused)]
    fn make_another(&self, buffer: Vec<ObjectReference>) -> Self;

    fn get_bucket(&self) -> WorkBucketStage;

    /// The common code for ScanObjects and PlanScanObjects.
    fn do_work_common(
        &self,
        buffer: &[ObjectReference],
        worker: &mut GCWorker<<Self::E as ProcessEdgesWork>::VM>,
        _mmtk: &'static MMTK<<Self::E as ProcessEdgesWork>::VM>,
        should_discover_reference: bool,
        should_claim_and_scan_clds: bool,
    ) {
        let tls = worker.tls;

        // Scan the nodes in the buffer.
        let objects_to_scan = buffer;

        // Then scan those objects for edges.
        let mut scan_later = vec![];
        {
            let mut closure = ObjectsClosure::<Self::E>::new(
                worker,
                should_discover_reference,
                should_claim_and_scan_clds,
                self.get_bucket(),
            );
            for object in objects_to_scan.iter().copied() {
                // For any object we need to scan, we count its liv bytes
                #[cfg(feature = "count_live_bytes_in_gc")]
                closure
                    .worker
                    .shared
                    .increase_live_bytes(VM::VMObjectModel::get_current_size(object));

                if <VM as VMBinding>::VMScanning::support_edge_enqueuing(tls, object) {
                    trace!("Scan object (edge) {}", object);
                    // If an object supports edge-enqueuing, we enqueue its edges.
                    <VM as VMBinding>::VMScanning::scan_object(tls, object, &mut closure);
                    self.post_scan_object(object);
                } else {
                    // If an object does not support edge-enqueuing, we have to use
                    // `Scanning::scan_object_and_trace_edges` and offload the job of updating the
                    // reference field to the VM.
                    //
                    // However, at this point, `closure` is borrowing `worker`.
                    // So we postpone the processing of objects that needs object enqueuing
                    scan_later.push(object);
                }
            }
        }

        // If any object does not support edge-enqueuing, we process them now.
        if !scan_later.is_empty() {
            let object_tracer_context = ProcessEdgesWorkTracerContext::<Self::E> {
                stage: self.get_bucket(),
                phantom_data: PhantomData,
            };

            object_tracer_context.with_tracer(worker, |object_tracer| {
                // Scan objects and trace their edges at the same time.
                for object in scan_later.iter().copied() {
                    trace!("Scan object (node) {}", object);
                    <VM as VMBinding>::VMScanning::scan_object_and_trace_edges(
                        tls,
                        object,
                        object_tracer,
                    );
                    self.post_scan_object(object);
                }
            });
        }
    }
}

/// Scan objects and enqueue the edges of the objects.  For objects that do not support
/// edge-enqueuing, this work packet also processes the edges.
///
/// This work packet does not execute policy-specific post-scanning hooks
/// (it won't call `post_scan_object()` in [`policy::gc_work::PolicyTraceObject`]).
/// It should be used only for policies that do not perform policy-specific actions when scanning
/// an object.
pub struct ScanObjects<Edges: ProcessEdgesWork> {
    buffer: Vec<ObjectReference>,
    #[allow(unused)]
    concurrent: bool,
    phantom: PhantomData<Edges>,
    pub discovery: bool,
    claim_and_scan_clds: bool,
    bucket: WorkBucketStage,
}

impl<Edges: ProcessEdgesWork> ScanObjects<Edges> {
    pub fn new(
        buffer: Vec<ObjectReference>,
        concurrent: bool,
        discovery: bool,
        claim_and_scan_clds: bool,
        bucket: WorkBucketStage,
    ) -> Self {
        Self {
            buffer,
            concurrent,
            phantom: PhantomData,
            discovery,
            claim_and_scan_clds,
            bucket,
        }
    }
}

impl<VM: VMBinding, E: ProcessEdgesWork<VM = VM>> ScanObjectsWork<VM> for ScanObjects<E> {
    type E = E;

    fn get_bucket(&self) -> WorkBucketStage {
        self.bucket
    }

    fn post_scan_object(&self, _object: ObjectReference) {
        // Do nothing.
    }

    fn make_another(&self, buffer: Vec<ObjectReference>) -> Self {
        Self::new(
            buffer,
            self.concurrent,
            self.discovery,
            self.claim_and_scan_clds,
            self.bucket,
        )
    }
}

impl<E: ProcessEdgesWork> GCWork<E::VM> for ScanObjects<E> {
    fn do_work(&mut self, worker: &mut GCWorker<E::VM>, mmtk: &'static MMTK<E::VM>) {
        trace!("ScanObjects");
        self.do_work_common(
            &self.buffer,
            worker,
            mmtk,
            self.discovery,
            self.claim_and_scan_clds,
        );
        trace!("ScanObjects End");
    }
}

pub struct UnlogEdges<VM: VMBinding>(pub Vec<VM::VMEdge>);

impl<VM: VMBinding> UnlogEdges<VM> {
    fn unlog_edges(&self, meta: &SideMetadataSpec) {
        if !self.0.is_empty() {
            for edge in &self.0 {
                let ptr = address_to_meta_address(meta, edge.to_address());
                unsafe {
                    ptr.store(0b11111111u8);
                }
            }
        }
    }
}
impl<VM: VMBinding> GCWork<VM> for UnlogEdges<VM> {
    fn do_work(&mut self, _worker: &mut GCWorker<VM>, _mmtk: &'static MMTK<VM>) {
        self.unlog_edges(
            VM::VMObjectModel::GLOBAL_FIELD_UNLOG_BIT_SPEC
                .as_spec()
                .extract_side_spec(),
        );
    }
}

pub struct DummyPacket<T: 'static + Send>(pub T);

impl<T: 'static + Send, VM: VMBinding> GCWork<VM> for DummyPacket<T> {
    fn do_work(&mut self, _worker: &mut GCWorker<VM>, _mmtk: &'static MMTK<VM>) {}
}

use crate::mmtk::MMTK;
use crate::plan::Plan;
use crate::plan::PlanTraceObject;
use crate::policy::gc_work::TraceKind;

/// This provides an implementation of [`crate::scheduler::gc_work::ProcessEdgesWork`]. A plan that implements
/// `PlanTraceObject` can use this work packet for tracing objects.
pub struct PlanProcessEdges<
    VM: VMBinding,
    P: Plan<VM = VM> + PlanTraceObject<VM>,
    const KIND: TraceKind,
> {
    plan: &'static P,
    base: ProcessEdgesBase<VM>,
}

impl<VM: VMBinding, P: PlanTraceObject<VM> + Plan<VM = VM>, const KIND: TraceKind> ProcessEdgesWork
    for PlanProcessEdges<VM, P, KIND>
{
    type VM = VM;
    type ScanObjectsWorkType = PlanScanObjects<Self, P>;

    fn new(
        edges: Vec<EdgeOf<Self>>,
        roots: bool,
        mmtk: &'static MMTK<VM>,
        bucket: WorkBucketStage,
    ) -> Self {
        let base = ProcessEdgesBase::new(edges, roots, mmtk, bucket);
        let plan = base.plan().downcast_ref::<P>().unwrap();
        Self { plan, base }
    }

    fn create_scan_work(&self, nodes: Vec<ObjectReference>) -> Self::ScanObjectsWorkType {
        PlanScanObjects::<Self, P>::new(self.plan, nodes, false, true, true, self.bucket)
    }

    fn trace_object(&mut self, object: ObjectReference) -> ObjectReference {
        debug_assert!(!object.is_null());
        // We cannot borrow `self` twice in a call, so we extract `worker` as a local variable.
        let worker = self.worker();
        self.plan
            .trace_object::<VectorObjectQueue, KIND>(&mut self.base.nodes, object, worker)
    }

    fn process_edge(&mut self, slot: EdgeOf<Self>) {
        let object = slot.load();
        if object.is_null() {
            return;
        }
        let new_object = self.trace_object(object);
        debug_assert!(!new_object.is_null());
        if P::may_move_objects::<KIND>() && new_object != object {
            slot.store(new_object);
        }
    }
}

// Impl Deref/DerefMut to ProcessEdgesBase for PlanProcessEdges
impl<VM: VMBinding, P: PlanTraceObject<VM> + Plan<VM = VM>, const KIND: TraceKind> Deref
    for PlanProcessEdges<VM, P, KIND>
{
    type Target = ProcessEdgesBase<VM>;
    fn deref(&self) -> &Self::Target {
        &self.base
    }
}

impl<VM: VMBinding, P: PlanTraceObject<VM> + Plan<VM = VM>, const KIND: TraceKind> DerefMut
    for PlanProcessEdges<VM, P, KIND>
{
    fn deref_mut(&mut self) -> &mut Self::Target {
        &mut self.base
    }
}

/// This is an alternative to `ScanObjects` that calls the `post_scan_object` of the policy
/// selected by the plan.  It is applicable to plans that derive `PlanTraceObject`.
pub struct PlanScanObjects<E: ProcessEdgesWork, P: Plan<VM = E::VM> + PlanTraceObject<E::VM>> {
    plan: &'static P,
    buffer: Vec<ObjectReference>,
    #[allow(dead_code)]
    concurrent: bool,
    discover_refs: bool,
    claim_and_scan_clds: bool,
    bucket: WorkBucketStage,
    _p: PhantomData<E>,
}

impl<E: ProcessEdgesWork, P: Plan<VM = E::VM> + PlanTraceObject<E::VM>> PlanScanObjects<E, P> {
    pub fn new(
        plan: &'static P,
        buffer: Vec<ObjectReference>,
        concurrent: bool,
        discover_refs: bool,
        claim_and_scan_clds: bool,
        bucket: WorkBucketStage,
    ) -> Self {
        Self {
            plan,
            buffer,
            concurrent,
            discover_refs,
            claim_and_scan_clds,
            bucket,
            _p: PhantomData,
        }
    }
}

impl<E: ProcessEdgesWork, P: Plan<VM = E::VM> + PlanTraceObject<E::VM>> ScanObjectsWork<E::VM>
    for PlanScanObjects<E, P>
{
    type E = E;

    fn get_bucket(&self) -> WorkBucketStage {
        self.bucket
    }

    fn post_scan_object(&self, object: ObjectReference) {
        self.plan.post_scan_object(object);
    }

    fn make_another(&self, buffer: Vec<ObjectReference>) -> Self {
        Self::new(
            self.plan,
            buffer,
            self.concurrent,
            self.discover_refs,
            self.claim_and_scan_clds,
            self.bucket,
        )
    }
}

impl<E: ProcessEdgesWork, P: Plan<VM = E::VM> + PlanTraceObject<E::VM>> GCWork<E::VM>
    for PlanScanObjects<E, P>
{
    fn do_work(&mut self, worker: &mut GCWorker<E::VM>, mmtk: &'static MMTK<E::VM>) {
        trace!("PlanScanObjects");
        self.do_work_common(
            &self.buffer,
            worker,
            mmtk,
            self.discover_refs,
            self.claim_and_scan_clds,
        );
        trace!("PlanScanObjects End");
    }
}

/// This work packet processes pinning roots.
///
/// The `roots` member holds a list of `ObjectReference` to objects directly pointed by roots.
/// These objects will be traced using `R2OPE` (Root-to-Object Process Edges).
///
/// After that, it will create work packets for tracing their children.  Those work packets (and
/// the work packets further created by them) will use `O2OPE` (Object-to-Object Process Edges) as
/// their `ProcessEdgesWork` implementations.
///
/// Because `roots` are pinning roots, `R2OPE` must be a `ProcessEdgesWork` that never moves any
/// object.
///
/// The choice of `O2OPE` determines whether the `roots` are transitively pinning or not.
///
/// -   If `O2OPE` is set to a `ProcessEdgesWork` that never moves objects, all descendents of
///     `roots` will not be moved in this GC.  That implements transitive pinning roots.
/// -   If `O2OPE` may move objects, then this `ProcessRootsNode<VM, R2OPE, O2OPE>` work packet
///     will only pin the objects in `roots` (because `R2OPE` must not move objects anyway), but
///     not their descendents.
pub(crate) struct ProcessRootNode<
    VM: VMBinding,
    R2OPE: ProcessEdgesWork<VM = VM>,
    O2OPE: ProcessEdgesWork<VM = VM>,
> {
    phantom: PhantomData<(VM, R2OPE, O2OPE)>,
    roots: Vec<ObjectReference>,
    bucket: WorkBucketStage,
}

impl<VM: VMBinding, R2OPE: ProcessEdgesWork<VM = VM>, O2OPE: ProcessEdgesWork<VM = VM>>
    ProcessRootNode<VM, R2OPE, O2OPE>
{
    pub fn new(nodes: Vec<ObjectReference>, bucket: WorkBucketStage) -> Self {
        Self {
            phantom: PhantomData,
            roots: nodes,
            bucket,
        }
    }
}

impl<VM: VMBinding, R2OPE: ProcessEdgesWork<VM = VM>, O2OPE: ProcessEdgesWork<VM = VM>> GCWork<VM>
    for ProcessRootNode<VM, R2OPE, O2OPE>
{
    fn do_work(&mut self, worker: &mut GCWorker<VM>, mmtk: &'static MMTK<VM>) {
        trace!("ProcessRootNode");

        #[cfg(feature = "sanity")]
        {
            if !mmtk.is_in_sanity() {
                mmtk.sanity_checker
                    .lock()
                    .unwrap()
                    .add_root_nodes(self.roots.clone());
            }
        }

        // Because this is a root packet, the objects in this packet will have not been traced, yet.
        //
        // This step conceptually traces the edges from root slots to the objects they point to.
        // However, VMs that deliver root objects instead of root edges are incapable of updating
        // root slots.  Like processing an edge, we call `trace_object` on those objects, and
        // assert the GC doesn't move those objects because we cannot store back to the slots.
        //
        // The `scanned_root_objects` variable will hold those root
        // objects which are traced for the first time and we create work for scanning those roots.
        let scanned_root_objects = {
            // We create an instance of E to use its `trace_object` method and its object queue.
            let mut process_edges_work =
                R2OPE::new(vec![], true, mmtk, WorkBucketStage::PinningRootsTrace);
            process_edges_work.set_worker(worker);

            for object in self.roots.iter().copied() {
                let new_object = process_edges_work.trace_object(object);
                debug_assert_eq!(
                    object, new_object,
                    "Object moved while tracing root unmovable root object: {} -> {}",
                    object, new_object
                );
            }

            // This contains root objects that are visited the first time.
            // It is sufficient to only scan these objects.
            VectorQueue::take(&mut process_edges_work.nodes)
        };

        let process_edges_work = O2OPE::new(vec![], false, mmtk, self.bucket);
        let work = process_edges_work.create_scan_work(scanned_root_objects);
        crate::memory_manager::add_work_packet(mmtk, self.bucket, work);

        trace!("ProcessRootNode End");
    }
}

/// A `ProcessEdgesWork` type that panics when any of its method is used.
/// This is currently used for plans that do not support transitively pinning.
#[derive(Default)]
pub struct UnsupportedProcessEdges<VM: VMBinding> {
    phantom: PhantomData<VM>,
}

impl<VM: VMBinding> Deref for UnsupportedProcessEdges<VM> {
    type Target = ProcessEdgesBase<VM>;
    fn deref(&self) -> &Self::Target {
        panic!("unsupported!")
    }
}

impl<VM: VMBinding> DerefMut for UnsupportedProcessEdges<VM> {
    fn deref_mut(&mut self) -> &mut Self::Target {
        panic!("unsupported!")
    }
}

impl<VM: VMBinding> ProcessEdgesWork for UnsupportedProcessEdges<VM> {
    type VM = VM;

    type ScanObjectsWorkType = ScanObjects<Self>;

    fn new(
        _edges: Vec<EdgeOf<Self>>,
        _roots: bool,
        _mmtk: &'static MMTK<Self::VM>,
        _bucket: WorkBucketStage,
    ) -> Self {
        panic!("unsupported!")
    }

    fn trace_object(&mut self, _object: ObjectReference) -> ObjectReference {
        panic!("unsupported!")
    }

    fn create_scan_work(&self, _nodes: Vec<ObjectReference>) -> Self::ScanObjectsWorkType {
        panic!("unsupported!")
    }
}<|MERGE_RESOLUTION|>--- conflicted
+++ resolved
@@ -266,8 +266,8 @@
         mmtk.get_plan().gc_pause_start(&mmtk.scheduler);
         let factory = ProcessEdgesWorkRootsWorkFactory::<
             C::VM,
-            C::ProcessEdgesWorkType,
-            C::TPProcessEdges,
+            C::DefaultProcessEdges,
+            C::PinningProcessEdges,
         >::new(mmtk);
         <C::VM as VMBinding>::VMScanning::scan_vm_specific_roots(worker.tls, factory);
         mmtk.scheduler.notify_mutators_paused(mmtk);
@@ -475,8 +475,8 @@
     fn do_work(&mut self, worker: &mut GCWorker<C::VM>, mmtk: &'static MMTK<C::VM>) {
         let factory = ProcessEdgesWorkRootsWorkFactory::<
             C::VM,
-            C::ProcessEdgesWorkType,
-            C::TPProcessEdges,
+            C::DefaultProcessEdges,
+            C::PinningProcessEdges,
         >::new(mmtk);
         <C::VM as VMBinding>::VMScanning::scan_multiple_thread_root(
             worker.tls,
@@ -832,13 +832,12 @@
 impl<VM: VMBinding, DPE: ProcessEdgesWork<VM = VM>, PPE: ProcessEdgesWork<VM = VM>>
     RootsWorkFactory<VM::VMEdge> for ProcessEdgesWorkRootsWorkFactory<VM, DPE, PPE>
 {
-<<<<<<< HEAD
-    fn create_process_edge_roots_work(&mut self, edges: Vec<EdgeOf<E>>, kind: RootKind) {
-        let mut w = E::new(
+    fn create_process_edge_roots_work(&mut self, edges: Vec<VM::VMEdge>, kind: RootKind) {
+        let mut w = DPE::new(
             edges,
             true,
             self.mmtk,
-            if E::RC_ROOTS {
+            if DPE::RC_ROOTS {
                 WorkBucketStage::RCProcessIncs
             } else {
                 WorkBucketStage::Closure
@@ -847,19 +846,12 @@
         w.root_kind = Some(kind);
         crate::memory_manager::add_work_packet(
             self.mmtk,
-            if E::RC_ROOTS {
+            if DPE::RC_ROOTS {
                 WorkBucketStage::RCProcessIncs
             } else {
                 WorkBucketStage::Closure
             },
             w,
-=======
-    fn create_process_edge_roots_work(&mut self, edges: Vec<VM::VMEdge>) {
-        crate::memory_manager::add_work_packet(
-            self.mmtk,
-            WorkBucketStage::Closure,
-            DPE::new(edges, true, self.mmtk, WorkBucketStage::Closure),
->>>>>>> 1b9cfe40
         );
     }
 
