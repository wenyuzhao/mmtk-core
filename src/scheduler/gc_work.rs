--- conflicted
+++ resolved
@@ -1,7 +1,6 @@
 use self::global_state::GcStatus;
 use super::work_bucket::WorkBucketStage;
 use super::*;
-use crate::plan::immix::Pause;
 use crate::plan::lxr::LXR;
 use crate::plan::ObjectsClosure;
 use crate::plan::VectorObjectQueue;
@@ -41,8 +40,6 @@
     }
 }
 
-impl<VM: VMBinding> CoordinatorWork<VM> for ScheduleCollection {}
-
 /// The global GC Preparation Work
 /// This work packet invokes prepare() for the plan (which will invoke prepare() for each space), and
 /// pushes work packets for preparing mutators and collectors.
@@ -79,8 +76,10 @@
             }
         }
         if !plan_mut.no_worker_prepare() {
-            mmtk.scheduler
-                .push_designated_work(|| Box::new(PrepareCollector));
+            for w in &mmtk.scheduler.worker_group.workers_shared {
+                let result = w.designated_work.push(Box::new(PrepareCollector));
+                debug_assert!(result.is_ok());
+            }
         }
     }
 }
@@ -159,8 +158,10 @@
             }
         }
         if !plan_mut.fast_worker_release() {
-            mmtk.scheduler
-                .push_designated_work(|| Box::new(ReleaseCollector));
+            for w in &mmtk.scheduler.worker_group.workers_shared {
+                let result = w.designated_work.push(Box::new(ReleaseCollector));
+                debug_assert!(result.is_ok());
+            }
         } else {
             crate::scheduler::worker::reset_workers::<C::VM>();
         }
@@ -222,14 +223,6 @@
 
 impl<C: GCWorkContext> GCWork<C::VM> for StopMutators<C> {
     fn do_work(&mut self, worker: &mut GCWorker<C::VM>, mmtk: &'static MMTK<C::VM>) {
-        // If the VM requires that only the coordinator thread can stop the world,
-        // we delegate the work to the coordinator.
-        if <C::VM as VMBinding>::VMCollection::COORDINATOR_ONLY_STW && !worker.is_coordinator() {
-            mmtk.scheduler
-                .add_coordinator_work(StopMutators::<C>::new(), worker);
-            return;
-        }
-
         trace!("stop_all_mutators start");
         mmtk.state.prepare_for_stack_scanning();
         const BULK_THREAD_SCAN: bool = true;
@@ -281,111 +274,6 @@
     }
 }
 
-<<<<<<< HEAD
-impl<C: GCWorkContext> CoordinatorWork<C::VM> for StopMutators<C> {}
-
-#[derive(Default)]
-pub struct EndOfGC {
-    pub elapsed: std::time::Duration,
-}
-
-impl<VM: VMBinding> GCWork<VM> for EndOfGC {
-    fn do_work(&mut self, worker: &mut GCWorker<VM>, mmtk: &'static MMTK<VM>) {
-        let perform_class_unloading = mmtk.get_plan().current_gc_should_perform_class_unloading();
-        if mmtk.get_plan().downcast_ref::<LXR<VM>>().is_none() {
-            if perform_class_unloading {
-                gc_log!([3] "    - class unloading");
-            }
-            <VM as VMBinding>::VMCollection::vm_release(perform_class_unloading);
-        }
-        let pause_time = crate::GC_START_TIME.elapsed();
-        let pause = mmtk
-            .get_plan()
-            .downcast_ref::<LXR<VM>>()
-            .map(|ix| ix.current_pause().unwrap())
-            .unwrap_or(Pause::Full);
-        crate::add_pause_time(pause, pause_time.as_nanos());
-        if crate::verbose(2) {
-            let _released_n =
-                crate::policy::immix::immixspace::RELEASED_NURSERY_BLOCKS.load(Ordering::SeqCst);
-            let _released =
-                crate::policy::immix::immixspace::RELEASED_BLOCKS.load(Ordering::SeqCst);
-            crate::policy::immix::immixspace::RELEASED_NURSERY_BLOCKS.store(0, Ordering::SeqCst);
-            crate::policy::immix::immixspace::RELEASED_BLOCKS.store(0, Ordering::SeqCst);
-
-            let pause_time = pause_time.as_micros() as f64 / 1000f64;
-            let pause_s = match pause {
-                Pause::RefCount => "RefCount",
-                Pause::InitialMark => "InitialMark",
-                Pause::FinalMark => "FinalMark",
-                _ => "Full",
-            };
-            gc_log!([2]
-                "GC({}) {} finished. {}M->{}M({}M) used={}M pause-time={:.3}ms",
-                crate::GC_EPOCH.load(Ordering::SeqCst),
-                pause_s,
-                crate::RESERVED_PAGES_AT_GC_START.load(Ordering::SeqCst) / 256,
-                mmtk.get_plan().get_reserved_pages() / 256,
-                mmtk.get_plan().get_total_pages() / 256,
-                mmtk.get_plan().get_used_pages() / 256,
-                pause_time
-            );
-            if cfg!(feature = "lxr_precise_incs_counter") {
-                crate::RC_STAT.dump(pause, pause_time);
-            }
-            crate::RESERVED_PAGES_AT_GC_END
-                .store(mmtk.get_plan().get_reserved_pages(), Ordering::SeqCst);
-        }
-        info!(
-            "End of GC ({}/{} pages, took {} ms)",
-            mmtk.get_plan().get_reserved_pages(),
-            mmtk.get_plan().get_total_pages(),
-            self.elapsed.as_millis()
-        );
-
-        #[cfg(feature = "count_live_bytes_in_gc")]
-        {
-            let live_bytes = mmtk.state.get_live_bytes_in_last_gc();
-            let used_bytes =
-                mmtk.get_plan().get_used_pages() << crate::util::constants::LOG_BYTES_IN_PAGE;
-            debug_assert!(
-                live_bytes <= used_bytes,
-                "Live bytes of all live objects ({} bytes) is larger than used pages ({} bytes), something is wrong.",
-                live_bytes, used_bytes
-            );
-            info!(
-                "Live objects = {} bytes ({:04.1}% of {} used pages)",
-                live_bytes,
-                live_bytes as f64 * 100.0 / used_bytes as f64,
-                mmtk.get_plan().get_used_pages()
-            );
-        }
-
-        // We assume this is the only running work packet that accesses plan at the point of execution
-        let plan_mut: &mut dyn Plan<VM = VM> = unsafe { mmtk.get_plan_mut() };
-        plan_mut.end_of_gc(worker.tls);
-
-        #[cfg(feature = "extreme_assertions")]
-        if crate::util::edge_logger::should_check_duplicate_edges(mmtk.get_plan()) {
-            // reset the logging info at the end of each GC
-            mmtk.edge_logger.reset();
-        }
-
-        mmtk.get_plan().gc_pause_end();
-
-        // Reset the triggering information.
-        mmtk.state.reset_collection_trigger();
-
-        // Set to NotInGC after everything, and right before resuming mutators.
-        mmtk.set_gc_status(GcStatus::NotInGC);
-        <VM as VMBinding>::VMCollection::resume_mutators(worker.tls);
-    }
-}
-
-impl<VM: VMBinding> CoordinatorWork<VM> for EndOfGC {}
-
-=======
->>>>>>> 5ab62f96
 /// This implements `ObjectTracer` by forwarding the `trace_object` calls to the wrapped
 /// `ProcessEdgesWork` instance.
 pub(crate) struct ProcessEdgesWorkTracer<E: ProcessEdgesWork> {
@@ -493,7 +381,7 @@
 
 impl<E: ProcessEdgesWork> GCWork<E::VM> for VMProcessWeakRefs<E> {
     fn do_work(&mut self, worker: &mut GCWorker<E::VM>, _mmtk: &'static MMTK<E::VM>) {
-        trace!("ProcessWeakRefs");
+        trace!("VMProcessWeakRefs");
         <<E::VM as VMBinding>::VMCollection as Collection<E::VM>>::process_weak_refs::<E>(worker);
         // TODO: Pass a factory/callback to decide what work packet to create.
     }
@@ -709,12 +597,15 @@
     pub fn set_worker(&mut self, worker: &mut GCWorker<VM>) {
         self.worker = worker;
     }
+
     pub fn worker(&self) -> &'static mut GCWorker<VM> {
         unsafe { &mut *self.worker }
     }
+
     pub fn mmtk(&self) -> &'static MMTK<VM> {
         self.mmtk
     }
+
     pub fn plan(&self) -> &'static dyn Plan<VM = VM> {
         self.mmtk.get_plan()
     }
