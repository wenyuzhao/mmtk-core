use super::work_bucket::WorkBucketStage;
use super::*;
use crate::plan::immix::Pause;
use crate::plan::lxr::LXR;
use crate::plan::GcStatus;
use crate::plan::ObjectsClosure;
use crate::plan::VectorObjectQueue;
use crate::util::metadata::side_metadata::address_to_meta_address;
use crate::util::metadata::side_metadata::SideMetadataSpec;
use crate::util::*;
use crate::vm::edge_shape::Edge;
use crate::vm::*;
use crate::*;
use std::marker::PhantomData;
use std::ops::{Deref, DerefMut};
use std::sync::atomic::Ordering;
use std::time::SystemTime;

pub struct ScheduleCollection;

impl<VM: VMBinding> GCWork<VM> for ScheduleCollection {
    fn do_work(&mut self, worker: &mut GCWorker<VM>, mmtk: &'static MMTK<VM>) {
        crate::GC_TRIGGER_TIME.store(SystemTime::now(), Ordering::SeqCst);
        crate::GC_EPOCH.fetch_add(1, Ordering::SeqCst);
        mmtk.get_plan().schedule_collection(worker.scheduler());
    }
}

impl<VM: VMBinding> CoordinatorWork<VM> for ScheduleCollection {}

/// The global GC Preparation Work
/// This work packet invokes prepare() for the plan (which will invoke prepare() for each space), and
/// pushes work packets for preparing mutators and collectors.
/// We should only have one such work packet per GC, before any actual GC work starts.
/// We assume this work packet is the only running work packet that accesses plan, and there should
/// be no other concurrent work packet that accesses plan (read or write). Otherwise, there may
/// be a race condition.
pub struct Prepare<C: GCWorkContext> {
    pub plan: *const C::PlanType,
}

unsafe impl<C: GCWorkContext> Send for Prepare<C> {}

impl<C: GCWorkContext> Prepare<C> {
    pub fn new(plan: *const C::PlanType) -> Self {
        Self { plan }
    }
}

impl<C: GCWorkContext> GCWork<C::VM> for Prepare<C> {
    fn do_work(&mut self, worker: &mut GCWorker<C::VM>, mmtk: &'static MMTK<C::VM>) {
        trace!("Prepare Global");
        // We assume this is the only running work packet that accesses plan at the point of execution
        #[allow(clippy::cast_ref_to_mut)]
        #[allow(invalid_reference_casting)]
        let plan_mut: &mut C::PlanType =
            unsafe { &mut *(self.plan as *const C::PlanType as *mut C::PlanType) };
        plan_mut.prepare(worker.tls);

<<<<<<< HEAD
        if !plan_mut.no_mutator_prepare_release() {
=======
        if plan_mut.constraints().needs_prepare_mutator {
>>>>>>> cb148811
            for mutator in <C::VM as VMBinding>::VMActivePlan::mutators() {
                mmtk.scheduler.work_buckets[WorkBucketStage::Prepare]
                    .add(PrepareMutator::<C::VM>::new(mutator));
            }
        }
        if !plan_mut.no_worker_prepare() {
            for w in &mmtk.scheduler.worker_group.workers_shared {
                let result = w.designated_work.push(Box::new(PrepareCollector));
                debug_assert!(result.is_ok());
            }
        }
    }
}

/// The mutator GC Preparation Work
pub struct PrepareMutator<VM: VMBinding> {
    // The mutator reference has static lifetime.
    // It is safe because the actual lifetime of this work-packet will not exceed the lifetime of a GC.
    pub mutator: &'static mut Mutator<VM>,
}

impl<VM: VMBinding> PrepareMutator<VM> {
    #[allow(unused)]
    pub fn new(mutator: &'static mut Mutator<VM>) -> Self {
        Self { mutator }
    }
}

impl<VM: VMBinding> GCWork<VM> for PrepareMutator<VM> {
    fn do_work(&mut self, worker: &mut GCWorker<VM>, _mmtk: &'static MMTK<VM>) {
        trace!("Prepare Mutator");
        self.mutator.prepare(worker.tls);
    }
}

/// The collector GC Preparation Work
#[derive(Default)]
pub struct PrepareCollector;

impl<VM: VMBinding> GCWork<VM> for PrepareCollector {
    fn do_work(&mut self, worker: &mut GCWorker<VM>, mmtk: &'static MMTK<VM>) {
        trace!("Prepare Collector");
        worker.get_copy_context_mut().prepare();
        mmtk.get_plan().prepare_worker(worker);
    }
}

/// The global GC release Work
/// This work packet invokes release() for the plan (which will invoke release() for each space), and
/// pushes work packets for releasing mutators and collectors.
/// We should only have one such work packet per GC, after all actual GC work ends.
/// We assume this work packet is the only running work packet that accesses plan, and there should
/// be no other concurrent work packet that accesses plan (read or write). Otherwise, there may
/// be a race condition.
pub struct Release<C: GCWorkContext> {
    pub plan: *const C::PlanType,
}

impl<C: GCWorkContext> Release<C> {
    pub fn new(plan: *const C::PlanType) -> Self {
        Self { plan }
    }
}

unsafe impl<C: GCWorkContext> Send for Release<C> {}

impl<C: GCWorkContext + 'static> GCWork<C::VM> for Release<C> {
    fn do_work(&mut self, worker: &mut GCWorker<C::VM>, mmtk: &'static MMTK<C::VM>) {
        trace!("Release Global");

        if mmtk.get_plan().downcast_ref::<LXR<C::VM>>().is_none() {
            <C::VM as VMBinding>::VMCollection::update_weak_processor(false);
        }

        mmtk.get_plan().base().gc_trigger.policy.on_gc_release(mmtk);

        // We assume this is the only running work packet that accesses plan at the point of execution
        #[allow(clippy::cast_ref_to_mut)]
        #[allow(invalid_reference_casting)]
        let plan_mut: &mut C::PlanType =
            unsafe { &mut *(self.plan as *const C::PlanType as *mut C::PlanType) };
        plan_mut.release(worker.tls);

        if !plan_mut.no_mutator_prepare_release() {
            for mutator in <C::VM as VMBinding>::VMActivePlan::mutators() {
                mmtk.scheduler.work_buckets[WorkBucketStage::Release]
                    .add(ReleaseMutator::<C::VM>::new(mutator));
            }
        }
        if !plan_mut.fast_worker_release() {
            for w in &mmtk.scheduler.worker_group.workers_shared {
                let result = w.designated_work.push(Box::new(ReleaseCollector));
                debug_assert!(result.is_ok());
            }
        } else {
            crate::scheduler::worker::reset_workers::<C::VM>();
        }

        #[cfg(feature = "count_live_bytes_in_gc")]
        {
            let live_bytes = mmtk
                .scheduler
                .worker_group
                .get_and_clear_worker_live_bytes();
            mmtk.get_plan()
                .base()
                .live_bytes_in_last_gc
                .store(live_bytes, std::sync::atomic::Ordering::SeqCst);
        }
    }
}

/// The mutator release Work
pub struct ReleaseMutator<VM: VMBinding> {
    // The mutator reference has static lifetime.
    // It is safe because the actual lifetime of this work-packet will not exceed the lifetime of a GC.
    pub mutator: &'static mut Mutator<VM>,
}

impl<VM: VMBinding> ReleaseMutator<VM> {
    #[allow(unused)]
    pub fn new(mutator: &'static mut Mutator<VM>) -> Self {
        Self { mutator }
    }
}

impl<VM: VMBinding> GCWork<VM> for ReleaseMutator<VM> {
    fn do_work(&mut self, worker: &mut GCWorker<VM>, _mmtk: &'static MMTK<VM>) {
        trace!("Release Mutator");
        self.mutator.release(worker.tls);
    }
}

/// The collector release Work
#[derive(Default)]
pub struct ReleaseCollector;

impl<VM: VMBinding> GCWork<VM> for ReleaseCollector {
    fn do_work(&mut self, worker: &mut GCWorker<VM>, _mmtk: &'static MMTK<VM>) {
        trace!("Release Collector");
        worker.get_copy_context_mut().release();
    }
}

/// Stop all mutators
///
/// TODO: Smaller work granularity
#[derive(Default)]
pub struct StopMutators<C: GCWorkContext>(PhantomData<C>);

impl<C: GCWorkContext> StopMutators<C> {
    pub fn new() -> Self {
        Self(PhantomData)
    }
}

impl<C: GCWorkContext> GCWork<C::VM> for StopMutators<C> {
    fn do_work(&mut self, worker: &mut GCWorker<C::VM>, mmtk: &'static MMTK<C::VM>) {
        // If the VM requires that only the coordinator thread can stop the world,
        // we delegate the work to the coordinator.
        if <C::VM as VMBinding>::VMCollection::COORDINATOR_ONLY_STW && !worker.is_coordinator() {
            mmtk.scheduler
                .add_coordinator_work(StopMutators::<C>::new(), worker);
            return;
        }

        trace!("stop_all_mutators start");
        mmtk.get_plan().base().prepare_for_stack_scanning();
        const BULK_THREAD_SCAN: bool = true;
        let mut mutators: Vec<VMMutatorThread> = vec![];
        let mut n = 0;
        <C::VM as VMBinding>::VMCollection::stop_all_mutators(
            worker.tls,
            |mutator| {
                mutator.flush();
                mutator.prepare(worker.tls);
                if BULK_THREAD_SCAN {
                    mutators.push(mutator.get_tls());
                } else {
                    // TODO: The stack scanning work won't start immediately, as the `Prepare` bucket is not opened yet (the bucket is opened in notify_mutators_paused).
                    // Should we push to Unconstrained instead?
                    mmtk.scheduler.work_buckets[WorkBucketStage::RCProcessIncs]
                        .add(ScanMutatorRoots::<C>(mutator));
                }
                n += 1;
            },
            mmtk.get_plan()
                .current_gc_should_prepare_for_class_unloading(),
        );
        gc_log!([3] "Discovered {} mutators", n);
        if BULK_THREAD_SCAN {
            let n_workers: usize = mmtk.scheduler.worker_group.worker_count();
            for ms in mutators.chunks(std::cmp::max(mutators.len() / n_workers / 2, 1)) {
                mmtk.scheduler.work_buckets[WorkBucketStage::RCProcessIncs]
                    .add(ScanMultipleStacks::<C>(ms.to_vec(), PhantomData));
            }
        }
        trace!("stop_all_mutators end");
        if crate::verbose(2) {
            crate::RESERVED_PAGES_AT_GC_START
                .store(mmtk.get_plan().get_reserved_pages(), Ordering::SeqCst);
        }
        gc_log!([3] " - ({:.3}ms) Mutators stopped", crate::gc_start_time_ms());
        #[cfg(feature = "sanity")]
        mmtk.sanity_checker.lock().unwrap().clear_roots_cache();
        mmtk.get_plan().gc_pause_start(&mmtk.scheduler);
        let factory = ProcessEdgesWorkRootsWorkFactory::<
            C::VM,
            C::ProcessEdgesWorkType,
            C::TPProcessEdges,
        >::new(mmtk);
        <C::VM as VMBinding>::VMScanning::scan_vm_specific_roots(worker.tls, factory);
        mmtk.scheduler.notify_mutators_paused(mmtk);
    }
}

impl<C: GCWorkContext> CoordinatorWork<C::VM> for StopMutators<C> {}

#[derive(Default)]
pub struct EndOfGC {
    pub elapsed: std::time::Duration,
}

impl<VM: VMBinding> GCWork<VM> for EndOfGC {
    fn do_work(&mut self, worker: &mut GCWorker<VM>, mmtk: &'static MMTK<VM>) {
        let perform_class_unloading = mmtk.get_plan().current_gc_should_perform_class_unloading();
        if mmtk.get_plan().downcast_ref::<LXR<VM>>().is_none() {
            if perform_class_unloading {
                gc_log!([3] "    - class unloading");
            }
            <VM as VMBinding>::VMCollection::vm_release(perform_class_unloading);
        }
        let pause_time = crate::GC_START_TIME
            .load(Ordering::SeqCst)
            .elapsed()
            .unwrap();
        crate::add_copy_bytes(crate::SLOPPY_COPY_BYTES.load(Ordering::Relaxed));
        let pause = mmtk
            .get_plan()
            .downcast_ref::<LXR<VM>>()
            .map(|ix| ix.current_pause().unwrap())
            .unwrap_or(Pause::Full);
        crate::add_pause_time(pause, pause_time.as_nanos());
        if crate::verbose(2) {
            let _released_n =
                crate::policy::immix::immixspace::RELEASED_NURSERY_BLOCKS.load(Ordering::SeqCst);
            let _released =
                crate::policy::immix::immixspace::RELEASED_BLOCKS.load(Ordering::SeqCst);
            crate::policy::immix::immixspace::RELEASED_NURSERY_BLOCKS.store(0, Ordering::SeqCst);
            crate::policy::immix::immixspace::RELEASED_BLOCKS.store(0, Ordering::SeqCst);

            let pause_time = pause_time.as_micros() as f64 / 1000f64;
            let pause = match pause {
                Pause::RefCount => "RefCount",
                Pause::InitialMark => "InitialMark",
                Pause::FinalMark => "FinalMark",
                _ => "Full",
            };
            gc_log!([2]
                "GC({}) {} finished. {}M->{}M({}M) used={}M pause-time={:.3}ms",
                crate::GC_EPOCH.load(Ordering::SeqCst),
                pause,
                crate::RESERVED_PAGES_AT_GC_START.load(Ordering::SeqCst) / 256,
                mmtk.get_plan().get_reserved_pages() / 256,
                mmtk.get_plan().get_total_pages() / 256,
                mmtk.get_plan().get_used_pages() / 256,
                pause_time
            );
            crate::RESERVED_PAGES_AT_GC_END
                .store(mmtk.get_plan().get_reserved_pages(), Ordering::SeqCst);
        }
        info!(
            "End of GC ({}/{} pages, took {} ms)",
            mmtk.get_plan().get_reserved_pages(),
            mmtk.get_plan().get_total_pages(),
            self.elapsed.as_millis()
        );

        #[cfg(feature = "count_live_bytes_in_gc")]
        {
            let live_bytes = mmtk
                .get_plan()
                .base()
                .live_bytes_in_last_gc
                .load(std::sync::atomic::Ordering::SeqCst);
            let used_bytes =
                mmtk.get_plan().get_used_pages() << crate::util::constants::LOG_BYTES_IN_PAGE;
            debug_assert!(
                live_bytes <= used_bytes,
                "Live bytes of all live objects ({} bytes) is larger than used pages ({} bytes), something is wrong.",
                live_bytes, used_bytes
            );
            info!(
                "Live objects = {} bytes ({:04.1}% of {} used pages)",
                live_bytes,
                live_bytes as f64 * 100.0 / used_bytes as f64,
                mmtk.get_plan().get_used_pages()
            );
        }

        // We assume this is the only running work packet that accesses plan at the point of execution
        let plan_mut: &mut dyn Plan<VM = VM> = unsafe { mmtk.get_plan_mut() };
        plan_mut.end_of_gc(worker.tls);

        #[cfg(feature = "extreme_assertions")]
        if crate::util::edge_logger::should_check_duplicate_edges(mmtk.get_plan()) {
            // reset the logging info at the end of each GC
            mmtk.edge_logger.reset();
        }

        mmtk.get_plan().gc_pause_end();

        mmtk.get_plan().base().set_gc_status(GcStatus::NotInGC);

        // Reset the triggering information.
        mmtk.get_plan().base().reset_collection_trigger();

        <VM as VMBinding>::VMCollection::resume_mutators(worker.tls);
    }
}

impl<VM: VMBinding> CoordinatorWork<VM> for EndOfGC {}

/// This implements `ObjectTracer` by forwarding the `trace_object` calls to the wrapped
/// `ProcessEdgesWork` instance.
struct ProcessEdgesWorkTracer<E: ProcessEdgesWork> {
    process_edges_work: E,
    stage: WorkBucketStage,
}

impl<E: ProcessEdgesWork> ObjectTracer for ProcessEdgesWorkTracer<E> {
    /// Forward the `trace_object` call to the underlying `ProcessEdgesWork`,
    /// and flush as soon as the underlying buffer of `process_edges_work` is full.
    ///
    /// This function is inlined because `trace_object` is probably the hottest function in MMTk.
    /// If this function is called in small closures, please profile the program and make sure the
    /// closure is inlined, too.
    fn trace_object(&mut self, object: ObjectReference) -> ObjectReference {
        let result = self.process_edges_work.trace_object(object);
        self.flush_if_full();
        result
    }
}

impl<E: ProcessEdgesWork> ProcessEdgesWorkTracer<E> {
    fn flush_if_full(&mut self) {
        if self.process_edges_work.nodes.is_full() {
            self.flush();
        }
    }

    pub fn flush_if_not_empty(&mut self) {
        if !self.process_edges_work.nodes.is_empty() {
            self.flush();
        }
    }

    fn flush(&mut self) {
        let next_nodes = self.process_edges_work.pop_nodes();
        assert!(!next_nodes.is_empty());
        let work_packet = self.process_edges_work.create_scan_work(next_nodes, false);
        let worker = self.process_edges_work.worker();
        worker.scheduler().work_buckets[self.stage].add(work_packet);
    }
}

/// This type implements `ObjectTracerContext` by creating a temporary `ProcessEdgesWork` during
/// the call to `with_tracer`, making use of its `trace_object` method.  It then creates work
/// packets using the methods of the `ProcessEdgesWork` and add the work packet into the given
/// `stage`.
struct ProcessEdgesWorkTracerContext<E: ProcessEdgesWork> {
    stage: WorkBucketStage,
    phantom_data: PhantomData<E>,
}

impl<E: ProcessEdgesWork> Clone for ProcessEdgesWorkTracerContext<E> {
    fn clone(&self) -> Self {
        Self { ..*self }
    }
}

impl<E: ProcessEdgesWork> ObjectTracerContext<E::VM> for ProcessEdgesWorkTracerContext<E> {
    type TracerType = ProcessEdgesWorkTracer<E>;

    fn with_tracer<R, F>(&self, worker: &mut GCWorker<E::VM>, func: F) -> R
    where
        F: FnOnce(&mut Self::TracerType) -> R,
    {
        let mmtk = worker.mmtk;

        // Prepare the underlying ProcessEdgesWork
        let mut process_edges_work = E::new(vec![], false, mmtk, self.stage);
        // FIXME: This line allows us to omit the borrowing lifetime of worker.
        // We should refactor ProcessEdgesWork so that it uses `worker` locally, not as a member.
        process_edges_work.set_worker(worker);

        // Cretae the tracer.
        let mut tracer = ProcessEdgesWorkTracer {
            process_edges_work,
            stage: self.stage,
        };

        // The caller can use the tracer here.
        let result = func(&mut tracer);

        // Flush the queued nodes.
        tracer.flush_if_not_empty();

        result
    }
}

/// Delegate to the VM binding for weak reference processing.
///
/// Some VMs (e.g. v8) do not have a Java-like global weak reference storage, and the
/// processing of those weakrefs may be more complex. For such case, we delegate to the
/// VM binding to process weak references.
///
/// NOTE: This will replace `{Soft,Weak,Phantom}RefProcessing` and `Finalization` in the future.
pub struct VMProcessWeakRefs<E: ProcessEdgesWork> {
    phantom_data: PhantomData<E>,
}

impl<E: ProcessEdgesWork> VMProcessWeakRefs<E> {
    pub fn new() -> Self {
        Self {
            phantom_data: PhantomData,
        }
    }
}

impl<E: ProcessEdgesWork> GCWork<E::VM> for VMProcessWeakRefs<E> {
    fn do_work(&mut self, worker: &mut GCWorker<E::VM>, _mmtk: &'static MMTK<E::VM>) {
        trace!("ProcessWeakRefs");
        <<E::VM as VMBinding>::VMCollection as Collection<E::VM>>::process_weak_refs::<E>(worker);
        // TODO: Pass a factory/callback to decide what work packet to create.
    }
}

/// Delegate to the VM binding for forwarding weak references.
///
/// Some VMs (e.g. v8) do not have a Java-like global weak reference storage, and the
/// processing of those weakrefs may be more complex. For such case, we delegate to the
/// VM binding to process weak references.
///
/// NOTE: This will replace `RefForwarding` and `ForwardFinalization` in the future.
pub struct VMForwardWeakRefs<E: ProcessEdgesWork> {
    phantom_data: PhantomData<E>,
}

impl<E: ProcessEdgesWork> VMForwardWeakRefs<E> {
    pub fn new() -> Self {
        Self {
            phantom_data: PhantomData,
        }
    }
}

impl<E: ProcessEdgesWork> GCWork<E::VM> for VMForwardWeakRefs<E> {
    fn do_work(&mut self, worker: &mut GCWorker<E::VM>, _mmtk: &'static MMTK<E::VM>) {
        trace!("VMForwardWeakRefs");

        let stage = WorkBucketStage::VMRefForwarding;

        let tracer_factory = ProcessEdgesWorkTracerContext::<E> {
            stage,
            phantom_data: PhantomData,
        };
        <E::VM as VMBinding>::VMScanning::forward_weak_refs(worker, tracer_factory)
    }
}

/// This work packet calls `Collection::post_forwarding`.
///
/// NOTE: This will replace `RefEnqueue` in the future.
///
/// NOTE: Although this work packet runs in parallel with the `Release` work packet, it does not
/// access the `Plan` instance.
#[derive(Default)]
pub struct VMPostForwarding<VM: VMBinding> {
    phantom_data: PhantomData<VM>,
}

impl<VM: VMBinding> GCWork<VM> for VMPostForwarding<VM> {
    fn do_work(&mut self, worker: &mut GCWorker<VM>, _mmtk: &'static MMTK<VM>) {
        trace!("VMPostForwarding start");
        <VM as VMBinding>::VMCollection::post_forwarding(worker.tls);
        trace!("VMPostForwarding end");
    }
}

pub struct ScanMutatorRoots<C: GCWorkContext>(pub &'static mut Mutator<C::VM>);

impl<C: GCWorkContext> GCWork<C::VM> for ScanMutatorRoots<C> {
    fn do_work(&mut self, worker: &mut GCWorker<C::VM>, mmtk: &'static MMTK<C::VM>) {
        trace!("ScanMutatorRoots for mutator {:?}", self.0.get_tls());
        let base = mmtk.get_plan().base();
        let mutators = <C::VM as VMBinding>::VMActivePlan::number_of_mutators();
        let factory = ProcessEdgesWorkRootsWorkFactory::<
            C::VM,
            C::ProcessEdgesWorkType,
            C::TPProcessEdges,
        >::new(mmtk);
        <C::VM as VMBinding>::VMScanning::scan_roots_in_mutator_thread(
            worker.tls,
            unsafe { &mut *(self.0 as *mut Mutator<C::VM>) },
            factory,
        );
        self.0.prepare(worker.tls);
        self.0.flush();

        if mmtk.get_plan().base().inform_stack_scanned(mutators) {
            <C::VM as VMBinding>::VMScanning::notify_initial_thread_scan_complete(
                false, worker.tls,
            );
            base.set_gc_status(GcStatus::GcProper);
        }
    }
}

pub struct ScanMultipleStacks<C: GCWorkContext>(Vec<VMMutatorThread>, PhantomData<C>);

unsafe impl<C: GCWorkContext> Send for ScanMultipleStacks<C> {}

impl<C: GCWorkContext> GCWork<C::VM> for ScanMultipleStacks<C> {
    fn do_work(&mut self, worker: &mut GCWorker<C::VM>, mmtk: &'static MMTK<C::VM>) {
        let factory = ProcessEdgesWorkRootsWorkFactory::<
            C::VM,
            C::ProcessEdgesWorkType,
            C::TPProcessEdges,
        >::new(mmtk);
        <C::VM as VMBinding>::VMScanning::scan_multiple_thread_root(
            worker.tls,
            std::mem::take(&mut self.0),
            factory,
        );
    }
}

#[derive(Default)]
pub struct ScanVMSpecificRoots<C: GCWorkContext>(PhantomData<C>);

impl<C: GCWorkContext> ScanVMSpecificRoots<C> {
    pub fn new() -> Self {
        Self(PhantomData)
    }
}

impl<C: GCWorkContext> GCWork<C::VM> for ScanVMSpecificRoots<C> {
    fn do_work(&mut self, worker: &mut GCWorker<C::VM>, mmtk: &'static MMTK<C::VM>) {
        trace!("ScanStaticRoots");
        let factory = ProcessEdgesWorkRootsWorkFactory::<
            C::VM,
            C::ProcessEdgesWorkType,
            C::TPProcessEdges,
        >::new(mmtk);
        <C::VM as VMBinding>::VMScanning::scan_vm_specific_roots(worker.tls, factory);
    }
}

#[repr(u8)]
#[derive(Debug, Eq, PartialEq, Clone, Copy)]
pub enum RootKind {
    Strong,
    /// This is a young **strong** root that is newly created in the previous mutator phase.
    /// If we guarantee that a type of root pointers will never dead before a full-heap trace, we can only scan newly created ones in nursery / RC pauses.
    ///
    /// e.g. For LXR, the embeded pointers in code objects is immutable, and is reclaimed only during class unloading. So it is safe to skip decs,
    /// and do inc once for each of these roots, just to keep them alive before marking ends.
    ///
    /// For LXR,
    /// #### RC Pause
    ///   * Only collect young root pointers with RC=0
    ///   * Do RC increments (preferably once) to keep them alive until the end of SATB or Full GC
    ///   * During SATB: mark them and keep them alive.
    /// #### Initial Mark Pause
    ///   * Both young amd mature roots are required for marking
    /// #### Final Mark Pause
    ///   * Both young amd mature roots are required for pointer updating
    /// #### Full GC
    ///   * Both young amd mature roots are required for marking and pointer updating
    Young,
    // This is a weak root that is newly created in the previous mutator phase.
    // Same as young roots, decrements on these pointers can be skipped.
    // If possible, increment can happen only once.
    /// This is a **weak** root pointer. which means that
    ///   1. It should never be marked directly through this root pointer. But can be transitively reachable by other strong roots.
    ///   2. The reference must be kept alive until the end of a full-heap trace.
    ///
    /// e.g. For LXR, the strong table roots are weak pointers that is purged only at the end of a full-heap trace.
    /// So it is safe to skip decs, and do inc once for each of these roots, just to keep them alive before marking ends.
    ///
    /// For LXR,
    /// #### RC Pause
    ///   * Only collect young weak root pointers with RC=0
    ///   * Do RC increments (preferably once) to keep them alive until the end of SATB or Full GC
    ///   * During SATB: mark them and keep them alive.
    /// #### Initial Mark Pause
    ///   * Don't send these pointers to the mark queue
    /// #### Final Mark Pause
    ///   * Either skip pointer updating and do a batch update after the GC (e.g. `StringTable::oops_do(&cl)`)
    ///   * Or, update these pointers, but don't do marking on them.
    /// #### Full GC
    ///   * Either skip pointer updating and do a batch update after the GC (e.g. `StringTable::oops_do(&cl)`)
    ///   * Or, update these pointers, but don't do marking on them.
    Weak,
}

impl RootKind {
    pub fn is_young_or_weak(&self) -> bool {
        *self == Self::Young || *self == Self::Weak
    }
}

pub struct ProcessEdgesBase<VM: VMBinding> {
    pub edges: Vec<VM::VMEdge>,
    pub nodes: VectorObjectQueue,
    mmtk: &'static MMTK<VM>,
    // Use raw pointer for fast pointer dereferencing, instead of using `Option<&'static mut GCWorker<E::VM>>`.
    // Because a copying gc will dereference this pointer at least once for every object copy.
    worker: *mut GCWorker<VM>,
    pub roots: bool,
    pub root_kind: Option<RootKind>,
    pub bucket: WorkBucketStage,
}

unsafe impl<VM: VMBinding> Send for ProcessEdgesBase<VM> {}

impl<VM: VMBinding> ProcessEdgesBase<VM> {
    // Requires an MMTk reference. Each plan-specific type that uses ProcessEdgesBase can get a static plan reference
    // at creation. This avoids overhead for dynamic dispatch or downcasting plan for each object traced.
    pub fn new(
        edges: Vec<VM::VMEdge>,
        roots: bool,
        mmtk: &'static MMTK<VM>,
        bucket: WorkBucketStage,
    ) -> Self {
        #[cfg(feature = "extreme_assertions")]
        if crate::util::edge_logger::should_check_duplicate_edges(mmtk.get_plan()) {
            for edge in &edges {
                // log edge, panic if already logged
                mmtk.edge_logger.log_edge(*edge);
            }
        }
        Self {
            edges,
            nodes: VectorObjectQueue::new(),
            mmtk,
            worker: std::ptr::null_mut(),
            roots,
            root_kind: if roots { Some(RootKind::Strong) } else { None },
            bucket,
        }
    }
    pub fn set_worker(&mut self, worker: &mut GCWorker<VM>) {
        self.worker = worker;
    }
    pub fn worker(&self) -> &'static mut GCWorker<VM> {
        unsafe { &mut *self.worker }
    }
    pub fn mmtk(&self) -> &'static MMTK<VM> {
        self.mmtk
    }
    pub fn plan(&self) -> &'static dyn Plan<VM = VM> {
        self.mmtk.get_plan()
    }

    /// Pop all nodes from nodes, and clear nodes to an empty vector.
    pub fn pop_nodes(&mut self) -> Vec<ObjectReference> {
        self.nodes.take()
    }

    pub fn is_roots(&self) -> bool {
        self.roots
    }
}

/// A short-hand for `<E::VM as VMBinding>::VMEdge`.
pub type EdgeOf<E> = <<E as ProcessEdgesWork>::VM as VMBinding>::VMEdge;

/// Scan & update a list of object slots
//
// Note: be very careful when using this trait. process_node() will push objects
// to the buffer, and it is expected that at the end of the operation, flush()
// is called to create new scan work from the buffered objects. If flush()
// is not called, we may miss the objects in the GC and have dangling pointers.
// FIXME: We possibly want to enforce Drop on this trait, and require calling
// flush() in Drop.
pub trait ProcessEdgesWork:
    Send + 'static + Sized + DerefMut + Deref<Target = ProcessEdgesBase<Self::VM>>
{
    type VM: VMBinding;

    /// The work packet type for scanning objects when using this ProcessEdgesWork.
    type ScanObjectsWorkType: ScanObjectsWork<Self::VM>;

    const CAPACITY: usize = crate::args::BUFFER_SIZE;
    const OVERWRITE_REFERENCE: bool = true;
    const SCAN_OBJECTS_IMMEDIATELY: bool = true;
    const RC_ROOTS: bool = false;
    fn new(
        edges: Vec<EdgeOf<Self>>,
        roots: bool,
        mmtk: &'static MMTK<Self::VM>,
        bucket: WorkBucketStage,
    ) -> Self;

    /// Trace an MMTk object. The implementation should forward this call to the policy-specific
    /// `trace_object()` methods, depending on which space this object is in.
    /// If the object is not in any MMTk space, the implementation should forward the call to
    /// `ActivePlan::vm_trace_object()` to let the binding handle the tracing.
    fn trace_object(&mut self, object: ObjectReference) -> ObjectReference;

    #[cfg(feature = "sanity")]
    fn cache_roots_for_sanity_gc(&mut self, _roots: Vec<EdgeOf<Self>>) {
        assert!(self.roots);
        self.mmtk()
            .sanity_checker
            .lock()
            .unwrap()
            .add_root_edges(self.edges.clone());
    }

    /// Start the a scan work packet. If SCAN_OBJECTS_IMMEDIATELY, the work packet will be executed immediately, in this method.
    /// Otherwise, the work packet will be added the Closure work bucket and will be dispatched later by the scheduler.
    fn start_or_dispatch_scan_work(&mut self, work_packet: impl GCWork<Self::VM>) {
        if Self::SCAN_OBJECTS_IMMEDIATELY {
            // We execute this `scan_objects_work` immediately.
            // This is expected to be a useful optimization because,
            // say for _pmd_ with 200M heap, we're likely to have 50000~60000 `ScanObjects` work packets
            // being dispatched (similar amount to `ProcessEdgesWork`).
            // Executing these work packets now can remarkably reduce the global synchronization time.
            self.worker().do_work(work_packet);
        } else {
            debug_assert!(self.bucket != WorkBucketStage::Unconstrained);
            self.mmtk.scheduler.work_buckets[self.bucket].add(work_packet);
        }
    }

    /// Create an object-scanning work packet to be used for this ProcessEdgesWork.
    ///
    /// `roots` indicates if we are creating a packet for root scanning.  It is only true when this
    /// method is called to handle `RootsWorkFactory::create_process_pinning_roots_work`.
    fn create_scan_work(
        &self,
        nodes: Vec<ObjectReference>,
        roots: bool,
    ) -> Self::ScanObjectsWorkType;

    /// Flush the nodes in ProcessEdgesBase, and create a ScanObjects work packet for it. If the node set is empty,
    /// this method will simply return with no work packet created.
    fn flush(&mut self) {
        let nodes = self.pop_nodes();
        if !nodes.is_empty() {
            self.start_or_dispatch_scan_work(self.create_scan_work(nodes, false));
        }
    }

    fn process_edge(&mut self, slot: EdgeOf<Self>) {
        let object = slot.load();
        let new_object = self.trace_object(object);
        if Self::OVERWRITE_REFERENCE {
            slot.store(new_object);
        }
    }

    fn process_edges(&mut self) {
        #[cfg(feature = "tracing")]
        probe!(mmtk, process_edges, self.edges.len(), self.is_roots());
        for i in 0..self.edges.len() {
            self.process_edge(self.edges[i])
        }
    }
}

impl<E: ProcessEdgesWork> GCWork<E::VM> for E {
    fn do_work(&mut self, worker: &mut GCWorker<E::VM>, _mmtk: &'static MMTK<E::VM>) {
        self.set_worker(worker);
        #[cfg(feature = "sanity")]
        let roots = if self.roots {
            Some(self.edges.clone())
        } else {
            None
        };
        self.process_edges();
        if !self.nodes.is_empty() {
            self.flush();
        }
        #[cfg(feature = "sanity")]
        if self.roots && !_mmtk.get_plan().is_in_sanity() {
            self.cache_roots_for_sanity_gc(roots.unwrap());
        }
        trace!("ProcessEdgesWork End");
    }
}

/// A general process edges implementation using SFT. A plan can always implement their own process edges. However,
/// Most plans can use this work packet for tracing amd they do not need to provide a plan-specific trace object work packet.
/// If they choose to use this type, they need to provide a correct implementation for some related methods
/// (such as `Space.set_copy_for_sft_trace()`, `SFT.sft_trace_object()`).
/// Some plans are not using this type, mostly due to more complex tracing. Either it is impossible to use this type, or
/// there is performance overheads for using this general trace type. In such cases, they implement their specific process edges.
// TODO: This is not used any more. Should we remove it?
pub struct SFTProcessEdges<VM: VMBinding> {
    pub base: ProcessEdgesBase<VM>,
}

impl<VM: VMBinding> ProcessEdgesWork for SFTProcessEdges<VM> {
    type VM = VM;
    type ScanObjectsWorkType = ScanObjects<Self>;

    fn new(
        edges: Vec<EdgeOf<Self>>,
        roots: bool,
        mmtk: &'static MMTK<VM>,
        bucket: WorkBucketStage,
    ) -> Self {
        let base = ProcessEdgesBase::new(edges, roots, mmtk, bucket);
        Self { base }
    }

    fn trace_object(&mut self, object: ObjectReference) -> ObjectReference {
        use crate::policy::sft::GCWorkerMutRef;

        if object.is_null() {
            return object;
        }

        // Erase <VM> type parameter
        let worker = GCWorkerMutRef::new(self.worker());

        // Invoke trace object on sft
        let sft = unsafe { crate::mmtk::SFT_MAP.get_unchecked(object.to_address::<VM>()) };
        sft.sft_trace_object(&mut self.base.nodes, object, worker)
    }

    fn create_scan_work(&self, _nodes: Vec<ObjectReference>, _roots: bool) -> ScanObjects<Self> {
        unimplemented!()
    }
}
struct ProcessEdgesWorkRootsWorkFactory<
    VM: VMBinding,
    E: ProcessEdgesWork<VM = VM>,
    I: ProcessEdgesWork<VM = VM>,
> {
    mmtk: &'static MMTK<VM>,
    phantom: PhantomData<(E, I)>,
}

impl<VM: VMBinding, E: ProcessEdgesWork<VM = VM>, I: ProcessEdgesWork<VM = VM>> Clone
    for ProcessEdgesWorkRootsWorkFactory<VM, E, I>
{
    fn clone(&self) -> Self {
        Self {
            mmtk: self.mmtk,
            phantom: PhantomData,
        }
    }
}

impl<VM: VMBinding, E: ProcessEdgesWork<VM = VM>, I: ProcessEdgesWork<VM = VM>>
    RootsWorkFactory<EdgeOf<E>> for ProcessEdgesWorkRootsWorkFactory<VM, E, I>
{
    fn create_process_edge_roots_work(&mut self, edges: Vec<EdgeOf<E>>, kind: RootKind) {
        let mut w = E::new(
            edges,
            true,
            self.mmtk,
            if E::RC_ROOTS {
                WorkBucketStage::RCProcessIncs
            } else {
                WorkBucketStage::Closure
            },
        );
        w.root_kind = Some(kind);
        crate::memory_manager::add_work_packet(
            self.mmtk,
            if E::RC_ROOTS {
                WorkBucketStage::RCProcessIncs
            } else {
                WorkBucketStage::Closure
            },
            w,
        );
    }

    fn create_process_pinning_roots_work(&mut self, nodes: Vec<ObjectReference>) {
        // Will process roots within the PinningRootsTrace bucket
        // And put work in the Closure bucket
        crate::memory_manager::add_work_packet(
            self.mmtk,
            WorkBucketStage::PinningRootsTrace,
            ProcessRootNode::<VM, I, E>::new(nodes, WorkBucketStage::Closure),
        );
    }

    fn create_process_tpinning_roots_work(&mut self, nodes: Vec<ObjectReference>) {
        crate::memory_manager::add_work_packet(
            self.mmtk,
            WorkBucketStage::TPinningClosure,
            ProcessRootNode::<VM, I, I>::new(nodes, WorkBucketStage::TPinningClosure),
        );
    }
}

impl<VM: VMBinding, E: ProcessEdgesWork<VM = VM>, I: ProcessEdgesWork<VM = VM>>
    ProcessEdgesWorkRootsWorkFactory<VM, E, I>
{
    fn new(mmtk: &'static MMTK<VM>) -> Self {
        Self {
            mmtk,
            phantom: PhantomData,
        }
    }
}

impl<VM: VMBinding> Deref for SFTProcessEdges<VM> {
    type Target = ProcessEdgesBase<VM>;
    fn deref(&self) -> &Self::Target {
        &self.base
    }
}

impl<VM: VMBinding> DerefMut for SFTProcessEdges<VM> {
    fn deref_mut(&mut self) -> &mut Self::Target {
        &mut self.base
    }
}

/// Trait for a work packet that scans objects
pub trait ScanObjectsWork<VM: VMBinding>: GCWork<VM> + Sized {
    /// The associated ProcessEdgesWork for processing the edges of the objects in this packet.
    type E: ProcessEdgesWork<VM = VM>;

    /// Return true if the objects in this packet are pointed by roots, in which case we need to
    /// call trace_object on them.
    fn roots(&self) -> bool;

    /// Called after each object is scanned.
    fn post_scan_object(&self, object: ObjectReference);

    /// Create another object-scanning work packet of the same kind, to scan adjacent objects of
    /// the objects in this packet.
    fn make_another(&self, buffer: Vec<ObjectReference>) -> Self;

    fn get_bucket(&self) -> WorkBucketStage;

    /// The common code for ScanObjects and PlanScanObjects.
    fn do_work_common(
        &self,
        buffer: &[ObjectReference],
        worker: &mut GCWorker<<Self::E as ProcessEdgesWork>::VM>,
        _mmtk: &'static MMTK<<Self::E as ProcessEdgesWork>::VM>,
        should_discover_reference: bool,
        should_claim_and_scan_clds: bool,
    ) {
        let tls = worker.tls;
        debug_assert!(!self.roots());

        // Scan the nodes in the buffer.
        let objects_to_scan = buffer;

        // Then scan those objects for edges.
        let mut scan_later = vec![];
        {
            let mut closure = ObjectsClosure::<Self::E>::new(
                worker,
                should_discover_reference,
                should_claim_and_scan_clds,
                self.get_bucket(),
            );
            for object in objects_to_scan.iter().copied() {
                // For any object we need to scan, we count its liv bytes
                #[cfg(feature = "count_live_bytes_in_gc")]
                closure
                    .worker
                    .shared
                    .increase_live_bytes(VM::VMObjectModel::get_current_size(object));

                if <VM as VMBinding>::VMScanning::support_edge_enqueuing(tls, object) {
                    trace!("Scan object (edge) {}", object);
                    // If an object supports edge-enqueuing, we enqueue its edges.
                    <VM as VMBinding>::VMScanning::scan_object(tls, object, &mut closure);
                    self.post_scan_object(object);
                } else {
                    // If an object does not support edge-enqueuing, we have to use
                    // `Scanning::scan_object_and_trace_edges` and offload the job of updating the
                    // reference field to the VM.
                    //
                    // However, at this point, `closure` is borrowing `worker`.
                    // So we postpone the processing of objects that needs object enqueuing
                    scan_later.push(object);
                }
            }
        }

        // If any object does not support edge-enqueuing, we process them now.
        if !scan_later.is_empty() {
            let object_tracer_context = ProcessEdgesWorkTracerContext::<Self::E> {
                stage: self.get_bucket(),
                phantom_data: PhantomData,
            };

            object_tracer_context.with_tracer(worker, |object_tracer| {
                // Scan objects and trace their edges at the same time.
                for object in scan_later.iter().copied() {
                    trace!("Scan object (node) {}", object);
                    <VM as VMBinding>::VMScanning::scan_object_and_trace_edges(
                        tls,
                        object,
                        object_tracer,
                    );
                    self.post_scan_object(object);
                }
            });
        }
    }
}

/// Scan objects and enqueue the edges of the objects.  For objects that do not support
/// edge-enqueuing, this work packet also processes the edges.
///
/// This work packet does not execute policy-specific post-scanning hooks
/// (it won't call `post_scan_object()` in [`policy::gc_work::PolicyTraceObject`]).
/// It should be used only for policies that do not perform policy-specific actions when scanning
/// an object.
pub struct ScanObjects<Edges: ProcessEdgesWork> {
    buffer: Vec<ObjectReference>,
    #[allow(unused)]
    concurrent: bool,
    roots: bool,
    phantom: PhantomData<Edges>,
    pub discovery: bool,
    claim_and_scan_clds: bool,
    bucket: WorkBucketStage,
}

impl<Edges: ProcessEdgesWork> ScanObjects<Edges> {
    pub fn new(
        buffer: Vec<ObjectReference>,
        concurrent: bool,
        roots: bool,
        discovery: bool,
        claim_and_scan_clds: bool,
        bucket: WorkBucketStage,
    ) -> Self {
        Self {
            buffer,
            concurrent,
            roots,
            phantom: PhantomData,
            discovery,
            claim_and_scan_clds,
            bucket,
        }
    }
}

impl<VM: VMBinding, E: ProcessEdgesWork<VM = VM>> ScanObjectsWork<VM> for ScanObjects<E> {
    type E = E;

    fn roots(&self) -> bool {
        self.roots
    }

    fn get_bucket(&self) -> WorkBucketStage {
        self.bucket
    }

    fn post_scan_object(&self, _object: ObjectReference) {
        // Do nothing.
    }

    fn make_another(&self, buffer: Vec<ObjectReference>) -> Self {
        Self::new(
            buffer,
            self.concurrent,
            false,
            self.discovery,
            self.claim_and_scan_clds,
            self.bucket,
        )
    }
}

impl<E: ProcessEdgesWork> GCWork<E::VM> for ScanObjects<E> {
    fn do_work(&mut self, worker: &mut GCWorker<E::VM>, mmtk: &'static MMTK<E::VM>) {
        trace!("ScanObjects");
        self.do_work_common(
            &self.buffer,
            worker,
            mmtk,
            self.discovery,
            self.claim_and_scan_clds,
        );
        trace!("ScanObjects End");
    }
}

pub struct UnlogEdges<VM: VMBinding>(pub Vec<VM::VMEdge>);

impl<VM: VMBinding> UnlogEdges<VM> {
    fn unlog_edges(&self, meta: &SideMetadataSpec) {
        if !self.0.is_empty() {
            for edge in &self.0 {
                let ptr = address_to_meta_address(meta, edge.to_address());
                unsafe {
                    ptr.store(0b11111111u8);
                }
            }
        }
    }
}
impl<VM: VMBinding> GCWork<VM> for UnlogEdges<VM> {
    fn do_work(&mut self, _worker: &mut GCWorker<VM>, _mmtk: &'static MMTK<VM>) {
        self.unlog_edges(
            VM::VMObjectModel::GLOBAL_FIELD_UNLOG_BIT_SPEC
                .as_spec()
                .extract_side_spec(),
        );
    }
}

pub struct DummyPacket<T: 'static + Send>(pub T);

impl<T: 'static + Send, VM: VMBinding> GCWork<VM> for DummyPacket<T> {
    fn do_work(&mut self, _worker: &mut GCWorker<VM>, _mmtk: &'static MMTK<VM>) {}
}

use crate::mmtk::MMTK;
use crate::plan::Plan;
use crate::plan::PlanTraceObject;
use crate::policy::gc_work::TraceKind;

/// This provides an implementation of [`crate::scheduler::gc_work::ProcessEdgesWork`]. A plan that implements
/// `PlanTraceObject` can use this work packet for tracing objects.
pub struct PlanProcessEdges<
    VM: VMBinding,
    P: Plan<VM = VM> + PlanTraceObject<VM>,
    const KIND: TraceKind,
> {
    plan: &'static P,
    base: ProcessEdgesBase<VM>,
}

impl<VM: VMBinding, P: PlanTraceObject<VM> + Plan<VM = VM>, const KIND: TraceKind> ProcessEdgesWork
    for PlanProcessEdges<VM, P, KIND>
{
    type VM = VM;
    type ScanObjectsWorkType = PlanScanObjects<Self, P>;

    fn new(
        edges: Vec<EdgeOf<Self>>,
        roots: bool,
        mmtk: &'static MMTK<VM>,
        bucket: WorkBucketStage,
    ) -> Self {
        let base = ProcessEdgesBase::new(edges, roots, mmtk, bucket);
        let plan = base.plan().downcast_ref::<P>().unwrap();
        Self { plan, base }
    }

    fn create_scan_work(
        &self,
        nodes: Vec<ObjectReference>,
        roots: bool,
    ) -> Self::ScanObjectsWorkType {
        PlanScanObjects::<Self, P>::new(self.plan, nodes, false, roots, true, true, self.bucket)
    }

    fn trace_object(&mut self, object: ObjectReference) -> ObjectReference {
        if object.is_null() {
            return object;
        }
        // We cannot borrow `self` twice in a call, so we extract `worker` as a local variable.
        let worker = self.worker();
        self.plan
            .trace_object::<VectorObjectQueue, KIND>(&mut self.base.nodes, object, worker)
    }

    fn process_edge(&mut self, slot: EdgeOf<Self>) {
        let object = slot.load();
        let new_object = self.trace_object(object);
        if P::may_move_objects::<KIND>() {
            slot.store(new_object);
        }
    }
}

// Impl Deref/DerefMut to ProcessEdgesBase for PlanProcessEdges
impl<VM: VMBinding, P: PlanTraceObject<VM> + Plan<VM = VM>, const KIND: TraceKind> Deref
    for PlanProcessEdges<VM, P, KIND>
{
    type Target = ProcessEdgesBase<VM>;
    fn deref(&self) -> &Self::Target {
        &self.base
    }
}

impl<VM: VMBinding, P: PlanTraceObject<VM> + Plan<VM = VM>, const KIND: TraceKind> DerefMut
    for PlanProcessEdges<VM, P, KIND>
{
    fn deref_mut(&mut self) -> &mut Self::Target {
        &mut self.base
    }
}

/// This is an alternative to `ScanObjects` that calls the `post_scan_object` of the policy
/// selected by the plan.  It is applicable to plans that derive `PlanTraceObject`.
pub struct PlanScanObjects<E: ProcessEdgesWork, P: Plan<VM = E::VM> + PlanTraceObject<E::VM>> {
    plan: &'static P,
    buffer: Vec<ObjectReference>,
    #[allow(dead_code)]
    concurrent: bool,
    roots: bool,
    discover_refs: bool,
    claim_and_scan_clds: bool,
    phantom: PhantomData<E>,
    bucket: WorkBucketStage,
}

impl<E: ProcessEdgesWork, P: Plan<VM = E::VM> + PlanTraceObject<E::VM>> PlanScanObjects<E, P> {
    pub fn new(
        plan: &'static P,
        buffer: Vec<ObjectReference>,
        concurrent: bool,
        roots: bool,
        discover_refs: bool,
        claim_and_scan_clds: bool,
        bucket: WorkBucketStage,
    ) -> Self {
        Self {
            plan,
            buffer,
            concurrent,
            roots,
            discover_refs,
            claim_and_scan_clds,
            phantom: PhantomData,
            bucket,
        }
    }
}

impl<E: ProcessEdgesWork, P: Plan<VM = E::VM> + PlanTraceObject<E::VM>> ScanObjectsWork<E::VM>
    for PlanScanObjects<E, P>
{
    type E = E;

    fn roots(&self) -> bool {
        self.roots
    }

    fn get_bucket(&self) -> WorkBucketStage {
        self.bucket
    }

    fn post_scan_object(&self, object: ObjectReference) {
        self.plan.post_scan_object(object);
    }

    fn make_another(&self, buffer: Vec<ObjectReference>) -> Self {
        Self::new(
            self.plan,
            buffer,
            self.concurrent,
            false,
            self.discover_refs,
            self.claim_and_scan_clds,
            self.bucket,
        )
    }
}

impl<E: ProcessEdgesWork, P: Plan<VM = E::VM> + PlanTraceObject<E::VM>> GCWork<E::VM>
    for PlanScanObjects<E, P>
{
    fn do_work(&mut self, worker: &mut GCWorker<E::VM>, mmtk: &'static MMTK<E::VM>) {
        trace!("PlanScanObjects");
        self.do_work_common(
            &self.buffer,
            worker,
            mmtk,
            self.discover_refs,
            self.claim_and_scan_clds,
        );
        trace!("PlanScanObjects End");
    }
}

/// This creates work for processing pinning roots. In particular it traces the objects in these roots using I,
/// but creates the work to scan these objects using E. This is necessary to guarantee that these objects do not move
/// (`I` should trace them without moving) as we do not have the information about the edges pointing to them.

struct ProcessRootNode<VM: VMBinding, I: ProcessEdgesWork<VM = VM>, E: ProcessEdgesWork<VM = VM>> {
    phantom: PhantomData<(VM, I, E)>,
    roots: Vec<ObjectReference>,
    bucket: WorkBucketStage,
}

impl<VM: VMBinding, I: ProcessEdgesWork<VM = VM>, E: ProcessEdgesWork<VM = VM>>
    ProcessRootNode<VM, I, E>
{
    pub fn new(nodes: Vec<ObjectReference>, bucket: WorkBucketStage) -> Self {
        Self {
            phantom: PhantomData,
            roots: nodes,
            bucket,
        }
    }
}

impl<VM: VMBinding, I: ProcessEdgesWork<VM = VM>, E: ProcessEdgesWork<VM = VM>> GCWork<VM>
    for ProcessRootNode<VM, I, E>
{
    fn do_work(&mut self, worker: &mut GCWorker<VM>, mmtk: &'static MMTK<VM>) {
        trace!("ProcessRootNode");

        #[cfg(feature = "sanity")]
        {
            if !mmtk.get_plan().is_in_sanity() {
                mmtk.sanity_checker
                    .lock()
                    .unwrap()
                    .add_root_nodes(self.roots.clone());
            }
        }

        // Because this is a root packet, the objects in this packet will have not been traced, yet.
        //
        // This step conceptually traces the edges from root slots to the objects they point to.
        // However, VMs that deliver root objects instead of root edges are incapable of updating
        // root slots.  Like processing an edge, we call `trace_object` on those objects, and
        // assert the GC doesn't move those objects because we cannot store back to the slots.
        //
        // The `scanned_root_objects` variable will hold those root
        // objects which are traced for the first time and we create work for scanning those roots.
        let scanned_root_objects = {
            // We create an instance of E to use its `trace_object` method and its object queue.
            let mut process_edges_work =
                I::new(vec![], true, mmtk, WorkBucketStage::PinningRootsTrace);
            process_edges_work.set_worker(worker);

            for object in self.roots.iter().copied() {
                let new_object = process_edges_work.trace_object(object);
                debug_assert_eq!(
                    object, new_object,
                    "Object moved while tracing root unmovable root object: {} -> {}",
                    object, new_object
                );
            }

            // This contains root objects that are visited the first time.
            // It is sufficient to only scan these objects.
            process_edges_work.nodes.take()
        };

        let process_edges_work = E::new(vec![], false, mmtk, self.bucket);
        let work = process_edges_work.create_scan_work(scanned_root_objects, false);
        crate::memory_manager::add_work_packet(mmtk, self.bucket, work);

        trace!("ProcessRootNode End");
    }
}

/// A `ProcessEdgesWork` type that panics when any of its method is used.
/// This is currently used for plans that do not support transitively pinning.
#[derive(Default)]
pub struct UnsupportedProcessEdges<VM: VMBinding> {
    phantom: PhantomData<VM>,
}

impl<VM: VMBinding> Deref for UnsupportedProcessEdges<VM> {
    type Target = ProcessEdgesBase<VM>;
    fn deref(&self) -> &Self::Target {
        panic!("unsupported!")
    }
}

impl<VM: VMBinding> DerefMut for UnsupportedProcessEdges<VM> {
    fn deref_mut(&mut self) -> &mut Self::Target {
        panic!("unsupported!")
    }
}

impl<VM: VMBinding> ProcessEdgesWork for UnsupportedProcessEdges<VM> {
    type VM = VM;

    type ScanObjectsWorkType = ScanObjects<Self>;

    fn new(
        _edges: Vec<EdgeOf<Self>>,
        _roots: bool,
        _mmtk: &'static MMTK<Self::VM>,
        _bucket: WorkBucketStage,
    ) -> Self {
        panic!("unsupported!")
    }

    fn trace_object(&mut self, _object: ObjectReference) -> ObjectReference {
        panic!("unsupported!")
    }

    fn create_scan_work(
        &self,
        _nodes: Vec<ObjectReference>,
        _roots: bool,
    ) -> Self::ScanObjectsWorkType {
        panic!("unsupported!")
    }
}<|MERGE_RESOLUTION|>--- conflicted
+++ resolved
@@ -57,11 +57,7 @@
             unsafe { &mut *(self.plan as *const C::PlanType as *mut C::PlanType) };
         plan_mut.prepare(worker.tls);
 
-<<<<<<< HEAD
-        if !plan_mut.no_mutator_prepare_release() {
-=======
-        if plan_mut.constraints().needs_prepare_mutator {
->>>>>>> cb148811
+        if !plan_mut.no_mutator_prepare_release() && plan_mut.constraints().needs_prepare_mutator {
             for mutator in <C::VM as VMBinding>::VMActivePlan::mutators() {
                 mmtk.scheduler.work_buckets[WorkBucketStage::Prepare]
                     .add(PrepareMutator::<C::VM>::new(mutator));
