--- conflicted
+++ resolved
@@ -124,13 +124,10 @@
     fn do_work(&mut self, worker: &mut GCWorker<C::VM>, mmtk: &'static MMTK<C::VM>) {
         trace!("Release Global");
 
-<<<<<<< HEAD
         if mmtk.get_plan().downcast_ref::<LXR<C::VM>>().is_none() {
             <C::VM as VMBinding>::VMCollection::update_weak_processor(false);
         }
 
-=======
->>>>>>> 844aa0ea
         self.plan.base().gc_trigger.policy.on_gc_release(mmtk);
 
         // We assume this is the only running work packet that accesses plan at the point of execution
@@ -463,29 +460,8 @@
 
 impl<E: ProcessEdgesWork> GCWork<E::VM> for VMProcessWeakRefs<E> {
     fn do_work(&mut self, worker: &mut GCWorker<E::VM>, _mmtk: &'static MMTK<E::VM>) {
-<<<<<<< HEAD
         trace!("ProcessWeakRefs");
         <E::VM as VMBinding>::VMCollection::process_weak_refs::<E>(worker); // TODO: Pass a factory/callback to decide what work packet to create.
-=======
-        trace!("VMProcessWeakRefs");
-
-        let stage = WorkBucketStage::VMRefClosure;
-
-        let need_to_repeat = {
-            let tracer_factory = ProcessEdgesWorkTracerContext::<E> {
-                stage,
-                phantom_data: PhantomData,
-            };
-            <E::VM as VMBinding>::VMScanning::process_weak_refs(worker, tracer_factory)
-        };
-
-        if need_to_repeat {
-            // Schedule Self as the new sentinel so we'll call `process_weak_refs` again after the
-            // current transitive closure.
-            let new_self = Box::new(Self::new());
-
-            worker.scheduler().work_buckets[stage].set_sentinel(new_self);
-        }
     }
 }
 
@@ -538,7 +514,6 @@
         trace!("VMPostForwarding start");
         <VM as VMBinding>::VMCollection::post_forwarding(worker.tls);
         trace!("VMPostForwarding end");
->>>>>>> 844aa0ea
     }
 }
 
