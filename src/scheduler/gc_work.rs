--- conflicted
+++ resolved
@@ -1,12 +1,8 @@
+use self::global_state::GcStatus;
 use super::work_bucket::WorkBucketStage;
 use super::*;
-<<<<<<< HEAD
 use crate::plan::immix::Pause;
 use crate::plan::lxr::LXR;
-use crate::plan::GcStatus;
-=======
-use crate::global_state::GcStatus;
->>>>>>> 39d23718
 use crate::plan::ObjectsClosure;
 use crate::plan::VectorObjectQueue;
 use crate::plan::VectorQueue;
@@ -25,10 +21,8 @@
 
 impl<VM: VMBinding> GCWork<VM> for ScheduleCollection {
     fn do_work(&mut self, worker: &mut GCWorker<VM>, mmtk: &'static MMTK<VM>) {
-<<<<<<< HEAD
         crate::GC_TRIGGER_TIME.store(SystemTime::now(), Ordering::SeqCst);
         crate::GC_EPOCH.fetch_add(1, Ordering::SeqCst);
-=======
         // Tell GC trigger that GC started.
         mmtk.gc_trigger.policy.on_gc_start(mmtk);
 
@@ -44,7 +38,6 @@
         mmtk.set_gc_status(GcStatus::GcPrepare);
 
         // Let the plan to schedule collection work
->>>>>>> 39d23718
         mmtk.get_plan().schedule_collection(worker.scheduler());
     }
 }
@@ -149,17 +142,10 @@
     fn do_work(&mut self, worker: &mut GCWorker<C::VM>, mmtk: &'static MMTK<C::VM>) {
         trace!("Release Global");
 
-<<<<<<< HEAD
         if mmtk.get_plan().downcast_ref::<LXR<C::VM>>().is_none() {
             <C::VM as VMBinding>::VMCollection::update_weak_processor(false);
         }
-=======
         mmtk.gc_trigger.policy.on_gc_release(mmtk);
-        // We assume this is the only running work packet that accesses plan at the point of execution
->>>>>>> 39d23718
-
-        mmtk.get_plan().base().gc_trigger.policy.on_gc_release(mmtk);
-
         // We assume this is the only running work packet that accesses plan at the point of execution
         #[allow(clippy::cast_ref_to_mut)]
         #[allow(invalid_reference_casting)]
@@ -246,8 +232,7 @@
         }
 
         trace!("stop_all_mutators start");
-<<<<<<< HEAD
-        mmtk.get_plan().base().prepare_for_stack_scanning();
+        mmtk.state.prepare_for_stack_scanning();
         const BULK_THREAD_SCAN: bool = true;
         let mut mutators: Vec<VMMutatorThread> = vec![];
         let mut n = 0;
@@ -278,15 +263,6 @@
                     .add(ScanMultipleStacks::<C>(ms.to_vec(), PhantomData));
             }
         }
-=======
-        mmtk.state.prepare_for_stack_scanning();
-        <C::VM as VMBinding>::VMCollection::stop_all_mutators(worker.tls, |mutator| {
-            // TODO: The stack scanning work won't start immediately, as the `Prepare` bucket is not opened yet (the bucket is opened in notify_mutators_paused).
-            // Should we push to Unconstrained instead?
-            mmtk.scheduler.work_buckets[WorkBucketStage::Prepare]
-                .add(ScanMutatorRoots::<C>(mutator));
-        });
->>>>>>> 39d23718
         trace!("stop_all_mutators end");
         if crate::verbose(2) {
             crate::RESERVED_PAGES_AT_GC_START
@@ -398,13 +374,8 @@
             mmtk.edge_logger.reset();
         }
 
-<<<<<<< HEAD
         mmtk.get_plan().gc_pause_end();
 
-        mmtk.get_plan().base().set_gc_status(GcStatus::NotInGC);
-
-=======
->>>>>>> 39d23718
         // Reset the triggering information.
         mmtk.state.reset_collection_trigger();
 
@@ -874,13 +845,8 @@
             self.flush();
         }
         #[cfg(feature = "sanity")]
-<<<<<<< HEAD
-        if self.roots && !_mmtk.get_plan().is_in_sanity() {
+        if self.roots && !_mmtk.is_in_sanity() {
             self.cache_roots_for_sanity_gc(roots.unwrap());
-=======
-        if self.roots && !_mmtk.is_in_sanity() {
-            self.cache_roots_for_sanity_gc();
->>>>>>> 39d23718
         }
         trace!("ProcessEdgesWork End");
     }
