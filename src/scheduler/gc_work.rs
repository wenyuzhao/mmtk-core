--- conflicted
+++ resolved
@@ -668,17 +668,13 @@
     fn trace_object(&mut self, object: ObjectReference) -> ObjectReference;
 
     #[cfg(feature = "sanity")]
-    fn cache_roots_for_sanity_gc(&mut self, roots: Vec<EdgeOf<Self>>) {
+    fn cache_roots_for_sanity_gc(&mut self, _roots: Vec<EdgeOf<Self>>) {
         assert!(self.roots);
-<<<<<<< HEAD
-        self.mmtk().sanity_checker.lock().unwrap().add_roots(roots);
-=======
         self.mmtk()
             .sanity_checker
             .lock()
             .unwrap()
             .add_root_edges(self.edges.clone());
->>>>>>> aafa0f6b
     }
 
     /// Start the a scan work packet. If SCAN_OBJECTS_IMMEDIATELY, the work packet will be executed immediately, in this method.
