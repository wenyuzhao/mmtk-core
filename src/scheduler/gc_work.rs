use super::work_bucket::WorkBucketStage;
use super::*;
use crate::plan::immix::Pause;
use crate::plan::lxr::LXR;
use crate::plan::GcStatus;
use crate::plan::ObjectsClosure;
use crate::plan::VectorObjectQueue;
<<<<<<< HEAD
use crate::util::metadata::side_metadata::address_to_meta_address;
use crate::util::metadata::*;
=======
>>>>>>> 9473d7b4
use crate::util::*;
use crate::vm::edge_shape::Edge;
use crate::vm::*;
use crate::*;
use std::marker::PhantomData;
use std::ops::{Deref, DerefMut};
<<<<<<< HEAD
use std::sync::atomic::Ordering;
use std::time::SystemTime;
=======
>>>>>>> 9473d7b4

pub struct ScheduleCollection;

impl<VM: VMBinding> GCWork<VM> for ScheduleCollection {
    fn do_work(&mut self, worker: &mut GCWorker<VM>, mmtk: &'static MMTK<VM>) {
        crate::GC_TRIGGER_TIME.store(SystemTime::now(), Ordering::SeqCst);
        crate::GC_EPOCH.fetch_add(1, Ordering::SeqCst);
        mmtk.plan.schedule_collection(worker.scheduler());
    }
}

impl<VM: VMBinding> CoordinatorWork<VM> for ScheduleCollection {}

/// The global GC Preparation Work
/// This work packet invokes prepare() for the plan (which will invoke prepare() for each space), and
/// pushes work packets for preparing mutators and collectors.
/// We should only have one such work packet per GC, before any actual GC work starts.
/// We assume this work packet is the only running work packet that accesses plan, and there should
/// be no other concurrent work packet that accesses plan (read or write). Otherwise, there may
/// be a race condition.
pub struct Prepare<C: GCWorkContext> {
    pub plan: &'static C::PlanType,
}

impl<C: GCWorkContext> Prepare<C> {
    pub fn new(plan: &'static C::PlanType) -> Self {
        Self { plan }
    }
}

impl<C: GCWorkContext + 'static> GCWork<C::VM> for Prepare<C> {
    fn do_work(&mut self, worker: &mut GCWorker<C::VM>, mmtk: &'static MMTK<C::VM>) {
        trace!("Prepare Global");
        // We assume this is the only running work packet that accesses plan at the point of execution
        #[allow(clippy::cast_ref_to_mut)]
        let plan_mut: &mut C::PlanType = unsafe { &mut *(self.plan as *const _ as *mut _) };
        plan_mut.prepare(worker.tls);

        if !plan_mut.no_mutator_prepare_release() {
            for mutator in <C::VM as VMBinding>::VMActivePlan::mutators() {
                mmtk.scheduler.work_buckets[WorkBucketStage::Prepare]
                    .add(PrepareMutator::<C::VM>::new(mutator));
            }
            for w in &mmtk.scheduler.worker_group.workers_shared {
                let result = w.designated_work.push(Box::new(PrepareCollector));
                debug_assert!(result.is_ok());
            }
        }
    }
}

/// The mutator GC Preparation Work
pub struct PrepareMutator<VM: VMBinding> {
    // The mutator reference has static lifetime.
    // It is safe because the actual lifetime of this work-packet will not exceed the lifetime of a GC.
    pub mutator: &'static mut Mutator<VM>,
}

impl<VM: VMBinding> PrepareMutator<VM> {
    #[allow(unused)]
    pub fn new(mutator: &'static mut Mutator<VM>) -> Self {
        Self { mutator }
    }
}

impl<VM: VMBinding> GCWork<VM> for PrepareMutator<VM> {
    fn do_work(&mut self, worker: &mut GCWorker<VM>, _mmtk: &'static MMTK<VM>) {
        trace!("Prepare Mutator");
        self.mutator.prepare(worker.tls);
    }
}

/// The collector GC Preparation Work
#[derive(Default)]
pub struct PrepareCollector;

impl<VM: VMBinding> GCWork<VM> for PrepareCollector {
    fn do_work(&mut self, worker: &mut GCWorker<VM>, mmtk: &'static MMTK<VM>) {
        trace!("Prepare Collector");
        worker.get_copy_context_mut().prepare();
        mmtk.plan.prepare_worker(worker);
    }
}

/// The global GC release Work
/// This work packet invokes release() for the plan (which will invoke release() for each space), and
/// pushes work packets for releasing mutators and collectors.
/// We should only have one such work packet per GC, after all actual GC work ends.
/// We assume this work packet is the only running work packet that accesses plan, and there should
/// be no other concurrent work packet that accesses plan (read or write). Otherwise, there may
/// be a race condition.
pub struct Release<C: GCWorkContext> {
    pub plan: &'static C::PlanType,
}

impl<C: GCWorkContext> Release<C> {
    pub fn new(plan: &'static C::PlanType) -> Self {
        Self { plan }
    }
}

impl<C: GCWorkContext + 'static> GCWork<C::VM> for Release<C> {
    fn do_work(&mut self, worker: &mut GCWorker<C::VM>, mmtk: &'static MMTK<C::VM>) {
        trace!("Release Global");
        <C::VM as VMBinding>::VMCollection::vm_release();
        // We assume this is the only running work packet that accesses plan at the point of execution
        #[allow(clippy::cast_ref_to_mut)]
        let plan_mut: &mut C::PlanType = unsafe { &mut *(self.plan as *const _ as *mut _) };
        plan_mut.release(worker.tls);

        if !plan_mut.no_mutator_prepare_release() {
            for mutator in <C::VM as VMBinding>::VMActivePlan::mutators() {
                mmtk.scheduler.work_buckets[WorkBucketStage::Release]
                    .add(ReleaseMutator::<C::VM>::new(mutator));
            }
        }
        for w in &mmtk.scheduler.worker_group.workers_shared {
            let result = w.designated_work.push(Box::new(ReleaseCollector));
            debug_assert!(result.is_ok());
        }
    }
}

/// The mutator release Work
pub struct ReleaseMutator<VM: VMBinding> {
    // The mutator reference has static lifetime.
    // It is safe because the actual lifetime of this work-packet will not exceed the lifetime of a GC.
    pub mutator: &'static mut Mutator<VM>,
}

impl<VM: VMBinding> ReleaseMutator<VM> {
    #[allow(unused)]
    pub fn new(mutator: &'static mut Mutator<VM>) -> Self {
        Self { mutator }
    }
}

impl<VM: VMBinding> GCWork<VM> for ReleaseMutator<VM> {
    fn do_work(&mut self, worker: &mut GCWorker<VM>, _mmtk: &'static MMTK<VM>) {
        trace!("Release Mutator");
        self.mutator.release(worker.tls);
    }
}

/// The collector release Work
#[derive(Default)]
pub struct ReleaseCollector;

impl<VM: VMBinding> GCWork<VM> for ReleaseCollector {
    fn do_work(&mut self, worker: &mut GCWorker<VM>, _mmtk: &'static MMTK<VM>) {
        trace!("Release Collector");
        worker.get_copy_context_mut().release();
    }
}

/// Stop all mutators
///
/// Schedule a `ScanStackRoots` immediately after a mutator is paused
///
/// TODO: Smaller work granularity
#[derive(Default)]
pub struct StopMutators<ScanEdges: ProcessEdgesWork>(PhantomData<ScanEdges>);

impl<ScanEdges: ProcessEdgesWork> StopMutators<ScanEdges> {
    pub fn new() -> Self {
        Self(PhantomData)
    }
}

impl<E: ProcessEdgesWork> GCWork<E::VM> for StopMutators<E> {
    fn do_work(&mut self, worker: &mut GCWorker<E::VM>, mmtk: &'static MMTK<E::VM>) {
        // If the VM requires that only the coordinator thread can stop the world,
        // we delegate the work to the coordinator.
        if <E::VM as VMBinding>::VMCollection::COORDINATOR_ONLY_STW && !worker.is_coordinator() {
            mmtk.scheduler
                .add_coordinator_work(StopMutators::<E>::new(), worker);
            return;
        }

        trace!("stop_all_mutators start");
        mmtk.plan.base().prepare_for_stack_scanning();
        <E::VM as VMBinding>::VMCollection::stop_all_mutators(worker.tls, |mutator| {
            mmtk.scheduler.work_buckets[WorkBucketStage::RCProcessIncs]
                .add(ScanStackRoot::<E>(mutator));
        });
        trace!("stop_all_mutators end");
        if crate::args::LOG_PER_GC_STATE {
            crate::RESERVED_PAGES_AT_GC_START
                .store(mmtk.plan.get_reserved_pages(), Ordering::SeqCst);
        }
        if crate::args::LOG_STAGES {
            println!(
                " - [{:.6}ms] Stop mutators done",
                crate::gc_trigger_time() as f64 / 1000000f64
            );
        }
        mmtk.plan.gc_pause_start(&mmtk.scheduler);
        mmtk.scheduler.notify_mutators_paused(mmtk);
        if <E::VM as VMBinding>::VMScanning::SCAN_MUTATORS_IN_SAFEPOINT {
            // Prepare mutators if necessary
            // FIXME: This test is probably redundant. JikesRVM requires to call `prepare_mutator` once after mutators are paused
            if !mmtk.plan.base().stacks_prepared() {
                for mutator in <E::VM as VMBinding>::VMActivePlan::mutators() {
                    <E::VM as VMBinding>::VMCollection::prepare_mutator(
                        worker.tls,
                        mutator.get_tls(),
                        mutator,
                    );
                }
            }
            // Scan mutators
            if <E::VM as VMBinding>::VMScanning::SINGLE_THREAD_MUTATOR_SCANNING {
                mmtk.scheduler.work_buckets[WorkBucketStage::Prepare]
                    .add(ScanStackRoots::<E>::new());
            } else {
                for mutator in <E::VM as VMBinding>::VMActivePlan::mutators() {
                    mmtk.scheduler.work_buckets[WorkBucketStage::Prepare]
                        .add(ScanStackRoot::<E>(mutator));
                }
            }
        }
        let factory = ProcessEdgesWorkRootsWorkFactory::<E>::new(mmtk);
        <E::VM as VMBinding>::VMScanning::scan_vm_specific_roots(worker.tls, factory);
    }
}

impl<E: ProcessEdgesWork> CoordinatorWork<E::VM> for StopMutators<E> {}

#[derive(Default)]
pub struct EndOfGC;

impl<VM: VMBinding> GCWork<VM> for EndOfGC {
    fn do_work(&mut self, worker: &mut GCWorker<VM>, mmtk: &'static MMTK<VM>) {
        info!("End of GC");
        let pause_time = crate::GC_START_TIME
            .load(Ordering::SeqCst)
            .elapsed()
            .unwrap();
        crate::add_copy_bytes(unsafe { crate::SLOPPY_COPY_BYTES });
        let pause = mmtk
            .plan
            .downcast_ref::<LXR<VM>>()
            .map(|ix| ix.current_pause().unwrap())
            .unwrap_or(Pause::FullTraceFast);
        crate::add_pause_time(pause, pause_time.as_nanos());
        if crate::args::LOG_PER_GC_STATE {
            let _released_n =
                crate::policy::immix::immixspace::RELEASED_NURSERY_BLOCKS.load(Ordering::SeqCst);
            let _released =
                crate::policy::immix::immixspace::RELEASED_BLOCKS.load(Ordering::SeqCst);
            // println!("Released {} blocks ({} nursery)", released, released_n);
            crate::policy::immix::immixspace::RELEASED_NURSERY_BLOCKS.store(0, Ordering::SeqCst);
            crate::policy::immix::immixspace::RELEASED_BLOCKS.store(0, Ordering::SeqCst);

            let pause_time = pause_time.as_micros() as f64 / 1000f64;
            let boot_time = crate::BOOT_TIME.elapsed().unwrap().as_millis() as f64 / 1000f64;
            let pause = match pause {
                Pause::RefCount => "RefCount",
                Pause::InitialMark => "InitialMark",
                Pause::FinalMark => "FinalMark",
                _ => "Full",
            };
            println!(
                "[{:.3}s][info][gc] GC({}) Pause {} {}M->{}M({}M) {:.3}ms",
                boot_time,
                crate::GC_EPOCH.load(Ordering::SeqCst),
                pause,
                crate::RESERVED_PAGES_AT_GC_START.load(Ordering::SeqCst) / 256,
                mmtk.plan.get_reserved_pages() / 256,
                mmtk.plan.get_total_pages() / 256,
                pause_time
            );
        }

        #[cfg(feature = "extreme_assertions")]
        if crate::util::edge_logger::should_check_duplicate_edges(&*mmtk.plan) {
            // reset the logging info at the end of each GC
            mmtk.edge_logger.reset();
        }

        mmtk.plan.gc_pause_end();
        if <VM as VMBinding>::VMCollection::COORDINATOR_ONLY_STW {
            assert!(worker.is_coordinator(),
                    "VM only allows coordinator to resume mutators, but the current worker is not the coordinator.");
        }

        mmtk.plan.base().set_gc_status(GcStatus::NotInGC);

        // Reset the triggering information.
        mmtk.plan.base().reset_collection_trigger();

        <VM as VMBinding>::VMCollection::resume_mutators(worker.tls);
    }
}

impl<VM: VMBinding> CoordinatorWork<VM> for EndOfGC {}

/// Delegate to the VM binding for reference processing.
///
/// Some VMs (e.g. v8) do not have a Java-like global weak reference storage, and the
/// processing of those weakrefs may be more complex. For such case, we delegate to the
/// VM binding to process weak references.
#[derive(Default)]
pub struct VMProcessWeakRefs<E: ProcessEdgesWork>(PhantomData<E>);

impl<E: ProcessEdgesWork> VMProcessWeakRefs<E> {
    pub fn new() -> Self {
        Self(PhantomData)
    }
}

impl<E: ProcessEdgesWork> GCWork<E::VM> for VMProcessWeakRefs<E> {
    fn do_work(&mut self, worker: &mut GCWorker<E::VM>, _mmtk: &'static MMTK<E::VM>) {
        trace!("ProcessWeakRefs");
        <E::VM as VMBinding>::VMCollection::process_weak_refs(worker); // TODO: Pass a factory/callback to decide what work packet to create.
    }
}

#[derive(Default)]
pub struct ScanStackRoots<Edges: ProcessEdgesWork>(PhantomData<Edges>);

impl<E: ProcessEdgesWork> ScanStackRoots<E> {
    pub fn new() -> Self {
        Self(PhantomData)
    }
}

impl<E: ProcessEdgesWork> GCWork<E::VM> for ScanStackRoots<E> {
    fn do_work(&mut self, worker: &mut GCWorker<E::VM>, mmtk: &'static MMTK<E::VM>) {
        trace!("ScanStackRoots");
        let factory = ProcessEdgesWorkRootsWorkFactory::<E>::new(mmtk);
        <E::VM as VMBinding>::VMScanning::scan_thread_roots(worker.tls, factory);
        <E::VM as VMBinding>::VMScanning::notify_initial_thread_scan_complete(false, worker.tls);
        for mutator in <E::VM as VMBinding>::VMActivePlan::mutators() {
            mutator.flush();
        }
        mmtk.plan.common().base.set_gc_status(GcStatus::GcProper);
    }
}

pub struct ScanStackRoot<Edges: ProcessEdgesWork>(pub &'static mut Mutator<Edges::VM>);

impl<E: ProcessEdgesWork> GCWork<E::VM> for ScanStackRoot<E> {
    fn do_work(&mut self, worker: &mut GCWorker<E::VM>, mmtk: &'static MMTK<E::VM>) {
        trace!("ScanStackRoot for mutator {:?}", self.0.get_tls());
        let base = &mmtk.plan.base();
        let mutators = <E::VM as VMBinding>::VMActivePlan::number_of_mutators();
        let factory = ProcessEdgesWorkRootsWorkFactory::<E>::new(mmtk);
        <E::VM as VMBinding>::VMScanning::scan_thread_root(
            worker.tls,
            unsafe { &mut *(self.0 as *mut _) },
            factory,
        );
        self.0.prepare(worker.tls);
        self.0.flush();

        if mmtk.plan.base().inform_stack_scanned(mutators) {
            <E::VM as VMBinding>::VMScanning::notify_initial_thread_scan_complete(
                false, worker.tls,
            );
            base.set_gc_status(GcStatus::GcProper);
        }
    }
}

#[derive(Default)]
pub struct ScanVMSpecificRoots<Edges: ProcessEdgesWork>(PhantomData<Edges>);

impl<E: ProcessEdgesWork> ScanVMSpecificRoots<E> {
    #[allow(unused)]
    pub fn new() -> Self {
        Self(PhantomData)
    }
}

impl<E: ProcessEdgesWork> GCWork<E::VM> for ScanVMSpecificRoots<E> {
    fn do_work(&mut self, worker: &mut GCWorker<E::VM>, mmtk: &'static MMTK<E::VM>) {
        trace!("ScanStaticRoots");
        let factory = ProcessEdgesWorkRootsWorkFactory::<E>::new(mmtk);
        <E::VM as VMBinding>::VMScanning::scan_vm_specific_roots(worker.tls, factory);
    }
}

pub struct ProcessEdgesBase<VM: VMBinding> {
    pub edges: Vec<VM::VMEdge>,
    pub nodes: VectorObjectQueue,
    mmtk: &'static MMTK<VM>,
    // Use raw pointer for fast pointer dereferencing, instead of using `Option<&'static mut GCWorker<E::VM>>`.
    // Because a copying gc will dereference this pointer at least once for every object copy.
    worker: *mut GCWorker<VM>,
    pub roots: bool,
}

unsafe impl<VM: VMBinding> Send for ProcessEdgesBase<VM> {}

impl<VM: VMBinding> ProcessEdgesBase<VM> {
    // Requires an MMTk reference. Each plan-specific type that uses ProcessEdgesBase can get a static plan reference
    // at creation. This avoids overhead for dynamic dispatch or downcasting plan for each object traced.
    pub fn new(edges: Vec<VM::VMEdge>, roots: bool, mmtk: &'static MMTK<VM>) -> Self {
        #[cfg(feature = "extreme_assertions")]
        if crate::util::edge_logger::should_check_duplicate_edges(&*mmtk.plan) {
            for edge in &edges {
                // log edge, panic if already logged
                mmtk.edge_logger.log_edge(*edge);
            }
        }
        Self {
            edges,
            nodes: VectorObjectQueue::new(),
            mmtk,
            worker: std::ptr::null_mut(),
            roots,
        }
    }
    pub fn set_worker(&mut self, worker: &mut GCWorker<VM>) {
        self.worker = worker;
    }
    #[inline]
    pub fn worker(&self) -> &'static mut GCWorker<VM> {
        unsafe { &mut *self.worker }
    }
    #[inline]
    pub fn mmtk(&self) -> &'static MMTK<VM> {
        self.mmtk
    }
    #[inline]
    pub fn plan(&self) -> &'static dyn Plan<VM = VM> {
        &*self.mmtk.plan
    }
    /// Pop all nodes from nodes, and clear nodes to an empty vector.
    #[inline]
    pub fn pop_nodes(&mut self) -> Vec<ObjectReference> {
        self.nodes.take()
    }
}

/// A short-hand for `<E::VM as VMBinding>::VMEdge`.
pub type EdgeOf<E> = <<E as ProcessEdgesWork>::VM as VMBinding>::VMEdge;

/// Scan & update a list of object slots
//
// Note: be very careful when using this trait. process_node() will push objects
// to the buffer, and it is expected that at the end of the operation, flush()
// is called to create new scan work from the buffered objects. If flush()
// is not called, we may miss the objects in the GC and have dangling pointers.
// FIXME: We possibly want to enforce Drop on this trait, and require calling
// flush() in Drop.
pub trait ProcessEdgesWork:
    Send + 'static + Sized + DerefMut + Deref<Target = ProcessEdgesBase<Self::VM>>
{
    type VM: VMBinding;

    /// The work packet type for scanning objects when using this ProcessEdgesWork.
    type ScanObjectsWorkType: ScanObjectsWork<Self::VM>;

    const CAPACITY: usize = crate::args::BUFFER_SIZE;
    const OVERWRITE_REFERENCE: bool = true;
    const SCAN_OBJECTS_IMMEDIATELY: bool = true;
    const RC_ROOTS: bool = false;
    fn new(edges: Vec<EdgeOf<Self>>, roots: bool, mmtk: &'static MMTK<Self::VM>) -> Self;

    /// Trace an MMTk object. The implementation should forward this call to the policy-specific
    /// `trace_object()` methods, depending on which space this object is in.
    /// If the object is not in any MMTk space, the implementation should forward the call to
    /// `ActivePlan::vm_trace_object()` to let the binding handle the tracing.
    fn trace_object(&mut self, object: ObjectReference) -> ObjectReference;

    #[cfg(feature = "sanity")]
    fn cache_roots_for_sanity_gc(&mut self) {
        assert!(self.roots);
        self.mmtk()
            .sanity_checker
            .lock()
            .unwrap()
            .add_roots(self.edges.clone());
    }

    /// Start the a scan work packet. If SCAN_OBJECTS_IMMEDIATELY, the work packet will be executed immediately, in this method.
    /// Otherwise, the work packet will be added the Closure work bucket and will be dispatched later by the scheduler.
    #[inline]
    fn start_or_dispatch_scan_work(&mut self, work_packet: impl GCWork<Self::VM>) {
        if Self::SCAN_OBJECTS_IMMEDIATELY {
            // We execute this `scan_objects_work` immediately.
            // This is expected to be a useful optimization because,
            // say for _pmd_ with 200M heap, we're likely to have 50000~60000 `ScanObjects` work packets
            // being dispatched (similar amount to `ProcessEdgesWork`).
            // Executing these work packets now can remarkably reduce the global synchronization time.
            self.worker().do_work(work_packet);
        } else {
            self.worker()
                .add_boxed_work(WorkBucketStage::Closure, Box::new(work_packet));
        }
    }

    /// Create an object-scanning work packet to be used for this ProcessEdgesWork.
    ///
    /// `roots` indicates if we are creating a packet for root scanning.  It is only true when this
    /// method is called to handle `RootsWorkFactory::create_process_node_roots_work`.
    fn create_scan_work(
        &self,
        nodes: Vec<ObjectReference>,
        roots: bool,
    ) -> Self::ScanObjectsWorkType;

    /// Flush the nodes in ProcessEdgesBase, and create a ScanObjects work packet for it. If the node set is empty,
    /// this method will simply return with no work packet created.
    #[cold]
    fn flush(&mut self) {
        let nodes = self.pop_nodes();
        if !nodes.is_empty() {
            self.start_or_dispatch_scan_work(self.create_scan_work(nodes, false));
        }
    }

    #[inline]
    fn process_edge(&mut self, slot: EdgeOf<Self>) {
        let object = slot.load();
        let new_object = self.trace_object(object);
        if Self::OVERWRITE_REFERENCE {
            slot.store(new_object);
        }
    }

    #[inline]
    fn process_edges(&mut self) {
        for i in 0..self.edges.len() {
            self.process_edge(self.edges[i])
        }
    }
}

impl<E: ProcessEdgesWork> GCWork<E::VM> for E {
    #[inline]
    fn do_work(&mut self, worker: &mut GCWorker<E::VM>, _mmtk: &'static MMTK<E::VM>) {
        trace!("ProcessEdgesWork");
        self.set_worker(worker);
        self.process_edges();
        self.flush();
        #[cfg(feature = "sanity")]
        if self.roots {
            self.cache_roots_for_sanity_gc();
        }
        trace!("ProcessEdgesWork End");
    }
}

/// A general process edges implementation using SFT. A plan can always implement their own process edges. However,
/// Most plans can use this work packet for tracing amd they do not need to provide a plan-specific trace object work packet.
/// If they choose to use this type, they need to provide a correct implementation for some related methods
/// (such as `Space.set_copy_for_sft_trace()`, `SFT.sft_trace_object()`).
/// Some plans are not using this type, mostly due to more complex tracing. Either it is impossible to use this type, or
/// there is performance overheads for using this general trace type. In such cases, they implement their specific process edges.
// TODO: This is not used any more. Should we remove it?
pub struct SFTProcessEdges<VM: VMBinding> {
    pub base: ProcessEdgesBase<VM>,
}

impl<VM: VMBinding> ProcessEdgesWork for SFTProcessEdges<VM> {
    type VM = VM;
    type ScanObjectsWorkType = ScanObjects<Self>;

    fn new(edges: Vec<EdgeOf<Self>>, roots: bool, mmtk: &'static MMTK<VM>) -> Self {
        let base = ProcessEdgesBase::new(edges, roots, mmtk);
        Self { base }
    }

    #[inline]
    fn trace_object(&mut self, object: ObjectReference) -> ObjectReference {
        use crate::policy::space::*;

        if object.is_null() {
            return object;
        }

        // Make sure we have valid SFT entries for the object.
        #[cfg(debug_assertions)]
        crate::mmtk::SFT_MAP.assert_valid_entries_for_object::<VM>(object);

        // Erase <VM> type parameter
        let worker = GCWorkerMutRef::new(self.worker());

        // Invoke trace object on sft
        let sft = crate::mmtk::SFT_MAP.get(object.to_address());
        sft.sft_trace_object(&mut self.base.nodes, object, worker)
    }

    #[inline(always)]
    fn create_scan_work(&self, nodes: Vec<ObjectReference>, roots: bool) -> ScanObjects<Self> {
        ScanObjects::<Self>::new(nodes, false, roots)
    }
}

struct ProcessEdgesWorkRootsWorkFactory<E: ProcessEdgesWork> {
    mmtk: &'static MMTK<E::VM>,
}

impl<E: ProcessEdgesWork> Clone for ProcessEdgesWorkRootsWorkFactory<E> {
    fn clone(&self) -> Self {
        Self { mmtk: self.mmtk }
    }
}

impl<E: ProcessEdgesWork> RootsWorkFactory<EdgeOf<E>> for ProcessEdgesWorkRootsWorkFactory<E> {
    fn create_process_edge_roots_work(&mut self, edges: Vec<EdgeOf<E>>) {
        crate::memory_manager::add_work_packet(
            self.mmtk,
            if E::RC_ROOTS {
                WorkBucketStage::RCProcessIncs
            } else {
                WorkBucketStage::Closure
            },
            E::new(edges, true, self.mmtk),
        );
    }

    fn create_process_node_roots_work(&mut self, nodes: Vec<ObjectReference>) {
        // Note: Node roots cannot be moved.  Currently, this implies that the plan must never
        // move objects.  However, in the future, if we start to support object pinning, then
        // moving plans that support object pinning (such as Immix) can still use node roots.
        assert!(
            !self.mmtk.plan.constraints().moves_objects,
            "Attempted to add node roots when using a plan that moves objects.  Plan: {:?}",
            *self.mmtk.options.plan
        );

        // We want to use E::create_scan_work.
        let process_edges_work = E::new(vec![], true, self.mmtk);
        let work = process_edges_work.create_scan_work(nodes, true);
        crate::memory_manager::add_work_packet(self.mmtk, WorkBucketStage::Closure, work);
    }
}

impl<E: ProcessEdgesWork> ProcessEdgesWorkRootsWorkFactory<E> {
    fn new(mmtk: &'static MMTK<E::VM>) -> Self {
        Self { mmtk }
    }
}

impl<VM: VMBinding> Deref for SFTProcessEdges<VM> {
    type Target = ProcessEdgesBase<VM>;
    #[inline]
    fn deref(&self) -> &Self::Target {
        &self.base
    }
}

impl<VM: VMBinding> DerefMut for SFTProcessEdges<VM> {
    #[inline]
    fn deref_mut(&mut self) -> &mut Self::Target {
        &mut self.base
    }
}

/// Trait for a work packet that scans objects
pub trait ScanObjectsWork<VM: VMBinding>: GCWork<VM> + Sized {
    /// The associated ProcessEdgesWork for processing the edges of the objects in this packet.
    type E: ProcessEdgesWork<VM = VM>;

    /// Return true if the objects in this packet are pointed by roots, in which case we need to
    /// call trace_object on them.
    fn roots(&self) -> bool;

    /// Called after each object is scanned.
    fn post_scan_object(&self, object: ObjectReference);

    /// Create another object-scanning work packet of the same kind, to scan adjacent objects of
    /// the objects in this packet.
    fn make_another(&self, buffer: Vec<ObjectReference>) -> Self;

    /// The common code for ScanObjects and PlanScanObjects.
    fn do_work_common(
        &self,
        buffer: &[ObjectReference],
        worker: &mut GCWorker<<Self::E as ProcessEdgesWork>::VM>,
        mmtk: &'static MMTK<<Self::E as ProcessEdgesWork>::VM>,
    ) {
        let tls = worker.tls;

        // If this is a root packet, the objects in this packet will have not been traced, yet.
        //
        // This step conceptually traces the edges from root slots to the objects they point to.
        // However, VMs that deliver root objects instead of root edges are incapable of updating
        // root slots.  Like processing an edge, we call `trace_object` on those objects, and
        // assert the GC doesn't move those objects because we cannot store back to the slots.
        //
        // If this is a root packet, the `scanned_root_objects` variable will hold those root
        // objects which are traced for the first time.
        let scanned_root_objects = self.roots().then(|| {
            // We create an instance of E to use its `trace_object` method and its object queue.
            let mut process_edges_work = Self::E::new(vec![], false, mmtk);

            for object in buffer.iter().copied() {
                let new_object = process_edges_work.trace_object(object);
                debug_assert_eq!(
                    object, new_object,
                    "Object moved while tracing root unmovable root object: {} -> {}",
                    object, new_object
                );
            }

            // This contains root objects that are visited the first time.
            // It is sufficient to only scan these objects.
            process_edges_work.nodes.take()
        });

        // If it is a root packet, scan the nodes that are first scanned;
        // otherwise, scan the nodes in the buffer.
        let objects_to_scan = scanned_root_objects.as_deref().unwrap_or(buffer);

        // Then scan those objects for edges.
        let mut scan_later = vec![];
        {
            let mut closure = ObjectsClosure::<Self::E>::new(worker);
            for object in objects_to_scan.iter().copied() {
                if <VM as VMBinding>::VMScanning::support_edge_enqueuing(tls, object) {
                    // If an object supports edge-enqueuing, we enqueue its edges.
                    <VM as VMBinding>::VMScanning::scan_object(tls, object, &mut closure);
                    self.post_scan_object(object);
                } else {
                    // If an object does not support edge-enqueuing, we have to use
                    // `Scanning::scan_object_and_trace_edges` and offload the job of updating the
                    // reference field to the VM.
                    //
                    // However, at this point, `closure` is borrowing `worker`.
                    // So we postpone the processing of objects that needs object enqueuing
                    scan_later.push(object);
                }
            }
        }

        // If any object does not support edge-enqueuing, we process them now.
        if !scan_later.is_empty() {
            // We create an instance of E to use its `trace_object` method and its object queue.
            let mut process_edges_work = Self::E::new(vec![], false, mmtk);
            let mut closure = |object| process_edges_work.trace_object(object);

            // Scan objects and trace their edges at the same time.
            for object in scan_later.iter().copied() {
                <VM as VMBinding>::VMScanning::scan_object_and_trace_edges(
                    tls,
                    object,
                    &mut closure,
                );
                self.post_scan_object(object);
            }

            // Create work packets to scan adjacent objects.  We skip ProcessEdgesWork and create
            // object-scanning packets directly, because the edges are already traced.
            if !process_edges_work.nodes.is_empty() {
                let next_nodes = process_edges_work.nodes.take();
                let make_packet = |nodes| {
                    let work_packet = self.make_another(nodes);
                    memory_manager::add_work_packet(mmtk, WorkBucketStage::Closure, work_packet);
                };

                // Divide the resulting nodes into appropriately sized packets.
                if next_nodes.len() <= Self::E::CAPACITY {
                    make_packet(next_nodes);
                } else {
                    for chunk in next_nodes.chunks(Self::E::CAPACITY) {
                        make_packet(chunk.into());
                    }
                }
            }
        }
    }
}

/// Scan objects and enqueue the edges of the objects.  For objects that do not support
/// edge-enqueuing, this work packet also processes the edges.
///
/// This work packet does not execute policy-specific post-scanning hooks
/// (it won't call `post_scan_object()` in [`policy::gc_work::PolicyTraceObject`]).
/// It should be used only for policies that do not perform policy-specific actions when scanning
/// an object.
pub struct ScanObjects<Edges: ProcessEdgesWork> {
    buffer: Vec<ObjectReference>,
    #[allow(unused)]
    concurrent: bool,
    roots: bool,
    phantom: PhantomData<Edges>,
}

impl<Edges: ProcessEdgesWork> ScanObjects<Edges> {
    pub fn new(buffer: Vec<ObjectReference>, concurrent: bool, roots: bool) -> Self {
        Self {
            buffer,
            concurrent,
            roots,
            phantom: PhantomData,
        }
    }
}

impl<VM: VMBinding, E: ProcessEdgesWork<VM = VM>> ScanObjectsWork<VM> for ScanObjects<E> {
    type E = E;

    fn roots(&self) -> bool {
        self.roots
    }

    #[inline(always)]
    fn post_scan_object(&self, _object: ObjectReference) {
        // Do nothing.
    }

    fn make_another(&self, buffer: Vec<ObjectReference>) -> Self {
        Self::new(buffer, self.concurrent, false)
    }
}

impl<E: ProcessEdgesWork> GCWork<E::VM> for ScanObjects<E> {
    fn do_work(&mut self, worker: &mut GCWorker<E::VM>, mmtk: &'static MMTK<E::VM>) {
        trace!("ScanObjects");
        self.do_work_common(&self.buffer, worker, mmtk);
        trace!("ScanObjects End");
    }
}

<<<<<<< HEAD
pub struct ProcessModBuf<E: ProcessEdgesWork> {
    modbuf: Vec<ObjectReference>,
    phantom: PhantomData<E>,
    meta: MetadataSpec,
}

impl<E: ProcessEdgesWork> ProcessModBuf<E> {
    pub fn new(modbuf: Vec<ObjectReference>, meta: MetadataSpec) -> Self {
        Self {
            modbuf,
            meta,
            phantom: PhantomData,
        }
    }
}

impl<E: ProcessEdgesWork> GCWork<E::VM> for ProcessModBuf<E> {
    #[inline(always)]
    fn do_work(&mut self, worker: &mut GCWorker<E::VM>, mmtk: &'static MMTK<E::VM>) {
        if !self.modbuf.is_empty() {
            for obj in &self.modbuf {
                self.meta
                    .store_atomic::<E::VM, u8>(*obj, 1, None, Ordering::SeqCst);
            }
        }
        if mmtk.plan.is_current_gc_nursery() {
            if !self.modbuf.is_empty() {
                let mut modbuf = vec![];
                ::std::mem::swap(&mut modbuf, &mut self.modbuf);
                GCWork::do_work(
                    &mut ScanObjects::<E>::new(modbuf, false, false),
                    worker,
                    mmtk,
                )
            }
        } else {
            // Do nothing
        }
    }
}

pub struct UnlogEdges {
    edges: Vec<Address>,
}

impl UnlogEdges {
    pub fn new(edges: Vec<Address>) -> Self {
        Self { edges }
    }
}

impl<VM: VMBinding> GCWork<VM> for UnlogEdges {
    #[inline(always)]
    fn do_work(&mut self, _worker: &mut GCWorker<VM>, _mmtk: &'static MMTK<VM>) {
        if !self.edges.is_empty() {
            for edge in &self.edges {
                let ptr = address_to_meta_address(
                    VM::VMObjectModel::GLOBAL_LOG_BIT_SPEC.extract_side_spec(),
                    *edge,
                );
                unsafe {
                    ptr.store(0b11111111u8);
                }
            }
        }
    }
}

=======
>>>>>>> 9473d7b4
use crate::mmtk::MMTK;
use crate::plan::Plan;
use crate::plan::PlanTraceObject;
use crate::policy::gc_work::TraceKind;

/// This provides an implementation of [`ProcessEdgesWork`](scheduler/gc_work/ProcessEdgesWork). A plan that implements
/// `PlanTraceObject` can use this work packet for tracing objects.
pub struct PlanProcessEdges<
    VM: VMBinding,
    P: Plan<VM = VM> + PlanTraceObject<VM>,
    const KIND: TraceKind,
> {
    plan: &'static P,
    base: ProcessEdgesBase<VM>,
}

impl<VM: VMBinding, P: PlanTraceObject<VM> + Plan<VM = VM>, const KIND: TraceKind> ProcessEdgesWork
    for PlanProcessEdges<VM, P, KIND>
{
    type VM = VM;
    type ScanObjectsWorkType = PlanScanObjects<Self, P>;

    fn new(edges: Vec<EdgeOf<Self>>, roots: bool, mmtk: &'static MMTK<VM>) -> Self {
        let base = ProcessEdgesBase::new(edges, roots, mmtk);
        let plan = base.plan().downcast_ref::<P>().unwrap();
        Self { plan, base }
    }

    #[inline(always)]
    fn create_scan_work(
        &self,
        nodes: Vec<ObjectReference>,
        roots: bool,
    ) -> Self::ScanObjectsWorkType {
        PlanScanObjects::<Self, P>::new(self.plan, nodes, false, roots)
    }

    #[inline(always)]
    fn trace_object(&mut self, object: ObjectReference) -> ObjectReference {
        if object.is_null() {
            return object;
        }
        // We cannot borrow `self` twice in a call, so we extract `worker` as a local variable.
        let worker = self.worker();
        self.plan
            .trace_object::<VectorObjectQueue, KIND>(&mut self.base.nodes, object, worker)
    }

    #[inline]
    fn process_edge(&mut self, slot: EdgeOf<Self>) {
        let object = slot.load();
        let new_object = self.trace_object(object);
        if P::may_move_objects::<KIND>() {
            slot.store(new_object);
        }
    }
}

// Impl Deref/DerefMut to ProcessEdgesBase for PlanProcessEdges
impl<VM: VMBinding, P: PlanTraceObject<VM> + Plan<VM = VM>, const KIND: TraceKind> Deref
    for PlanProcessEdges<VM, P, KIND>
{
    type Target = ProcessEdgesBase<VM>;
    #[inline]
    fn deref(&self) -> &Self::Target {
        &self.base
    }
}

impl<VM: VMBinding, P: PlanTraceObject<VM> + Plan<VM = VM>, const KIND: TraceKind> DerefMut
    for PlanProcessEdges<VM, P, KIND>
{
    #[inline]
    fn deref_mut(&mut self) -> &mut Self::Target {
        &mut self.base
    }
}

/// This is an alternative to `ScanObjects` that calls the `post_scan_object` of the policy
/// selected by the plan.  It is applicable to plans that derive `PlanTraceObject`.
pub struct PlanScanObjects<E: ProcessEdgesWork, P: Plan<VM = E::VM> + PlanTraceObject<E::VM>> {
    plan: &'static P,
    buffer: Vec<ObjectReference>,
    #[allow(dead_code)]
    concurrent: bool,
    roots: bool,
    phantom: PhantomData<E>,
}

impl<E: ProcessEdgesWork, P: Plan<VM = E::VM> + PlanTraceObject<E::VM>> PlanScanObjects<E, P> {
    pub fn new(
        plan: &'static P,
        buffer: Vec<ObjectReference>,
        concurrent: bool,
        roots: bool,
    ) -> Self {
        Self {
            plan,
            buffer,
            concurrent,
            roots,
            phantom: PhantomData,
        }
    }
}

impl<E: ProcessEdgesWork, P: Plan<VM = E::VM> + PlanTraceObject<E::VM>> ScanObjectsWork<E::VM>
    for PlanScanObjects<E, P>
{
    type E = E;

    fn roots(&self) -> bool {
        self.roots
    }

    #[inline(always)]
    fn post_scan_object(&self, object: ObjectReference) {
        self.plan.post_scan_object(object);
    }

    fn make_another(&self, buffer: Vec<ObjectReference>) -> Self {
        Self::new(self.plan, buffer, self.concurrent, false)
    }
}

impl<E: ProcessEdgesWork, P: Plan<VM = E::VM> + PlanTraceObject<E::VM>> GCWork<E::VM>
    for PlanScanObjects<E, P>
{
    fn do_work(&mut self, worker: &mut GCWorker<E::VM>, mmtk: &'static MMTK<E::VM>) {
        trace!("PlanScanObjects");
        self.do_work_common(&self.buffer, worker, mmtk);
        trace!("PlanScanObjects End");
    }
}<|MERGE_RESOLUTION|>--- conflicted
+++ resolved
@@ -5,22 +5,15 @@
 use crate::plan::GcStatus;
 use crate::plan::ObjectsClosure;
 use crate::plan::VectorObjectQueue;
-<<<<<<< HEAD
 use crate::util::metadata::side_metadata::address_to_meta_address;
-use crate::util::metadata::*;
-=======
->>>>>>> 9473d7b4
 use crate::util::*;
 use crate::vm::edge_shape::Edge;
 use crate::vm::*;
 use crate::*;
 use std::marker::PhantomData;
 use std::ops::{Deref, DerefMut};
-<<<<<<< HEAD
 use std::sync::atomic::Ordering;
 use std::time::SystemTime;
-=======
->>>>>>> 9473d7b4
 
 pub struct ScheduleCollection;
 
@@ -840,48 +833,6 @@
     }
 }
 
-<<<<<<< HEAD
-pub struct ProcessModBuf<E: ProcessEdgesWork> {
-    modbuf: Vec<ObjectReference>,
-    phantom: PhantomData<E>,
-    meta: MetadataSpec,
-}
-
-impl<E: ProcessEdgesWork> ProcessModBuf<E> {
-    pub fn new(modbuf: Vec<ObjectReference>, meta: MetadataSpec) -> Self {
-        Self {
-            modbuf,
-            meta,
-            phantom: PhantomData,
-        }
-    }
-}
-
-impl<E: ProcessEdgesWork> GCWork<E::VM> for ProcessModBuf<E> {
-    #[inline(always)]
-    fn do_work(&mut self, worker: &mut GCWorker<E::VM>, mmtk: &'static MMTK<E::VM>) {
-        if !self.modbuf.is_empty() {
-            for obj in &self.modbuf {
-                self.meta
-                    .store_atomic::<E::VM, u8>(*obj, 1, None, Ordering::SeqCst);
-            }
-        }
-        if mmtk.plan.is_current_gc_nursery() {
-            if !self.modbuf.is_empty() {
-                let mut modbuf = vec![];
-                ::std::mem::swap(&mut modbuf, &mut self.modbuf);
-                GCWork::do_work(
-                    &mut ScanObjects::<E>::new(modbuf, false, false),
-                    worker,
-                    mmtk,
-                )
-            }
-        } else {
-            // Do nothing
-        }
-    }
-}
-
 pub struct UnlogEdges {
     edges: Vec<Address>,
 }
@@ -909,8 +860,6 @@
     }
 }
 
-=======
->>>>>>> 9473d7b4
 use crate::mmtk::MMTK;
 use crate::plan::Plan;
 use crate::plan::PlanTraceObject;
