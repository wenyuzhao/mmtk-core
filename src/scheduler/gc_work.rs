--- conflicted
+++ resolved
@@ -1,13 +1,8 @@
-<<<<<<< HEAD
-use crossbeam::deque::Steal;
-=======
 use address::CLDScanPolicy;
 use address::RefScanPolicy;
->>>>>>> 10da2ea1
+use crossbeam::deque::Steal;
 
 use self::global_state::GcStatus;
-use self::util::address::CLDScanPolicy;
-use self::util::address::RefScanPolicy;
 use self::worker::GCWorkerShared;
 use super::work_bucket::WorkBucketStage;
 use super::*;
@@ -868,10 +863,7 @@
 impl<VM: VMBinding, DPE: ProcessEdgesWork<VM = VM>, PPE: ProcessEdgesWork<VM = VM>>
     RootsWorkFactory<VM::VMSlot> for ProcessEdgesWorkRootsWorkFactory<VM, DPE, PPE>
 {
-<<<<<<< HEAD
-=======
     #[inline(always)]
->>>>>>> 10da2ea1
     fn roots_stage(&self) -> WorkBucketStage {
         if DPE::RC_ROOTS {
             WorkBucketStage::RCProcessIncs
@@ -879,10 +871,6 @@
             WorkBucketStage::Prepare
         }
     }
-<<<<<<< HEAD
-=======
-
->>>>>>> 10da2ea1
     fn create_process_roots_work(&mut self, slots: Vec<VM::VMSlot>, kind: RootKind) {
         let mut w = DPE::new(
             slots,
@@ -1140,10 +1128,7 @@
     plan: &'static P,
     base: ProcessEdgesBase<VM>,
     next_slots: Vec<SlotOf<Self>>,
-<<<<<<< HEAD
     pushes: usize,
-=======
->>>>>>> 10da2ea1
 }
 
 impl<VM: VMBinding, P: PlanTraceObject<VM> + Plan<VM = VM>, const KIND: TraceKind> ProcessEdgesWork
@@ -1164,10 +1149,7 @@
             plan,
             base,
             next_slots: vec![],
-<<<<<<< HEAD
             pushes: 0,
-=======
->>>>>>> 10da2ea1
         }
     }
 
@@ -1193,7 +1175,6 @@
     }
 
     fn process_slots(&mut self) {
-<<<<<<< HEAD
         if !cfg!(feature = "no_stack") {
             if cfg!(feature = "steal") {
                 let worker = self.worker();
@@ -1245,23 +1226,11 @@
                 for s in &slots {
                     self.process_slot(*s);
                 }
-=======
-        for i in 0..self.slots.len() {
-            self.process_slot(self.slots[i]);
-        }
-        let mut slots = vec![];
-        while !self.next_slots.is_empty() {
-            slots.clear();
-            std::mem::swap(&mut slots, &mut self.next_slots);
-            for s in &slots {
-                self.process_slot(*s);
->>>>>>> 10da2ea1
             }
         }
     }
 
     fn flush(&mut self) {
-<<<<<<< HEAD
         if !cfg!(feature = "no_stack") {
             if !self.slots.is_empty() {
                 let slots = std::mem::take(&mut self.slots);
@@ -1276,13 +1245,6 @@
             }
         }
         self.pushes = 0;
-=======
-        if !self.next_slots.is_empty() {
-            let slots = std::mem::take(&mut self.next_slots);
-            let w = Self::new(slots, false, self.mmtk, self.bucket);
-            self.worker().add_work(self.bucket, w);
-        }
->>>>>>> 10da2ea1
     }
 }
 
@@ -1292,7 +1254,6 @@
     fn enqueue(&mut self, object: ObjectReference) {
         object.iterate_fields::<VM, _>(CLDScanPolicy::Claim, RefScanPolicy::Discover, |s, _| {
             let Some(_) = s.load() else { return };
-<<<<<<< HEAD
             if !cfg!(feature = "no_stack") && cfg!(feature = "steal") {
                 let worker = self.worker();
                 if worker.deque.push(s).is_err() {
@@ -1317,17 +1278,12 @@
                 if self.next_slots.len() >= crate::args::BUFFER_SIZE {
                     self.flush_half();
                 }
-=======
-            self.next_slots.push(s);
-            if self.next_slots.len() >= crate::args::BUFFER_SIZE {
-                self.flush();
->>>>>>> 10da2ea1
             }
         });
         self.plan.post_scan_object(object);
     }
-<<<<<<< HEAD
-}
+}
+
 impl<VM: VMBinding, P: PlanTraceObject<VM> + Plan<VM = VM>, const KIND: TraceKind>
     PlanProcessEdges<VM, P, KIND>
 {
@@ -1397,8 +1353,6 @@
         let w = Self::new(slots, false, self.mmtk, self.bucket);
         self.worker().add_work(self.bucket, w);
     }
-=======
->>>>>>> 10da2ea1
 }
 
 // Impl Deref/DerefMut to ProcessEdgesBase for PlanProcessEdges
