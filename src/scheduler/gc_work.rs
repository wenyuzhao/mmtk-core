use self::global_state::GcStatus;
use super::work_bucket::WorkBucketStage;
use super::*;
use crate::plan::lxr::LXR;
use crate::plan::ObjectsClosure;
use crate::plan::VectorObjectQueue;
use crate::plan::VectorQueue;
use crate::util::metadata::side_metadata::address_to_meta_address;
use crate::util::metadata::side_metadata::SideMetadataSpec;
use crate::util::*;
use crate::vm::edge_shape::Edge;
use crate::vm::*;
use crate::*;
use std::marker::PhantomData;
use std::ops::{Deref, DerefMut};
use std::sync::atomic::Ordering;

pub struct ScheduleCollection;

impl<VM: VMBinding> GCWork<VM> for ScheduleCollection {
    fn do_work(&mut self, worker: &mut GCWorker<VM>, mmtk: &'static MMTK<VM>) {
        crate::GC_TRIGGER_TIME.start();
        crate::GC_EPOCH.fetch_add(1, Ordering::SeqCst);
        // Tell GC trigger that GC started.
        mmtk.gc_trigger.policy.on_gc_start(mmtk);

        // Determine collection kind
        let is_emergency = mmtk.state.set_collection_kind(
            mmtk.get_plan().last_collection_was_exhaustive(),
            mmtk.gc_trigger.policy.can_heap_size_grow(),
        );
        if is_emergency {
            mmtk.get_plan().notify_emergency_collection();
        }
        // Set to GcPrepare
        mmtk.set_gc_status(GcStatus::GcPrepare);

        // Let the plan to schedule collection work
        mmtk.get_plan().schedule_collection(worker.scheduler());
    }
}

/// The global GC Preparation Work
/// This work packet invokes prepare() for the plan (which will invoke prepare() for each space), and
/// pushes work packets for preparing mutators and collectors.
/// We should only have one such work packet per GC, before any actual GC work starts.
/// We assume this work packet is the only running work packet that accesses plan, and there should
/// be no other concurrent work packet that accesses plan (read or write). Otherwise, there may
/// be a race condition.
pub struct Prepare<C: GCWorkContext> {
    pub plan: *const C::PlanType,
}

unsafe impl<C: GCWorkContext> Send for Prepare<C> {}

impl<C: GCWorkContext> Prepare<C> {
    pub fn new(plan: *const C::PlanType) -> Self {
        Self { plan }
    }
}

impl<C: GCWorkContext> GCWork<C::VM> for Prepare<C> {
    fn do_work(&mut self, worker: &mut GCWorker<C::VM>, mmtk: &'static MMTK<C::VM>) {
        trace!("Prepare Global");
        // We assume this is the only running work packet that accesses plan at the point of execution
        #[allow(clippy::cast_ref_to_mut)]
        #[allow(invalid_reference_casting)]
        let plan_mut: &mut C::PlanType =
            unsafe { &mut *(self.plan as *const C::PlanType as *mut C::PlanType) };
        plan_mut.prepare(worker.tls);

        if !plan_mut.no_mutator_prepare_release() && plan_mut.constraints().needs_prepare_mutator {
            for mutator in <C::VM as VMBinding>::VMActivePlan::mutators() {
                mmtk.scheduler.work_buckets[WorkBucketStage::Prepare]
                    .add(PrepareMutator::<C::VM>::new(mutator));
            }
        }
        if !plan_mut.no_worker_prepare() {
            for w in &mmtk.scheduler.worker_group.workers_shared {
                let result = w.designated_work.push(Box::new(PrepareCollector));
                debug_assert!(result.is_ok());
            }
        }
    }
}

/// The mutator GC Preparation Work
pub struct PrepareMutator<VM: VMBinding> {
    // The mutator reference has static lifetime.
    // It is safe because the actual lifetime of this work-packet will not exceed the lifetime of a GC.
    pub mutator: &'static mut Mutator<VM>,
}

impl<VM: VMBinding> PrepareMutator<VM> {
    #[allow(unused)]
    pub fn new(mutator: &'static mut Mutator<VM>) -> Self {
        Self { mutator }
    }
}

impl<VM: VMBinding> GCWork<VM> for PrepareMutator<VM> {
    fn do_work(&mut self, worker: &mut GCWorker<VM>, _mmtk: &'static MMTK<VM>) {
        trace!("Prepare Mutator");
        self.mutator.prepare(worker.tls);
    }
}

/// The collector GC Preparation Work
#[derive(Default)]
pub struct PrepareCollector;

impl<VM: VMBinding> GCWork<VM> for PrepareCollector {
    fn do_work(&mut self, worker: &mut GCWorker<VM>, mmtk: &'static MMTK<VM>) {
        trace!("Prepare Collector");
        worker.get_copy_context_mut().prepare();
        mmtk.get_plan().prepare_worker(worker);
    }
}

/// The global GC release Work
/// This work packet invokes release() for the plan (which will invoke release() for each space), and
/// pushes work packets for releasing mutators and collectors.
/// We should only have one such work packet per GC, after all actual GC work ends.
/// We assume this work packet is the only running work packet that accesses plan, and there should
/// be no other concurrent work packet that accesses plan (read or write). Otherwise, there may
/// be a race condition.
pub struct Release<C: GCWorkContext> {
    pub plan: *const C::PlanType,
}

impl<C: GCWorkContext> Release<C> {
    pub fn new(plan: *const C::PlanType) -> Self {
        Self { plan }
    }
}

unsafe impl<C: GCWorkContext> Send for Release<C> {}

impl<C: GCWorkContext + 'static> GCWork<C::VM> for Release<C> {
    fn do_work(&mut self, worker: &mut GCWorker<C::VM>, mmtk: &'static MMTK<C::VM>) {
        trace!("Release Global");

        if mmtk.get_plan().downcast_ref::<LXR<C::VM>>().is_none() {
            <C::VM as VMBinding>::VMCollection::update_weak_processor(false);
        }
        mmtk.gc_trigger.policy.on_gc_release(mmtk);
        // We assume this is the only running work packet that accesses plan at the point of execution
        #[allow(clippy::cast_ref_to_mut)]
        #[allow(invalid_reference_casting)]
        let plan_mut: &mut C::PlanType =
            unsafe { &mut *(self.plan as *const C::PlanType as *mut C::PlanType) };
        plan_mut.release(worker.tls);

        if !plan_mut.no_mutator_prepare_release() {
            for mutator in <C::VM as VMBinding>::VMActivePlan::mutators() {
                mmtk.scheduler.work_buckets[WorkBucketStage::Release]
                    .add(ReleaseMutator::<C::VM>::new(mutator));
            }
        }
        if !plan_mut.fast_worker_release() {
            for w in &mmtk.scheduler.worker_group.workers_shared {
                let result = w.designated_work.push(Box::new(ReleaseCollector));
                debug_assert!(result.is_ok());
            }
        } else {
            crate::scheduler::worker::reset_workers::<C::VM>();
        }

        #[cfg(feature = "count_live_bytes_in_gc")]
        {
            let live_bytes = mmtk
                .scheduler
                .worker_group
                .get_and_clear_worker_live_bytes();
            mmtk.state.set_live_bytes_in_last_gc(live_bytes);
        }
    }
}

/// The mutator release Work
pub struct ReleaseMutator<VM: VMBinding> {
    // The mutator reference has static lifetime.
    // It is safe because the actual lifetime of this work-packet will not exceed the lifetime of a GC.
    pub mutator: &'static mut Mutator<VM>,
}

impl<VM: VMBinding> ReleaseMutator<VM> {
    #[allow(unused)]
    pub fn new(mutator: &'static mut Mutator<VM>) -> Self {
        Self { mutator }
    }
}

impl<VM: VMBinding> GCWork<VM> for ReleaseMutator<VM> {
    fn do_work(&mut self, worker: &mut GCWorker<VM>, _mmtk: &'static MMTK<VM>) {
        trace!("Release Mutator");
        self.mutator.release(worker.tls);
    }
}

/// The collector release Work
#[derive(Default)]
pub struct ReleaseCollector;

impl<VM: VMBinding> GCWork<VM> for ReleaseCollector {
    fn do_work(&mut self, worker: &mut GCWorker<VM>, _mmtk: &'static MMTK<VM>) {
        trace!("Release Collector");
        worker.get_copy_context_mut().release();
    }
}

/// Stop all mutators
///
/// TODO: Smaller work granularity
#[derive(Default)]
pub struct StopMutators<C: GCWorkContext>(PhantomData<C>);

impl<C: GCWorkContext> StopMutators<C> {
    pub fn new() -> Self {
        Self(PhantomData)
    }
}

impl<C: GCWorkContext> GCWork<C::VM> for StopMutators<C> {
    fn do_work(&mut self, worker: &mut GCWorker<C::VM>, mmtk: &'static MMTK<C::VM>) {
        trace!("stop_all_mutators start");
        mmtk.state.prepare_for_stack_scanning();
        const BULK_THREAD_SCAN: bool = true;
        let mut mutators: Vec<VMMutatorThread> = vec![];
        let mut n = 0;
        <C::VM as VMBinding>::VMCollection::stop_all_mutators(
            worker.tls,
            |mutator| {
                mutator.flush();
                mutator.prepare(worker.tls);
                if BULK_THREAD_SCAN {
                    mutators.push(mutator.get_tls());
                } else {
                    // TODO: The stack scanning work won't start immediately, as the `Prepare` bucket is not opened yet (the bucket is opened in notify_mutators_paused).
                    // Should we push to Unconstrained instead?
                    mmtk.scheduler.work_buckets[WorkBucketStage::RCProcessIncs]
                        .add(ScanMutatorRoots::<C>(mutator));
                }
                n += 1;
            },
            mmtk.get_plan()
                .current_gc_should_prepare_for_class_unloading(),
        );
        mmtk.scheduler.set_in_gc_pause(true);
        gc_log!([3] "Discovered {} mutators", n);
        if BULK_THREAD_SCAN {
            let n_workers: usize = mmtk.scheduler.num_workers();
            for ms in mutators.chunks(std::cmp::max(mutators.len() / n_workers / 2, 1)) {
                mmtk.scheduler.work_buckets[WorkBucketStage::RCProcessIncs]
                    .add(ScanMultipleStacks::<C>(ms.to_vec(), PhantomData));
            }
        }
        trace!("stop_all_mutators end");
        if crate::verbose(2) {
            crate::RESERVED_PAGES_AT_GC_START
                .store(mmtk.get_plan().get_reserved_pages(), Ordering::SeqCst);
        }
        gc_log!([3] " - ({:.3}ms) Mutators stopped", crate::gc_start_time_ms());
        #[cfg(feature = "sanity")]
        mmtk.sanity_checker.lock().unwrap().clear_roots_cache();
        mmtk.get_plan().gc_pause_start(&mmtk.scheduler);
        let factory = ProcessEdgesWorkRootsWorkFactory::<
            C::VM,
            C::DefaultProcessEdges,
            C::PinningProcessEdges,
        >::new(mmtk);
        <C::VM as VMBinding>::VMScanning::scan_vm_specific_roots(worker.tls, factory);
        mmtk.scheduler.notify_mutators_paused(mmtk);
    }
}

/// This implements `ObjectTracer` by forwarding the `trace_object` calls to the wrapped
/// `ProcessEdgesWork` instance.
pub(crate) struct ProcessEdgesWorkTracer<E: ProcessEdgesWork> {
    process_edges_work: E,
    stage: WorkBucketStage,
}

impl<E: ProcessEdgesWork> ObjectTracer for ProcessEdgesWorkTracer<E> {
    /// Forward the `trace_object` call to the underlying `ProcessEdgesWork`,
    /// and flush as soon as the underlying buffer of `process_edges_work` is full.
    fn trace_object(&mut self, object: ObjectReference) -> ObjectReference {
        let result = self.process_edges_work.trace_object(object);
        self.flush_if_full();
        result
    }
}

impl<E: ProcessEdgesWork> ProcessEdgesWorkTracer<E> {
    fn flush_if_full(&mut self) {
        if self.process_edges_work.nodes.is_full() {
            self.flush();
        }
    }

    pub fn flush_if_not_empty(&mut self) {
        if !self.process_edges_work.nodes.is_empty() {
            self.flush();
        }
    }

    fn flush(&mut self) {
        let next_nodes = self.process_edges_work.pop_nodes();
        assert!(!next_nodes.is_empty());
        let work_packet = self.process_edges_work.create_scan_work(next_nodes);
        let worker = self.process_edges_work.worker();
        worker.scheduler().work_buckets[self.stage].add(work_packet);
    }
}

/// This type implements `ObjectTracerContext` by creating a temporary `ProcessEdgesWork` during
/// the call to `with_tracer`, making use of its `trace_object` method.  It then creates work
/// packets using the methods of the `ProcessEdgesWork` and add the work packet into the given
/// `stage`.
pub(crate) struct ProcessEdgesWorkTracerContext<E: ProcessEdgesWork> {
    stage: WorkBucketStage,
    phantom_data: PhantomData<E>,
}

impl<E: ProcessEdgesWork> Clone for ProcessEdgesWorkTracerContext<E> {
    fn clone(&self) -> Self {
        Self { ..*self }
    }
}

impl<E: ProcessEdgesWork> ObjectTracerContext<E::VM> for ProcessEdgesWorkTracerContext<E> {
    type TracerType = ProcessEdgesWorkTracer<E>;

    fn with_tracer<R, F>(&self, worker: &mut GCWorker<E::VM>, func: F) -> R
    where
        F: FnOnce(&mut Self::TracerType) -> R,
    {
        let mmtk = worker.mmtk;

        // Prepare the underlying ProcessEdgesWork
        let mut process_edges_work = E::new(vec![], false, mmtk, self.stage);
        // FIXME: This line allows us to omit the borrowing lifetime of worker.
        // We should refactor ProcessEdgesWork so that it uses `worker` locally, not as a member.
        process_edges_work.set_worker(worker);

        // Cretae the tracer.
        let mut tracer = ProcessEdgesWorkTracer {
            process_edges_work,
            stage: self.stage,
        };

        // The caller can use the tracer here.
        let result = func(&mut tracer);

        // Flush the queued nodes.
        tracer.flush_if_not_empty();

        result
    }
}

/// Delegate to the VM binding for weak reference processing.
///
/// Some VMs (e.g. v8) do not have a Java-like global weak reference storage, and the
/// processing of those weakrefs may be more complex. For such case, we delegate to the
/// VM binding to process weak references.
///
/// NOTE: This will replace `{Soft,Weak,Phantom}RefProcessing` and `Finalization` in the future.
pub struct VMProcessWeakRefs<E: ProcessEdgesWork> {
    phantom_data: PhantomData<E>,
}

impl<E: ProcessEdgesWork> VMProcessWeakRefs<E> {
    pub fn new() -> Self {
        Self {
            phantom_data: PhantomData,
        }
    }
}

impl<E: ProcessEdgesWork> GCWork<E::VM> for VMProcessWeakRefs<E> {
    fn do_work(&mut self, worker: &mut GCWorker<E::VM>, _mmtk: &'static MMTK<E::VM>) {
        trace!("VMProcessWeakRefs");
        <<E::VM as VMBinding>::VMCollection as Collection<E::VM>>::process_weak_refs::<E>(worker);
        // TODO: Pass a factory/callback to decide what work packet to create.
    }
}

/// Delegate to the VM binding for forwarding weak references.
///
/// Some VMs (e.g. v8) do not have a Java-like global weak reference storage, and the
/// processing of those weakrefs may be more complex. For such case, we delegate to the
/// VM binding to process weak references.
///
/// NOTE: This will replace `RefForwarding` and `ForwardFinalization` in the future.
pub struct VMForwardWeakRefs<E: ProcessEdgesWork> {
    phantom_data: PhantomData<E>,
}

impl<E: ProcessEdgesWork> VMForwardWeakRefs<E> {
    pub fn new() -> Self {
        Self {
            phantom_data: PhantomData,
        }
    }
}

impl<E: ProcessEdgesWork> GCWork<E::VM> for VMForwardWeakRefs<E> {
    fn do_work(&mut self, worker: &mut GCWorker<E::VM>, _mmtk: &'static MMTK<E::VM>) {
        trace!("VMForwardWeakRefs");

        let stage = WorkBucketStage::VMRefForwarding;

        let tracer_factory = ProcessEdgesWorkTracerContext::<E> {
            stage,
            phantom_data: PhantomData,
        };
        <E::VM as VMBinding>::VMScanning::forward_weak_refs(worker, tracer_factory)
    }
}

/// This work packet calls `Collection::post_forwarding`.
///
/// NOTE: This will replace `RefEnqueue` in the future.
///
/// NOTE: Although this work packet runs in parallel with the `Release` work packet, it does not
/// access the `Plan` instance.
#[derive(Default)]
pub struct VMPostForwarding<VM: VMBinding> {
    phantom_data: PhantomData<VM>,
}

impl<VM: VMBinding> GCWork<VM> for VMPostForwarding<VM> {
    fn do_work(&mut self, worker: &mut GCWorker<VM>, _mmtk: &'static MMTK<VM>) {
        trace!("VMPostForwarding start");
        <VM as VMBinding>::VMCollection::post_forwarding(worker.tls);
        trace!("VMPostForwarding end");
    }
}

pub struct ScanMutatorRoots<C: GCWorkContext>(pub &'static mut Mutator<C::VM>);

impl<C: GCWorkContext> GCWork<C::VM> for ScanMutatorRoots<C> {
    fn do_work(&mut self, worker: &mut GCWorker<C::VM>, mmtk: &'static MMTK<C::VM>) {
        trace!("ScanMutatorRoots for mutator {:?}", self.0.get_tls());
        let mutators = <C::VM as VMBinding>::VMActivePlan::number_of_mutators();
        let factory = ProcessEdgesWorkRootsWorkFactory::<
            C::VM,
            C::DefaultProcessEdges,
            C::PinningProcessEdges,
        >::new(mmtk);
        <C::VM as VMBinding>::VMScanning::scan_roots_in_mutator_thread(
            worker.tls,
            unsafe { &mut *(self.0 as *mut Mutator<C::VM>) },
            factory,
        );
        self.0.prepare(worker.tls);
        self.0.flush();

        if mmtk.state.inform_stack_scanned(mutators) {
            <C::VM as VMBinding>::VMScanning::notify_initial_thread_scan_complete(
                false, worker.tls,
            );
            mmtk.set_gc_status(GcStatus::GcProper);
        }
    }
}

pub struct ScanMultipleStacks<C: GCWorkContext>(Vec<VMMutatorThread>, PhantomData<C>);

unsafe impl<C: GCWorkContext> Send for ScanMultipleStacks<C> {}

impl<C: GCWorkContext> GCWork<C::VM> for ScanMultipleStacks<C> {
    fn do_work(&mut self, worker: &mut GCWorker<C::VM>, mmtk: &'static MMTK<C::VM>) {
        let factory = ProcessEdgesWorkRootsWorkFactory::<
            C::VM,
            C::DefaultProcessEdges,
            C::PinningProcessEdges,
        >::new(mmtk);
        <C::VM as VMBinding>::VMScanning::scan_multiple_thread_root(
            worker.tls,
            std::mem::take(&mut self.0),
            factory,
        );
    }
}

#[derive(Default)]
pub struct ScanVMSpecificRoots<C: GCWorkContext>(PhantomData<C>);

impl<C: GCWorkContext> ScanVMSpecificRoots<C> {
    pub fn new() -> Self {
        Self(PhantomData)
    }
}

impl<C: GCWorkContext> GCWork<C::VM> for ScanVMSpecificRoots<C> {
    fn do_work(&mut self, worker: &mut GCWorker<C::VM>, mmtk: &'static MMTK<C::VM>) {
        trace!("ScanStaticRoots");
        let factory = ProcessEdgesWorkRootsWorkFactory::<
            C::VM,
            C::DefaultProcessEdges,
            C::PinningProcessEdges,
        >::new(mmtk);
        <C::VM as VMBinding>::VMScanning::scan_vm_specific_roots(worker.tls, factory);
    }
}

#[repr(u8)]
#[derive(Debug, Eq, PartialEq, Clone, Copy)]
pub enum RootKind {
    Strong,
    /// Some OpenJDK roots are slow to scan. We only collect newly created or modified ones in the previous mutator phase.
    ///
    /// Possible roots:
    /// * Strong CLD roots
    /// * Weak CLD roots (weak)
    /// * CodeCache roots
    /// * WeakHandle roots (weak)
    ///
    /// FOR LXR:
    /// * Don't apply decrements to these roots
    /// * Mark them at the start of SATB
    /// * StrongCLD / CodeCache roots: for SATB correctness, collect the complete set of them at Initial/Final SATB pause, to make sure they are marked and forwarded properly.
    /// * Mature evac: Add these roots to remset, so that any roots that is modified during the concurrent phase will be scanned.
    StrongCLDRoots,
    YoungStrongCLDRoots,
    YoungWeakCLDRoots,
    YoungCodeCacheRoots,
    YoungWeakHandleRoots,
    Weak,
}

impl RootKind {
    pub fn should_record_remset(&self) -> bool {
        matches!(self, RootKind::YoungWeakCLDRoots)
            || matches!(self, RootKind::YoungWeakHandleRoots)
            || matches!(self, RootKind::YoungCodeCacheRoots)
    }

    pub fn should_skip_mark_and_decs(&self) -> bool {
        matches!(self, RootKind::YoungCodeCacheRoots)
            || matches!(self, RootKind::YoungWeakHandleRoots)
    }

    pub fn should_skip_decs(&self) -> bool {
        matches!(self, RootKind::YoungCodeCacheRoots)
            || matches!(self, RootKind::StrongCLDRoots)
            || matches!(self, RootKind::YoungStrongCLDRoots)
            || matches!(self, RootKind::YoungWeakCLDRoots)
            || matches!(self, RootKind::YoungWeakHandleRoots)
            || matches!(self, RootKind::Weak)
    }
}

pub struct ProcessEdgesBase<VM: VMBinding> {
    pub edges: Vec<VM::VMEdge>,
    pub nodes: VectorObjectQueue,
    mmtk: &'static MMTK<VM>,
    // Use raw pointer for fast pointer dereferencing, instead of using `Option<&'static mut GCWorker<E::VM>>`.
    // Because a copying gc will dereference this pointer at least once for every object copy.
    worker: *mut GCWorker<VM>,
    pub roots: bool,
    pub root_kind: Option<RootKind>,
    pub bucket: WorkBucketStage,
}

unsafe impl<VM: VMBinding> Send for ProcessEdgesBase<VM> {}

impl<VM: VMBinding> ProcessEdgesBase<VM> {
    // Requires an MMTk reference. Each plan-specific type that uses ProcessEdgesBase can get a static plan reference
    // at creation. This avoids overhead for dynamic dispatch or downcasting plan for each object traced.
    pub fn new(
        edges: Vec<VM::VMEdge>,
        roots: bool,
        mmtk: &'static MMTK<VM>,
        bucket: WorkBucketStage,
    ) -> Self {
        #[cfg(feature = "extreme_assertions")]
        if crate::util::edge_logger::should_check_duplicate_edges(mmtk.get_plan()) {
            for edge in &edges {
                // log edge, panic if already logged
                mmtk.edge_logger.log_edge(*edge);
            }
        }
        Self {
            edges,
            nodes: VectorObjectQueue::new(),
            mmtk,
            worker: std::ptr::null_mut(),
            roots,
            root_kind: if roots { Some(RootKind::Strong) } else { None },
            bucket,
        }
    }
    pub fn set_worker(&mut self, worker: &mut GCWorker<VM>) {
        self.worker = worker;
    }

    pub fn worker(&self) -> &'static mut GCWorker<VM> {
        unsafe { &mut *self.worker }
    }

    pub fn mmtk(&self) -> &'static MMTK<VM> {
        self.mmtk
    }

    pub fn plan(&self) -> &'static dyn Plan<VM = VM> {
        self.mmtk.get_plan()
    }

    /// Pop all nodes from nodes, and clear nodes to an empty vector.
    pub fn pop_nodes(&mut self) -> Vec<ObjectReference> {
        self.nodes.take()
    }

    pub fn is_roots(&self) -> bool {
        self.roots
    }
}

/// A short-hand for `<E::VM as VMBinding>::VMEdge`.
pub type EdgeOf<E> = <<E as ProcessEdgesWork>::VM as VMBinding>::VMEdge;

/// Scan & update a list of object slots
//
// Note: be very careful when using this trait. process_node() will push objects
// to the buffer, and it is expected that at the end of the operation, flush()
// is called to create new scan work from the buffered objects. If flush()
// is not called, we may miss the objects in the GC and have dangling pointers.
// FIXME: We possibly want to enforce Drop on this trait, and require calling
// flush() in Drop.
pub trait ProcessEdgesWork:
    Send + 'static + Sized + DerefMut + Deref<Target = ProcessEdgesBase<Self::VM>>
{
    /// The associate type for the VM.
    type VM: VMBinding;

    /// The work packet type for scanning objects when using this ProcessEdgesWork.
    type ScanObjectsWorkType: ScanObjectsWork<Self::VM>;

    /// The maximum number of edges that should be put to one of this work packets.
    /// The caller who creates a work packet of this trait should be responsible to
    /// comply with this capacity.
    /// Higher capacity means the packet will take longer to finish, and may lead to
    /// bad load balancing. On the other hand, lower capacity would lead to higher cost
    /// on scheduling many small work packets. It is important to find a proper capacity.
    const CAPACITY: usize = crate::args::BUFFER_SIZE;
    /// Do we update object reference? This has to be true for a moving GC.
    const OVERWRITE_REFERENCE: bool = true;
    /// If true, we do object scanning in this work packet with the same worker without scheduling overhead.
    /// If false, we will add object scanning work packets to the global queue and allow other workers to work on it.
    const SCAN_OBJECTS_IMMEDIATELY: bool = true;

    const RC_ROOTS: bool = false;

    /// Create a [`ProcessEdgesWork`].
    ///
    /// Arguments:
    /// * `edges`: a vector of the edges.
    /// * `roots`: are the objects root reachable objects?
    /// * `mmtk`: a reference to the MMTK instance.
    /// * `bucket`: which work bucket this packet belongs to. Further work generated from this packet will also be put to the same bucket.
    fn new(
        edges: Vec<EdgeOf<Self>>,
        roots: bool,
        mmtk: &'static MMTK<Self::VM>,
        bucket: WorkBucketStage,
    ) -> Self;

    /// Trace an MMTk object. The implementation should forward this call to the policy-specific
    /// `trace_object()` methods, depending on which space this object is in.
    /// If the object is not in any MMTk space, the implementation should forward the call to
    /// `ActivePlan::vm_trace_object()` to let the binding handle the tracing.
    fn trace_object(&mut self, object: ObjectReference) -> ObjectReference;

    /// If the work includes roots, we will store the roots somewhere so for sanity GC, we can do another
    /// transitive closure from the roots.
    #[cfg(feature = "sanity")]
    fn cache_roots_for_sanity_gc(&mut self, _roots: Vec<EdgeOf<Self>>) {
        assert!(self.roots);
        self.mmtk()
            .sanity_checker
            .lock()
            .unwrap()
            .add_root_edges(self.edges.clone(), self.root_kind.unwrap());
    }

    /// Start the a scan work packet. If SCAN_OBJECTS_IMMEDIATELY, the work packet will be executed immediately, in this method.
    /// Otherwise, the work packet will be added the Closure work bucket and will be dispatched later by the scheduler.
    fn start_or_dispatch_scan_work(&mut self, mut work_packet: impl GCWork<Self::VM>) {
        if Self::SCAN_OBJECTS_IMMEDIATELY {
            // We execute this `scan_objects_work` immediately.
            // This is expected to be a useful optimization because,
            // say for _pmd_ with 200M heap, we're likely to have 50000~60000 `ScanObjects` work packets
            // being dispatched (similar amount to `ProcessEdgesWork`).
            // Executing these work packets now can remarkably reduce the global synchronization time.
            work_packet.do_work(self.worker(), self.mmtk);
        } else {
            debug_assert!(self.bucket != WorkBucketStage::Unconstrained);
            self.mmtk.scheduler.work_buckets[self.bucket].add(work_packet);
        }
    }

    /// Create an object-scanning work packet to be used for this ProcessEdgesWork.
    ///
    /// `roots` indicates if we are creating a packet for root scanning.  It is only true when this
    /// method is called to handle `RootsWorkFactory::create_process_pinning_roots_work`.
    fn create_scan_work(&self, nodes: Vec<ObjectReference>) -> Self::ScanObjectsWorkType;

    /// Flush the nodes in ProcessEdgesBase, and create a ScanObjects work packet for it. If the node set is empty,
    /// this method will simply return with no work packet created.
    fn flush(&mut self) {
        let nodes = self.pop_nodes();
        if !nodes.is_empty() {
            self.start_or_dispatch_scan_work(self.create_scan_work(nodes));
        }
    }

    /// Process an edge, including loading the object reference from the memory slot,
    /// trace the object and store back the new object reference if necessary.
    fn process_edge(&mut self, slot: EdgeOf<Self>) {
        let Some(object) = slot.load() else {
            // Skip slots that are not holding an object reference.
            return;
        };
        let new_object = self.trace_object(object);
        if Self::OVERWRITE_REFERENCE && new_object != object {
            slot.store(Some(new_object));
        }
    }

    /// Process all the edges in the work packet.
    fn process_edges(&mut self) {
        #[cfg(feature = "tracing")]
        probe!(mmtk, process_edges, self.edges.len(), self.is_roots());
        for i in 0..self.edges.len() {
            self.process_edge(self.edges[i])
        }
    }
}

impl<E: ProcessEdgesWork> GCWork<E::VM> for E {
    fn do_work(&mut self, worker: &mut GCWorker<E::VM>, _mmtk: &'static MMTK<E::VM>) {
        self.set_worker(worker);
        #[cfg(feature = "sanity")]
        let roots = if self.roots {
            Some(self.edges.clone())
        } else {
            None
        };
        self.process_edges();
        if !self.nodes.is_empty() {
            self.flush();
        }
        #[cfg(feature = "sanity")]
        if self.roots && !_mmtk.is_in_sanity() {
            self.cache_roots_for_sanity_gc(roots.unwrap());
        }
        trace!("ProcessEdgesWork End");
    }
}

/// A general process edges implementation using SFT. A plan can always implement their own process edges. However,
/// Most plans can use this work packet for tracing amd they do not need to provide a plan-specific trace object work packet.
/// If they choose to use this type, they need to provide a correct implementation for some related methods
/// (such as `Space.set_copy_for_sft_trace()`, `SFT.sft_trace_object()`).
/// Some plans are not using this type, mostly due to more complex tracing. Either it is impossible to use this type, or
/// there is performance overheads for using this general trace type. In such cases, they implement their specific process edges.
// TODO: This is not used any more. Should we remove it?
pub struct SFTProcessEdges<VM: VMBinding> {
    pub base: ProcessEdgesBase<VM>,
}

impl<VM: VMBinding> ProcessEdgesWork for SFTProcessEdges<VM> {
    type VM = VM;
    type ScanObjectsWorkType = ScanObjects<Self>;

    fn new(
        edges: Vec<EdgeOf<Self>>,
        roots: bool,
        mmtk: &'static MMTK<VM>,
        bucket: WorkBucketStage,
    ) -> Self {
        let base = ProcessEdgesBase::new(edges, roots, mmtk, bucket);
        Self { base }
    }

    fn trace_object(&mut self, object: ObjectReference) -> ObjectReference {
        use crate::policy::sft::GCWorkerMutRef;

        // Erase <VM> type parameter
        let worker = GCWorkerMutRef::new(self.worker());

        // Invoke trace object on sft
        let sft = unsafe { crate::mmtk::SFT_MAP.get_unchecked(object.to_address::<VM>()) };
        sft.sft_trace_object(&mut self.base.nodes, object, worker)
    }

    fn create_scan_work(&self, _nodes: Vec<ObjectReference>) -> ScanObjects<Self> {
        unimplemented!()
    }
}

/// An implementation of `RootsWorkFactory` that creates work packets based on `ProcessEdgesWork`
/// for handling roots.  The `DPE` and the `PPE` type parameters correspond to the
/// `DefaultProcessEdge` and the `PinningProcessEdges` type members of the [`GCWorkContext`] trait.
pub(crate) struct ProcessEdgesWorkRootsWorkFactory<
    VM: VMBinding,
    DPE: ProcessEdgesWork<VM = VM>,
    PPE: ProcessEdgesWork<VM = VM>,
> {
    mmtk: &'static MMTK<VM>,
    phantom: PhantomData<(DPE, PPE)>,
}

impl<VM: VMBinding, DPE: ProcessEdgesWork<VM = VM>, PPE: ProcessEdgesWork<VM = VM>> Clone
    for ProcessEdgesWorkRootsWorkFactory<VM, DPE, PPE>
{
    fn clone(&self) -> Self {
        Self {
            mmtk: self.mmtk,
            phantom: PhantomData,
        }
    }
}

impl<VM: VMBinding, DPE: ProcessEdgesWork<VM = VM>, PPE: ProcessEdgesWork<VM = VM>>
    RootsWorkFactory<VM::VMEdge> for ProcessEdgesWorkRootsWorkFactory<VM, DPE, PPE>
{
    fn create_process_edge_roots_work(&mut self, edges: Vec<VM::VMEdge>, kind: RootKind) {
        let mut w = DPE::new(
            edges,
            true,
            self.mmtk,
            if DPE::RC_ROOTS {
                WorkBucketStage::RCProcessIncs
            } else {
                WorkBucketStage::Closure
            },
        );
        w.root_kind = Some(kind);
        crate::memory_manager::add_work_packet(
            self.mmtk,
            if DPE::RC_ROOTS {
                WorkBucketStage::RCProcessIncs
            } else {
                WorkBucketStage::Closure
            },
            w,
        );
    }

    fn create_process_pinning_roots_work(&mut self, nodes: Vec<ObjectReference>) {
        // Will process roots within the PinningRootsTrace bucket
        // And put work in the Closure bucket
        crate::memory_manager::add_work_packet(
            self.mmtk,
            WorkBucketStage::PinningRootsTrace,
            ProcessRootNode::<VM, PPE, DPE>::new(nodes, WorkBucketStage::Closure),
        );
    }

    fn create_process_tpinning_roots_work(&mut self, nodes: Vec<ObjectReference>) {
        crate::memory_manager::add_work_packet(
            self.mmtk,
            WorkBucketStage::TPinningClosure,
            ProcessRootNode::<VM, PPE, PPE>::new(nodes, WorkBucketStage::TPinningClosure),
        );
    }
}

impl<VM: VMBinding, DPE: ProcessEdgesWork<VM = VM>, PPE: ProcessEdgesWork<VM = VM>>
    ProcessEdgesWorkRootsWorkFactory<VM, DPE, PPE>
{
    fn new(mmtk: &'static MMTK<VM>) -> Self {
        Self {
            mmtk,
            phantom: PhantomData,
        }
    }
}

impl<VM: VMBinding> Deref for SFTProcessEdges<VM> {
    type Target = ProcessEdgesBase<VM>;
    fn deref(&self) -> &Self::Target {
        &self.base
    }
}

impl<VM: VMBinding> DerefMut for SFTProcessEdges<VM> {
    fn deref_mut(&mut self) -> &mut Self::Target {
        &mut self.base
    }
}

/// Trait for a work packet that scans objects
pub trait ScanObjectsWork<VM: VMBinding>: GCWork<VM> + Sized {
    /// The associated ProcessEdgesWork for processing the edges of the objects in this packet.
    type E: ProcessEdgesWork<VM = VM>;

    /// Called after each object is scanned.
    fn post_scan_object(&self, object: ObjectReference);

<<<<<<< HEAD
    /// Create another object-scanning work packet of the same kind, to scan adjacent objects of
    /// the objects in this packet.
    #[allow(unused)]
    fn make_another(&self, buffer: Vec<ObjectReference>) -> Self;

=======
    /// Return the work bucket for this work packet and its derived work packets.
>>>>>>> dccce906
    fn get_bucket(&self) -> WorkBucketStage;

    /// The common code for ScanObjects and PlanScanObjects.
    fn do_work_common(
        &self,
        buffer: &[ObjectReference],
        worker: &mut GCWorker<<Self::E as ProcessEdgesWork>::VM>,
        _mmtk: &'static MMTK<<Self::E as ProcessEdgesWork>::VM>,
        should_discover_reference: bool,
        should_claim_and_scan_clds: bool,
    ) {
        let tls = worker.tls;

        // Scan the nodes in the buffer.
        let objects_to_scan = buffer;

        // Then scan those objects for edges.
        let mut scan_later = vec![];
        {
            let mut closure = ObjectsClosure::<Self::E>::new(
                worker,
                should_discover_reference,
                should_claim_and_scan_clds,
                self.get_bucket(),
            );
            for object in objects_to_scan.iter().copied() {
                // For any object we need to scan, we count its liv bytes
                #[cfg(feature = "count_live_bytes_in_gc")]
                closure
                    .worker
                    .shared
                    .increase_live_bytes(VM::VMObjectModel::get_current_size(object));

                if <VM as VMBinding>::VMScanning::support_edge_enqueuing(tls, object) {
                    trace!("Scan object (edge) {}", object);
                    // If an object supports edge-enqueuing, we enqueue its edges.
                    <VM as VMBinding>::VMScanning::scan_object(tls, object, &mut closure);
                    self.post_scan_object(object);
                } else {
                    // If an object does not support edge-enqueuing, we have to use
                    // `Scanning::scan_object_and_trace_edges` and offload the job of updating the
                    // reference field to the VM.
                    //
                    // However, at this point, `closure` is borrowing `worker`.
                    // So we postpone the processing of objects that needs object enqueuing
                    scan_later.push(object);
                }
            }
        }

        // If any object does not support edge-enqueuing, we process them now.
        if !scan_later.is_empty() {
            let object_tracer_context = ProcessEdgesWorkTracerContext::<Self::E> {
                stage: self.get_bucket(),
                phantom_data: PhantomData,
            };

            object_tracer_context.with_tracer(worker, |object_tracer| {
                // Scan objects and trace their edges at the same time.
                for object in scan_later.iter().copied() {
                    trace!("Scan object (node) {}", object);
                    <VM as VMBinding>::VMScanning::scan_object_and_trace_edges(
                        tls,
                        object,
                        object_tracer,
                    );
                    self.post_scan_object(object);
                }
            });
        }
    }
}

/// Scan objects and enqueue the edges of the objects.  For objects that do not support
/// edge-enqueuing, this work packet also processes the edges.
///
/// This work packet does not execute policy-specific post-scanning hooks
/// (it won't call `post_scan_object()` in [`policy::gc_work::PolicyTraceObject`]).
/// It should be used only for policies that do not perform policy-specific actions when scanning
/// an object.
pub struct ScanObjects<Edges: ProcessEdgesWork> {
    buffer: Vec<ObjectReference>,
    #[allow(unused)]
    concurrent: bool,
    phantom: PhantomData<Edges>,
    pub discovery: bool,
    claim_and_scan_clds: bool,
    bucket: WorkBucketStage,
}

impl<Edges: ProcessEdgesWork> ScanObjects<Edges> {
    pub fn new(
        buffer: Vec<ObjectReference>,
        concurrent: bool,
        discovery: bool,
        claim_and_scan_clds: bool,
        bucket: WorkBucketStage,
    ) -> Self {
        Self {
            buffer,
            concurrent,
            phantom: PhantomData,
            discovery,
            claim_and_scan_clds,
            bucket,
        }
    }
}

impl<VM: VMBinding, E: ProcessEdgesWork<VM = VM>> ScanObjectsWork<VM> for ScanObjects<E> {
    type E = E;

    fn get_bucket(&self) -> WorkBucketStage {
        self.bucket
    }

    fn post_scan_object(&self, _object: ObjectReference) {
        // Do nothing.
    }
<<<<<<< HEAD

    fn make_another(&self, buffer: Vec<ObjectReference>) -> Self {
        Self::new(
            buffer,
            self.concurrent,
            self.discovery,
            self.claim_and_scan_clds,
            self.bucket,
        )
    }
=======
>>>>>>> dccce906
}

impl<E: ProcessEdgesWork> GCWork<E::VM> for ScanObjects<E> {
    fn do_work(&mut self, worker: &mut GCWorker<E::VM>, mmtk: &'static MMTK<E::VM>) {
        trace!("ScanObjects");
        self.do_work_common(
            &self.buffer,
            worker,
            mmtk,
            self.discovery,
            self.claim_and_scan_clds,
        );
        trace!("ScanObjects End");
    }
}

pub struct UnlogEdges<VM: VMBinding>(pub Vec<VM::VMEdge>);

impl<VM: VMBinding> UnlogEdges<VM> {
    fn unlog_edges(&self, meta: &SideMetadataSpec) {
        if !self.0.is_empty() {
            for edge in &self.0 {
                let ptr = address_to_meta_address(meta, edge.to_address());
                unsafe {
                    ptr.store(0b11111111u8);
                }
            }
        }
    }
}
impl<VM: VMBinding> GCWork<VM> for UnlogEdges<VM> {
    fn do_work(&mut self, _worker: &mut GCWorker<VM>, _mmtk: &'static MMTK<VM>) {
        self.unlog_edges(
            VM::VMObjectModel::GLOBAL_FIELD_UNLOG_BIT_SPEC
                .as_spec()
                .extract_side_spec(),
        );
    }
}

pub struct DummyPacket<T: 'static + Send>(pub T);

impl<T: 'static + Send, VM: VMBinding> GCWork<VM> for DummyPacket<T> {
    fn do_work(&mut self, _worker: &mut GCWorker<VM>, _mmtk: &'static MMTK<VM>) {}
}

use crate::mmtk::MMTK;
use crate::plan::Plan;
use crate::plan::PlanTraceObject;
use crate::policy::gc_work::TraceKind;

/// This provides an implementation of [`crate::scheduler::gc_work::ProcessEdgesWork`]. A plan that implements
/// `PlanTraceObject` can use this work packet for tracing objects.
pub struct PlanProcessEdges<
    VM: VMBinding,
    P: Plan<VM = VM> + PlanTraceObject<VM>,
    const KIND: TraceKind,
> {
    plan: &'static P,
    base: ProcessEdgesBase<VM>,
}

impl<VM: VMBinding, P: PlanTraceObject<VM> + Plan<VM = VM>, const KIND: TraceKind> ProcessEdgesWork
    for PlanProcessEdges<VM, P, KIND>
{
    type VM = VM;
    type ScanObjectsWorkType = PlanScanObjects<Self, P>;

    fn new(
        edges: Vec<EdgeOf<Self>>,
        roots: bool,
        mmtk: &'static MMTK<VM>,
        bucket: WorkBucketStage,
    ) -> Self {
        let base = ProcessEdgesBase::new(edges, roots, mmtk, bucket);
        let plan = base.plan().downcast_ref::<P>().unwrap();
        Self { plan, base }
    }

    fn create_scan_work(&self, nodes: Vec<ObjectReference>) -> Self::ScanObjectsWorkType {
        PlanScanObjects::<Self, P>::new(self.plan, nodes, false, true, true, self.bucket)
    }

    fn trace_object(&mut self, object: ObjectReference) -> ObjectReference {
        // We cannot borrow `self` twice in a call, so we extract `worker` as a local variable.
        let worker = self.worker();
        self.plan
            .trace_object::<VectorObjectQueue, KIND>(&mut self.base.nodes, object, worker)
    }

    fn process_edge(&mut self, slot: EdgeOf<Self>) {
        let Some(object) = slot.load() else {
            // Skip slots that are not holding an object reference.
            return;
        };
        let new_object = self.trace_object(object);
        if P::may_move_objects::<KIND>() && new_object != object {
            slot.store(Some(new_object));
        }
    }
}

// Impl Deref/DerefMut to ProcessEdgesBase for PlanProcessEdges
impl<VM: VMBinding, P: PlanTraceObject<VM> + Plan<VM = VM>, const KIND: TraceKind> Deref
    for PlanProcessEdges<VM, P, KIND>
{
    type Target = ProcessEdgesBase<VM>;
    fn deref(&self) -> &Self::Target {
        &self.base
    }
}

impl<VM: VMBinding, P: PlanTraceObject<VM> + Plan<VM = VM>, const KIND: TraceKind> DerefMut
    for PlanProcessEdges<VM, P, KIND>
{
    fn deref_mut(&mut self) -> &mut Self::Target {
        &mut self.base
    }
}

/// This is an alternative to `ScanObjects` that calls the `post_scan_object` of the policy
/// selected by the plan.  It is applicable to plans that derive `PlanTraceObject`.
pub struct PlanScanObjects<E: ProcessEdgesWork, P: Plan<VM = E::VM> + PlanTraceObject<E::VM>> {
    plan: &'static P,
    buffer: Vec<ObjectReference>,
    #[allow(dead_code)]
    concurrent: bool,
    discover_refs: bool,
    claim_and_scan_clds: bool,
    bucket: WorkBucketStage,
    _p: PhantomData<E>,
}

impl<E: ProcessEdgesWork, P: Plan<VM = E::VM> + PlanTraceObject<E::VM>> PlanScanObjects<E, P> {
    pub fn new(
        plan: &'static P,
        buffer: Vec<ObjectReference>,
        concurrent: bool,
        discover_refs: bool,
        claim_and_scan_clds: bool,
        bucket: WorkBucketStage,
    ) -> Self {
        Self {
            plan,
            buffer,
            concurrent,
            discover_refs,
            claim_and_scan_clds,
            bucket,
            _p: PhantomData,
        }
    }
}

impl<E: ProcessEdgesWork, P: Plan<VM = E::VM> + PlanTraceObject<E::VM>> ScanObjectsWork<E::VM>
    for PlanScanObjects<E, P>
{
    type E = E;

    fn get_bucket(&self) -> WorkBucketStage {
        self.bucket
    }

    fn post_scan_object(&self, object: ObjectReference) {
        self.plan.post_scan_object(object);
    }
<<<<<<< HEAD

    fn make_another(&self, buffer: Vec<ObjectReference>) -> Self {
        Self::new(
            self.plan,
            buffer,
            self.concurrent,
            self.discover_refs,
            self.claim_and_scan_clds,
            self.bucket,
        )
    }
=======
>>>>>>> dccce906
}

impl<E: ProcessEdgesWork, P: Plan<VM = E::VM> + PlanTraceObject<E::VM>> GCWork<E::VM>
    for PlanScanObjects<E, P>
{
    fn do_work(&mut self, worker: &mut GCWorker<E::VM>, mmtk: &'static MMTK<E::VM>) {
        trace!("PlanScanObjects");
        self.do_work_common(
            &self.buffer,
            worker,
            mmtk,
            self.discover_refs,
            self.claim_and_scan_clds,
        );
        trace!("PlanScanObjects End");
    }
}

/// This work packet processes pinning roots.
///
/// The `roots` member holds a list of `ObjectReference` to objects directly pointed by roots.
/// These objects will be traced using `R2OPE` (Root-to-Object Process Edges).
///
/// After that, it will create work packets for tracing their children.  Those work packets (and
/// the work packets further created by them) will use `O2OPE` (Object-to-Object Process Edges) as
/// their `ProcessEdgesWork` implementations.
///
/// Because `roots` are pinning roots, `R2OPE` must be a `ProcessEdgesWork` that never moves any
/// object.
///
/// The choice of `O2OPE` determines whether the `roots` are transitively pinning or not.
///
/// -   If `O2OPE` is set to a `ProcessEdgesWork` that never moves objects, all descendents of
///     `roots` will not be moved in this GC.  That implements transitive pinning roots.
/// -   If `O2OPE` may move objects, then this `ProcessRootsNode<VM, R2OPE, O2OPE>` work packet
///     will only pin the objects in `roots` (because `R2OPE` must not move objects anyway), but
///     not their descendents.
pub(crate) struct ProcessRootNode<
    VM: VMBinding,
    R2OPE: ProcessEdgesWork<VM = VM>,
    O2OPE: ProcessEdgesWork<VM = VM>,
> {
    phantom: PhantomData<(VM, R2OPE, O2OPE)>,
    roots: Vec<ObjectReference>,
    bucket: WorkBucketStage,
}

impl<VM: VMBinding, R2OPE: ProcessEdgesWork<VM = VM>, O2OPE: ProcessEdgesWork<VM = VM>>
    ProcessRootNode<VM, R2OPE, O2OPE>
{
    pub fn new(nodes: Vec<ObjectReference>, bucket: WorkBucketStage) -> Self {
        Self {
            phantom: PhantomData,
            roots: nodes,
            bucket,
        }
    }
}

impl<VM: VMBinding, R2OPE: ProcessEdgesWork<VM = VM>, O2OPE: ProcessEdgesWork<VM = VM>> GCWork<VM>
    for ProcessRootNode<VM, R2OPE, O2OPE>
{
    fn do_work(&mut self, worker: &mut GCWorker<VM>, mmtk: &'static MMTK<VM>) {
        trace!("ProcessRootNode");

        #[cfg(feature = "sanity")]
        {
            if !mmtk.is_in_sanity() {
                mmtk.sanity_checker
                    .lock()
                    .unwrap()
                    .add_root_nodes(self.roots.clone());
            }
        }

        // Because this is a root packet, the objects in this packet will have not been traced, yet.
        //
        // This step conceptually traces the edges from root slots to the objects they point to.
        // However, VMs that deliver root objects instead of root edges are incapable of updating
        // root slots.  Like processing an edge, we call `trace_object` on those objects, and
        // assert the GC doesn't move those objects because we cannot store back to the slots.
        //
        // The `scanned_root_objects` variable will hold those root
        // objects which are traced for the first time and we create work for scanning those roots.
        let scanned_root_objects = {
            // We create an instance of E to use its `trace_object` method and its object queue.
            let mut process_edges_work =
                R2OPE::new(vec![], true, mmtk, WorkBucketStage::PinningRootsTrace);
            process_edges_work.set_worker(worker);

            for object in self.roots.iter().copied() {
                let new_object = process_edges_work.trace_object(object);
                debug_assert_eq!(
                    object, new_object,
                    "Object moved while tracing root unmovable root object: {} -> {}",
                    object, new_object
                );
            }

            // This contains root objects that are visited the first time.
            // It is sufficient to only scan these objects.
            VectorQueue::take(&mut process_edges_work.nodes)
        };

        let process_edges_work = O2OPE::new(vec![], false, mmtk, self.bucket);
        let work = process_edges_work.create_scan_work(scanned_root_objects);
        crate::memory_manager::add_work_packet(mmtk, self.bucket, work);

        trace!("ProcessRootNode End");
    }
}

/// A `ProcessEdgesWork` type that panics when any of its method is used.
/// This is currently used for plans that do not support transitively pinning.
#[derive(Default)]
pub struct UnsupportedProcessEdges<VM: VMBinding> {
    phantom: PhantomData<VM>,
}

impl<VM: VMBinding> Deref for UnsupportedProcessEdges<VM> {
    type Target = ProcessEdgesBase<VM>;
    fn deref(&self) -> &Self::Target {
        panic!("unsupported!")
    }
}

impl<VM: VMBinding> DerefMut for UnsupportedProcessEdges<VM> {
    fn deref_mut(&mut self) -> &mut Self::Target {
        panic!("unsupported!")
    }
}

impl<VM: VMBinding> ProcessEdgesWork for UnsupportedProcessEdges<VM> {
    type VM = VM;

    type ScanObjectsWorkType = ScanObjects<Self>;

    fn new(
        _edges: Vec<EdgeOf<Self>>,
        _roots: bool,
        _mmtk: &'static MMTK<Self::VM>,
        _bucket: WorkBucketStage,
    ) -> Self {
        panic!("unsupported!")
    }

    fn trace_object(&mut self, _object: ObjectReference) -> ObjectReference {
        panic!("unsupported!")
    }

    fn create_scan_work(&self, _nodes: Vec<ObjectReference>) -> Self::ScanObjectsWorkType {
        panic!("unsupported!")
    }
}<|MERGE_RESOLUTION|>--- conflicted
+++ resolved
@@ -902,15 +902,7 @@
     /// Called after each object is scanned.
     fn post_scan_object(&self, object: ObjectReference);
 
-<<<<<<< HEAD
-    /// Create another object-scanning work packet of the same kind, to scan adjacent objects of
-    /// the objects in this packet.
-    #[allow(unused)]
-    fn make_another(&self, buffer: Vec<ObjectReference>) -> Self;
-
-=======
     /// Return the work bucket for this work packet and its derived work packets.
->>>>>>> dccce906
     fn get_bucket(&self) -> WorkBucketStage;
 
     /// The common code for ScanObjects and PlanScanObjects.
@@ -1030,19 +1022,6 @@
     fn post_scan_object(&self, _object: ObjectReference) {
         // Do nothing.
     }
-<<<<<<< HEAD
-
-    fn make_another(&self, buffer: Vec<ObjectReference>) -> Self {
-        Self::new(
-            buffer,
-            self.concurrent,
-            self.discovery,
-            self.claim_and_scan_clds,
-            self.bucket,
-        )
-    }
-=======
->>>>>>> dccce906
 }
 
 impl<E: ProcessEdgesWork> GCWork<E::VM> for ScanObjects<E> {
@@ -1209,20 +1188,6 @@
     fn post_scan_object(&self, object: ObjectReference) {
         self.plan.post_scan_object(object);
     }
-<<<<<<< HEAD
-
-    fn make_another(&self, buffer: Vec<ObjectReference>) -> Self {
-        Self::new(
-            self.plan,
-            buffer,
-            self.concurrent,
-            self.discover_refs,
-            self.claim_and_scan_clds,
-            self.bucket,
-        )
-    }
-=======
->>>>>>> dccce906
 }
 
 impl<E: ProcessEdgesWork, P: Plan<VM = E::VM> + PlanTraceObject<E::VM>> GCWork<E::VM>
