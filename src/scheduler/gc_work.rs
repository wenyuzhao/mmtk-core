--- conflicted
+++ resolved
@@ -272,24 +272,13 @@
         );
         mmtk.scheduler.set_in_gc_pause(true);
         gc_log!([3] "Discovered {} mutators", n);
-        let is_lxr = mmtk.get_plan().downcast_ref::<LXR<C::VM>>().is_some();
         if BULK_THREAD_SCAN {
             let n_workers: usize = mmtk.scheduler.num_workers();
-            let stage = if is_lxr {
-                WorkBucketStage::RCProcessIncs
-            } else {
-                WorkBucketStage::Prepare
-            };
             for ms in mutators.chunks(std::cmp::max(mutators.len() / n_workers / 2, 1)) {
-<<<<<<< HEAD
                 mmtk.scheduler.spawn(
                     BucketId::Roots,
                     ScanMultipleStacks::<C>(ms.to_vec(), PhantomData),
                 );
-=======
-                mmtk.scheduler.work_buckets[stage]
-                    .add(ScanMultipleStacks::<C>(ms.to_vec(), PhantomData));
->>>>>>> 10da2ea1
             }
         }
         trace!("stop_all_mutators end");
@@ -895,15 +884,6 @@
 impl<VM: VMBinding, DPE: ProcessEdgesWork<VM = VM>, PPE: ProcessEdgesWork<VM = VM>>
     RootsWorkFactory<VM::VMSlot> for ProcessEdgesWorkRootsWorkFactory<VM, DPE, PPE>
 {
-    #[inline(always)]
-    fn roots_stage(&self) -> WorkBucketStage {
-        if DPE::RC_ROOTS {
-            WorkBucketStage::RCProcessIncs
-        } else {
-            WorkBucketStage::Prepare
-        }
-    }
-
     fn create_process_roots_work(&mut self, slots: Vec<VM::VMSlot>, kind: RootKind) {
         let mut w = DPE::new(
             slots,
@@ -1215,7 +1195,7 @@
         if !self.next_slots.is_empty() {
             let slots = std::mem::take(&mut self.next_slots);
             let w = Self::new(slots, false, self.mmtk, self.bucket);
-            self.worker().add_work(self.bucket, w);
+            self.worker().scheduler().spawn(self.bucket, w);
         }
     }
 }
