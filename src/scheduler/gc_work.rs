--- conflicted
+++ resolved
@@ -572,10 +572,6 @@
     fn do_work(&mut self, worker: &mut GCWorker<E::VM>, _mmtk: &'static MMTK<E::VM>) {
         trace!("ProcessEdgesWork");
         self.set_worker(worker);
-<<<<<<< HEAD
-        self.process_edges();
-        self.flush();
-=======
         let compressed = <<E::VM as VMBinding>::VMObjectModel as ObjectModel<E::VM>>::compressed_pointers_enabled();
         if compressed {
             self.process_edges::<true>();
@@ -585,7 +581,6 @@
         if !self.nodes.is_empty() {
             self.flush();
         }
->>>>>>> 9ab5146f
         #[cfg(feature = "sanity")]
         if self.roots {
             self.cache_roots_for_sanity_gc();
@@ -869,16 +864,12 @@
 impl<E: ProcessEdgesWork> GCWork<E::VM> for ScanObjects<E> {
     fn do_work(&mut self, worker: &mut GCWorker<E::VM>, mmtk: &'static MMTK<E::VM>) {
         trace!("ScanObjects");
-<<<<<<< HEAD
-        self.do_work_common(&self.buffer, worker, mmtk, self.discovery);
-=======
         let compressed = <E::VM as VMBinding>::VMObjectModel::compressed_pointers_enabled();
         if compressed {
-            self.do_work_common::<true>(&self.buffer, worker, mmtk);
+            self.do_work_common::<true>(&self.buffer, worker, mmtk, self.discovery);
         } else {
-            self.do_work_common::<false>(&self.buffer, worker, mmtk);
-        }
->>>>>>> 9ab5146f
+            self.do_work_common::<false>(&self.buffer, worker, mmtk, self.discovery);
+        }
         trace!("ScanObjects End");
     }
 }
@@ -1038,16 +1029,12 @@
 {
     fn do_work(&mut self, worker: &mut GCWorker<E::VM>, mmtk: &'static MMTK<E::VM>) {
         trace!("PlanScanObjects");
-<<<<<<< HEAD
-        self.do_work_common(&self.buffer, worker, mmtk, true);
-=======
         let compressed = <E::VM as VMBinding>::VMObjectModel::compressed_pointers_enabled();
         if compressed {
-            self.do_work_common::<true>(&self.buffer, worker, mmtk);
+            self.do_work_common::<true>(&self.buffer, worker, mmtk, true);
         } else {
-            self.do_work_common::<false>(&self.buffer, worker, mmtk);
-        }
->>>>>>> 9ab5146f
+            self.do_work_common::<false>(&self.buffer, worker, mmtk, true);
+        }
         trace!("PlanScanObjects End");
     }
 }