--- conflicted
+++ resolved
@@ -821,13 +821,8 @@
             self.flush();
         }
         #[cfg(feature = "sanity")]
-<<<<<<< HEAD
-        if self.roots {
+        if self.roots && !_mmtk.plan.is_in_sanity() {
             self.cache_roots_for_sanity_gc(roots.unwrap());
-=======
-        if self.roots && !_mmtk.plan.is_in_sanity() {
-            self.cache_roots_for_sanity_gc();
->>>>>>> da6e64b7
         }
         trace!("ProcessEdgesWork End");
     }
