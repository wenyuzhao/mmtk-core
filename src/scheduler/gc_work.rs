use address::CLDScanPolicy;
use address::RefScanPolicy;
use crossbeam::deque::Steal;
use policy::immix::block::Block;

use self::global_state::GcStatus;
use self::worker::GCWorkerShared;
use super::work_bucket::BucketId;
use super::*;
use crate::plan::lxr::LXR;
use crate::plan::ObjectsClosure;
use crate::plan::VectorObjectQueue;
use crate::util::metadata::side_metadata::address_to_meta_address;
use crate::util::metadata::side_metadata::SideMetadataSpec;
use crate::util::*;
use crate::vm::slot::Slot;
use crate::vm::*;
use crate::*;
use std::marker::PhantomData;
use std::ops::{Deref, DerefMut};
use std::sync::atomic::Ordering;

#[derive(Default)]
pub struct ScheduleCollection<VM: VMBinding>(PhantomData<VM>);

impl<VM: VMBinding> GCWork for ScheduleCollection<VM> {
    fn do_work(&mut self) {
        let mmtk = GCWorker::<VM>::mmtk();
        // Tell GC trigger that GC started.
        mmtk.gc_trigger.policy.on_gc_start(mmtk);

        // Determine collection kind
        let is_emergency = mmtk.state.set_collection_kind(
            mmtk.get_plan().last_collection_was_exhaustive(),
            mmtk.gc_trigger.policy.can_heap_size_grow(),
        );
        if is_emergency {
            mmtk.get_plan().notify_emergency_collection();
        }
        // Set to GcPrepare
        mmtk.set_gc_status(GcStatus::GcPrepare);

        // Let the plan to schedule collection work
        // mmtk.get_plan().schedule_collection(worker.scheduler());
    }
}

/// The global GC Preparation Work
/// This work packet invokes prepare() for the plan (which will invoke prepare() for each space), and
/// pushes work packets for preparing mutators and collectors.
/// We should only have one such work packet per GC, before any actual GC work starts.
/// We assume this work packet is the only running work packet that accesses plan, and there should
/// be no other concurrent work packet that accesses plan (read or write). Otherwise, there may
/// be a race condition.
pub struct Prepare<C: GCWorkContext> {
    pub plan: *const C::PlanType,
}

unsafe impl<C: GCWorkContext> Send for Prepare<C> {}

impl<C: GCWorkContext> Prepare<C> {
    pub fn new(plan: *const C::PlanType) -> Self {
        Self { plan }
    }
}

impl<C: GCWorkContext> GCWork for Prepare<C> {
    fn do_work(&mut self) {
        let mmtk = GCWorker::<C::VM>::mmtk();
        let worker = GCWorker::<C::VM>::current();
        trace!("Prepare Global");
        // We assume this is the only running work packet that accesses plan at the point of execution
        #[allow(clippy::cast_ref_to_mut)]
        #[allow(invalid_reference_casting)]
        let plan_mut: &mut C::PlanType =
            unsafe { &mut *(self.plan as *const C::PlanType as *mut C::PlanType) };
        plan_mut.prepare(worker.tls);

        if !plan_mut.no_mutator_prepare_release() && plan_mut.constraints().needs_prepare_mutator {
            for mutator in <C::VM as VMBinding>::VMActivePlan::mutators() {
                mmtk.scheduler
                    .spawn(BucketId::Prepare, PrepareMutator::<C::VM>::new(mutator));
            }
        }
        if !plan_mut.no_worker_prepare() {
            // for w in &mmtk.scheduler.worker_group.workers_shared {
            //     let result = w
            //         .designated_work
            //         .push(Box::new(PrepareCollector::<C::VM>::default()));
            //     debug_assert!(result.is_ok());
            // }
            unimplemented!()
        }
    }
}

/// The mutator GC Preparation Work
pub struct PrepareMutator<VM: VMBinding> {
    // The mutator reference has static lifetime.
    // It is safe because the actual lifetime of this work-packet will not exceed the lifetime of a GC.
    pub mutator: &'static mut Mutator<VM>,
}

impl<VM: VMBinding> PrepareMutator<VM> {
    #[allow(unused)]
    pub fn new(mutator: &'static mut Mutator<VM>) -> Self {
        Self { mutator }
    }
}

impl<VM: VMBinding> GCWork for PrepareMutator<VM> {
    fn do_work(&mut self) {
        let worker = GCWorker::<VM>::current();
        trace!("Prepare Mutator");
        self.mutator.prepare(worker.tls);
    }
}

/// The collector GC Preparation Work
#[derive(Default)]
pub struct PrepareCollector<VM: VMBinding>(PhantomData<VM>);

impl<VM: VMBinding> GCWork for PrepareCollector<VM> {
    fn do_work(&mut self) {
        let mmtk = GCWorker::<VM>::mmtk();
        let worker = GCWorker::<VM>::current();
        trace!("Prepare Collector");
        worker.get_copy_context_mut().prepare();
        mmtk.get_plan().prepare_worker(worker);
    }
}

/// The global GC release Work
/// This work packet invokes release() for the plan (which will invoke release() for each space), and
/// pushes work packets for releasing mutators and collectors.
/// We should only have one such work packet per GC, after all actual GC work ends.
/// We assume this work packet is the only running work packet that accesses plan, and there should
/// be no other concurrent work packet that accesses plan (read or write). Otherwise, there may
/// be a race condition.
pub struct Release<C: GCWorkContext> {
    pub plan: *const C::PlanType,
}

impl<C: GCWorkContext> Release<C> {
    pub fn new(plan: *const C::PlanType) -> Self {
        Self { plan }
    }
}

unsafe impl<C: GCWorkContext> Send for Release<C> {}

impl<C: GCWorkContext + 'static> GCWork for Release<C> {
    fn do_work(&mut self) {
        let mmtk = GCWorker::<C::VM>::mmtk();
        let worker = GCWorker::<C::VM>::current();
        trace!("Release Global");

        if mmtk.get_plan().downcast_ref::<LXR<C::VM>>().is_none() {
            <C::VM as VMBinding>::VMCollection::update_weak_processor(false);
        }
        mmtk.gc_trigger.policy.on_gc_release(mmtk);
        // We assume this is the only running work packet that accesses plan at the point of execution
        #[allow(clippy::cast_ref_to_mut)]
        #[allow(invalid_reference_casting)]
        let plan_mut: &mut C::PlanType =
            unsafe { &mut *(self.plan as *const C::PlanType as *mut C::PlanType) };
        plan_mut.release(worker.tls);

        if !plan_mut.no_mutator_prepare_release() {
            for mutator in <C::VM as VMBinding>::VMActivePlan::mutators() {
                mmtk.scheduler
                    .spawn(BucketId::Release, ReleaseMutator::<C::VM>::new(mutator));
            }
        }
        if !plan_mut.fast_worker_release() {
            // for w in &mmtk.scheduler.worker_group.workers_shared {
<<<<<<< HEAD
            //     let result = w
            //         .designated_work
            //         .push(Box::new(ReleaseCollector::<C::VM>::default()));
            //     debug_assert!(result.is_ok());
=======
            // let result = w
            //     .designated_work
            //     .push(Box::new(ReleaseCollector::<C::VM>::default()));
            // debug_assert!(result.is_ok());
>>>>>>> 92c72028
            // }
            unimplemented!()
        } else {
            crate::scheduler::worker::reset_workers::<C::VM>();
        }

        #[cfg(feature = "count_live_bytes_in_gc")]
        {
            let live_bytes = mmtk
                .scheduler
                .worker_group
                .get_and_clear_worker_live_bytes();
            mmtk.state.set_live_bytes_in_last_gc(live_bytes);
        }
    }
}

/// The mutator release Work
pub struct ReleaseMutator<VM: VMBinding> {
    // The mutator reference has static lifetime.
    // It is safe because the actual lifetime of this work-packet will not exceed the lifetime of a GC.
    pub mutator: &'static mut Mutator<VM>,
}

impl<VM: VMBinding> ReleaseMutator<VM> {
    #[allow(unused)]
    pub fn new(mutator: &'static mut Mutator<VM>) -> Self {
        Self { mutator }
    }
}

impl<VM: VMBinding> GCWork for ReleaseMutator<VM> {
    fn do_work(&mut self) {
        let worker = GCWorker::<VM>::current();
        trace!("Release Mutator");
        self.mutator.release(worker.tls);
    }
}

/// The collector release Work
#[derive(Default)]
pub struct ReleaseCollector<VM: VMBinding> {
    phantom: PhantomData<VM>,
}

impl<VM: VMBinding> GCWork for ReleaseCollector<VM> {
    fn do_work(&mut self) {
        let worker = GCWorker::<VM>::current();
        trace!("Release Collector");
        worker.get_copy_context_mut().release();
    }
}

/// Stop all mutators
///
/// TODO: Smaller work granularity
#[derive(Default)]
pub struct StopMutators<C: GCWorkContext>(PhantomData<C>);

impl<C: GCWorkContext> StopMutators<C> {
    pub fn new() -> Self {
        Self(PhantomData)
    }
}

impl<C: GCWorkContext> GCWork for StopMutators<C> {
    fn do_work(&mut self) {
        let mmtk = GCWorker::<C::VM>::mmtk();
        let worker = GCWorker::<C::VM>::current();
        trace!("stop_all_mutators start");
        mmtk.state.prepare_for_stack_scanning();
        const BULK_THREAD_SCAN: bool = true;
        let mut mutators: Vec<VMMutatorThread> = vec![];
        let mut n = 0;
        <C::VM as VMBinding>::VMCollection::stop_all_mutators(
            worker.tls,
            |mutator| {
                mutator.flush();
                mutator.prepare(worker.tls);
                if BULK_THREAD_SCAN {
                    mutators.push(mutator.get_tls());
                } else {
                    // TODO: The stack scanning work won't start immediately, as the `Prepare` bucket is not opened yet (the bucket is opened in notify_mutators_paused).
                    // Should we push to Unconstrained instead?
                    // mmtk.scheduler.work_buckets[WorkBucketStage::RCProcessIncs]
                    //     .add(ScanMutatorRoots::<C>(mutator));
                    unimplemented!()
                }
                n += 1;
            },
            mmtk.get_plan()
                .current_gc_should_prepare_for_class_unloading(),
        );
        mmtk.scheduler.set_in_gc_pause(true);
        gc_log!([3] "Discovered {} mutators", n);
        if BULK_THREAD_SCAN {
            let n_workers: usize = mmtk.scheduler.num_workers();
            for ms in mutators.chunks(std::cmp::max(mutators.len() / n_workers / 2, 1)) {
                mmtk.scheduler.spawn(
                    BucketId::Roots,
                    ScanMultipleStacks::<C>(ms.to_vec(), PhantomData),
                );
            }
        }
        trace!("stop_all_mutators end");
        if crate::verbose(2) {
            crate::RESERVED_PAGES_AT_GC_START
                .store(mmtk.get_plan().get_reserved_pages(), Ordering::SeqCst);
        }
        gc_log!([3] " - ({:.3}ms) Mutators stopped", crate::gc_start_time_ms());
        #[cfg(feature = "sanity")]
        mmtk.sanity_checker.lock().unwrap().clear_roots_cache();
        mmtk.get_plan().gc_pause_start(&mmtk.scheduler);
        let factory = ProcessEdgesWorkRootsWorkFactory::<
            C::VM,
            C::DefaultProcessEdges,
            C::PinningProcessEdges,
        >::new(mmtk);
        <C::VM as VMBinding>::VMScanning::scan_vm_specific_roots(worker.tls, factory);
        mmtk.scheduler.notify_mutators_paused(mmtk);
    }
}

/// This implements `ObjectTracer` by forwarding the `trace_object` calls to the wrapped
/// `ProcessEdgesWork` instance.
pub(crate) struct ProcessEdgesWorkTracer<E: ProcessEdgesWork> {
    process_edges_work: E,
    bucket: BucketId,
}

impl<E: ProcessEdgesWork> ObjectTracer for ProcessEdgesWorkTracer<E> {
    /// Forward the `trace_object` call to the underlying `ProcessEdgesWork`,
    /// and flush as soon as the underlying buffer of `process_edges_work` is full.
    fn trace_object(&mut self, object: ObjectReference) -> ObjectReference {
        let result = self.process_edges_work.trace_object(object);
        self.flush_if_full();
        result
    }
}

impl<E: ProcessEdgesWork> ProcessEdgesWorkTracer<E> {
    fn flush_if_full(&mut self) {
        if self.process_edges_work.nodes.is_full() {
            self.flush();
        }
    }

    pub fn flush_if_not_empty(&mut self) {
        if !self.process_edges_work.nodes.is_empty() {
            self.flush();
        }
    }

    fn flush(&mut self) {
        let next_nodes = self.process_edges_work.pop_nodes();
        assert!(!next_nodes.is_empty());
        let work_packet = self.process_edges_work.create_scan_work(next_nodes);
        let worker = self.process_edges_work.worker();
        worker.scheduler().spawn(self.bucket, work_packet);
    }
}

/// This type implements `ObjectTracerContext` by creating a temporary `ProcessEdgesWork` during
/// the call to `with_tracer`, making use of its `trace_object` method.  It then creates work
/// packets using the methods of the `ProcessEdgesWork` and add the work packet into the given
/// `stage`.
pub(crate) struct ProcessEdgesWorkTracerContext<E: ProcessEdgesWork> {
    bucket: BucketId,
    phantom_data: PhantomData<E>,
}

impl<E: ProcessEdgesWork> Clone for ProcessEdgesWorkTracerContext<E> {
    fn clone(&self) -> Self {
        Self { ..*self }
    }
}

impl<E: ProcessEdgesWork> ObjectTracerContext<E::VM> for ProcessEdgesWorkTracerContext<E> {
    type TracerType = ProcessEdgesWorkTracer<E>;

    fn with_tracer<R, F>(&self, worker: &mut GCWorker<E::VM>, func: F) -> R
    where
        F: FnOnce(&mut Self::TracerType) -> R,
    {
        let mmtk = worker.mmtk;

        // Prepare the underlying ProcessEdgesWork
        let mut process_edges_work = E::new(vec![], false, mmtk, self.bucket);
        // FIXME: This line allows us to omit the borrowing lifetime of worker.
        // We should refactor ProcessEdgesWork so that it uses `worker` locally, not as a member.
        process_edges_work.set_worker(worker);

        // Cretae the tracer.
        let mut tracer = ProcessEdgesWorkTracer {
            process_edges_work,
            bucket: self.bucket,
        };

        // The caller can use the tracer here.
        let result = func(&mut tracer);

        // Flush the queued nodes.
        tracer.flush_if_not_empty();

        result
    }
}

/// Delegate to the VM binding for weak reference processing.
///
/// Some VMs (e.g. v8) do not have a Java-like global weak reference storage, and the
/// processing of those weakrefs may be more complex. For such case, we delegate to the
/// VM binding to process weak references.
///
/// NOTE: This will replace `{Soft,Weak,Phantom}RefProcessing` and `Finalization` in the future.
pub struct VMProcessWeakRefs<E: ProcessEdgesWork> {
    phantom_data: PhantomData<E>,
}

impl<E: ProcessEdgesWork> VMProcessWeakRefs<E> {
    #[allow(unused)]
    pub fn new() -> Self {
        Self {
            phantom_data: PhantomData,
        }
    }
}

impl<E: ProcessEdgesWork> GCWork for VMProcessWeakRefs<E> {
    fn do_work(&mut self) {
        let worker = GCWorker::<E::VM>::current();
        trace!("VMProcessWeakRefs");
        <<E::VM as VMBinding>::VMCollection as Collection<E::VM>>::process_weak_refs::<E>(worker);
        // TODO: Pass a factory/callback to decide what work packet to create.
    }
}

/// Delegate to the VM binding for forwarding weak references.
///
/// Some VMs (e.g. v8) do not have a Java-like global weak reference storage, and the
/// processing of those weakrefs may be more complex. For such case, we delegate to the
/// VM binding to process weak references.
///
/// NOTE: This will replace `RefForwarding` and `ForwardFinalization` in the future.
pub struct VMForwardWeakRefs<E: ProcessEdgesWork> {
    phantom_data: PhantomData<E>,
}

impl<E: ProcessEdgesWork> VMForwardWeakRefs<E> {
    #[allow(unused)]
    pub fn new() -> Self {
        Self {
            phantom_data: PhantomData,
        }
    }
}

impl<E: ProcessEdgesWork> GCWork for VMForwardWeakRefs<E> {
    fn do_work(&mut self) {
        trace!("VMForwardWeakRefs");

        // let stage = WorkBucketStage::VMRefForwarding;
        unimplemented!()

        // let tracer_factory = ProcessEdgesWorkTracerContext::<E> {
        //     stage,
        //     phantom_data: PhantomData,
        // };
        // <E::VM as VMBinding>::VMScanning::forward_weak_refs(worker, tracer_factory)
    }
}

/// This work packet calls `Collection::post_forwarding`.
///
/// NOTE: This will replace `RefEnqueue` in the future.
///
/// NOTE: Although this work packet runs in parallel with the `Release` work packet, it does not
/// access the `Plan` instance.
#[derive(Default)]
pub struct VMPostForwarding<VM: VMBinding> {
    phantom_data: PhantomData<VM>,
}

impl<VM: VMBinding> GCWork for VMPostForwarding<VM> {
    fn do_work(&mut self) {
        trace!("VMPostForwarding start");
        let worker = GCWorker::<VM>::current();
        <VM as VMBinding>::VMCollection::post_forwarding(worker.tls);
        trace!("VMPostForwarding end");
    }
}

pub struct ScanMutatorRoots<C: GCWorkContext>(pub &'static mut Mutator<C::VM>);

impl<C: GCWorkContext> GCWork for ScanMutatorRoots<C> {
    fn do_work(&mut self) {
        let mmtk = GCWorker::<C::VM>::mmtk();
        let worker = GCWorker::<C::VM>::current();
        trace!("ScanMutatorRoots for mutator {:?}", self.0.get_tls());
        let mutators = <C::VM as VMBinding>::VMActivePlan::number_of_mutators();
        let factory = ProcessEdgesWorkRootsWorkFactory::<
            C::VM,
            C::DefaultProcessEdges,
            C::PinningProcessEdges,
        >::new(mmtk);
        <C::VM as VMBinding>::VMScanning::scan_roots_in_mutator_thread(
            worker.tls,
            unsafe { &mut *(self.0 as *mut Mutator<C::VM>) },
            factory,
        );
        self.0.prepare(worker.tls);
        self.0.flush();

        if mmtk.state.inform_stack_scanned(mutators) {
            <C::VM as VMBinding>::VMScanning::notify_initial_thread_scan_complete(
                false, worker.tls,
            );
            mmtk.set_gc_status(GcStatus::GcProper);
        }
    }
}

pub struct ScanMultipleStacks<C: GCWorkContext>(Vec<VMMutatorThread>, PhantomData<C>);

unsafe impl<C: GCWorkContext> Send for ScanMultipleStacks<C> {}

impl<C: GCWorkContext> GCWork for ScanMultipleStacks<C> {
    fn do_work(&mut self) {
        let mmtk = GCWorker::<C::VM>::mmtk();
        let worker = GCWorker::<C::VM>::current();
        let factory = ProcessEdgesWorkRootsWorkFactory::<
            C::VM,
            C::DefaultProcessEdges,
            C::PinningProcessEdges,
        >::new(mmtk);
        <C::VM as VMBinding>::VMScanning::scan_multiple_thread_root(
            worker.tls,
            std::mem::take(&mut self.0),
            factory,
        );
    }
}

#[derive(Default)]
pub struct ScanVMSpecificRoots<C: GCWorkContext>(PhantomData<C>);

impl<C: GCWorkContext> ScanVMSpecificRoots<C> {
    #[allow(unused)]
    pub fn new() -> Self {
        Self(PhantomData)
    }
}

impl<C: GCWorkContext> GCWork for ScanVMSpecificRoots<C> {
    fn do_work(&mut self) {
        let mmtk = GCWorker::<C::VM>::mmtk();
        let worker = GCWorker::<C::VM>::current();
        trace!("ScanStaticRoots");
        let factory = ProcessEdgesWorkRootsWorkFactory::<
            C::VM,
            C::DefaultProcessEdges,
            C::PinningProcessEdges,
        >::new(mmtk);
        <C::VM as VMBinding>::VMScanning::scan_vm_specific_roots(worker.tls, factory);
    }
}

#[repr(u8)]
#[derive(Debug, Eq, PartialEq, Clone, Copy)]
pub enum RootKind {
    Strong,
    /// Some OpenJDK roots are slow to scan. We only collect newly created or modified ones in the previous mutator phase.
    ///
    /// Possible roots:
    /// * Strong CLD roots
    /// * Weak CLD roots (weak)
    /// * CodeCache roots
    /// * WeakHandle roots (weak)
    ///
    /// FOR LXR:
    /// * Don't apply decrements to these roots
    /// * Mark them at the start of SATB
    /// * StrongCLD / CodeCache roots: for SATB correctness, collect the complete set of them at Initial/Final SATB pause, to make sure they are marked and forwarded properly.
    /// * Mature evac: Add these roots to remset, so that any roots that is modified during the concurrent phase will be scanned.
    StrongCLDRoots,
    YoungStrongCLDRoots,
    YoungWeakCLDRoots,
    YoungCodeCacheRoots,
    YoungWeakHandleRoots,
    Weak,
}

impl RootKind {
    pub fn should_record_remset(&self) -> bool {
        matches!(self, RootKind::YoungWeakCLDRoots)
            || matches!(self, RootKind::YoungWeakHandleRoots)
            || matches!(self, RootKind::YoungCodeCacheRoots)
    }

    pub fn should_skip_mark_and_decs(&self) -> bool {
        matches!(self, RootKind::YoungCodeCacheRoots)
            || matches!(self, RootKind::YoungWeakHandleRoots)
    }

    pub fn should_skip_decs(&self) -> bool {
        matches!(self, RootKind::YoungCodeCacheRoots)
            || matches!(self, RootKind::StrongCLDRoots)
            || matches!(self, RootKind::YoungStrongCLDRoots)
            || matches!(self, RootKind::YoungWeakCLDRoots)
            || matches!(self, RootKind::YoungWeakHandleRoots)
            || matches!(self, RootKind::Weak)
    }
}

pub struct ProcessEdgesBase<VM: VMBinding> {
    pub slots: Vec<VM::VMSlot>,
    pub nodes: VectorObjectQueue,
    mmtk: &'static MMTK<VM>,
    // Use raw pointer for fast pointer dereferencing, instead of using `Option<&'static mut GCWorker<E::VM>>`.
    // Because a copying gc will dereference this pointer at least once for every object copy.
    worker: *mut GCWorker<VM>,
    pub roots: bool,
    pub root_kind: Option<RootKind>,
    pub bucket: BucketId,
}

unsafe impl<VM: VMBinding> Send for ProcessEdgesBase<VM> {}

impl<VM: VMBinding> ProcessEdgesBase<VM> {
    // Requires an MMTk reference. Each plan-specific type that uses ProcessEdgesBase can get a static plan reference
    // at creation. This avoids overhead for dynamic dispatch or downcasting plan for each object traced.
    pub fn new(
        slots: Vec<VM::VMSlot>,
        roots: bool,
        mmtk: &'static MMTK<VM>,
        bucket: BucketId,
    ) -> Self {
        #[cfg(feature = "extreme_assertions")]
        if crate::util::slot_logger::should_check_duplicate_slots(mmtk.get_plan()) {
            for slot in &slots {
                // log slot, panic if already logged
                mmtk.slot_logger.log_slot(*slot);
            }
        }
        Self {
            slots,
            nodes: VectorObjectQueue::new(),
            mmtk,
            worker: std::ptr::null_mut(),
            roots,
            root_kind: if roots { Some(RootKind::Strong) } else { None },
            bucket,
        }
    }
    pub fn set_worker(&mut self, worker: &mut GCWorker<VM>) {
        self.worker = worker;
    }

    pub fn worker(&self) -> &'static mut GCWorker<VM> {
        unsafe { &mut *self.worker }
    }

    pub fn mmtk(&self) -> &'static MMTK<VM> {
        self.mmtk
    }

    pub fn plan(&self) -> &'static dyn Plan<VM = VM> {
        self.mmtk.get_plan()
    }

    /// Pop all nodes from nodes, and clear nodes to an empty vector.
    pub fn pop_nodes(&mut self) -> Vec<ObjectReference> {
        self.nodes.take()
    }

    pub fn is_roots(&self) -> bool {
        self.roots
    }
}

/// A short-hand for `<E::VM as VMBinding>::VMSlot`.
pub type SlotOf<E> = <<E as ProcessEdgesWork>::VM as VMBinding>::VMSlot;

/// An abstract trait for work packets that process object graph edges.  Its method
/// [`ProcessEdgesWork::trace_object`] traces an object and, upon first visit, enqueues it into an
/// internal queue inside the `ProcessEdgesWork` instance.  Each implementation of this trait
/// implement `trace_object` differently.  During [`Plan::schedule_collection`], plans select
/// (usually via `GCWorkContext`) specialized implementations of this trait to be used during each
/// trace according the nature of each trace, such as whether it is a nursery collection, whether it
/// is a defrag collection, whether it pins objects, etc.
///
/// This trait was originally designed for work packets that process object graph edges represented
/// as slots.  The constructor [`ProcessEdgesWork::new`] takes a vector of slots, and the created
/// work packet will trace the objects pointed by the object reference in each slot using the
/// `trace_object` method, and update the slot if the GC moves the target object when tracing.
///
/// This trait can also be used merely as a provider of the `trace_object` method by giving it an
/// empty vector of slots.  This is useful for node-enqueuing tracing
/// ([`Scanning::scan_object_and_trace_edges`]) as well as weak reference processing
/// ([`Scanning::process_weak_refs`] as well as `ReferenceProcessor` and `FinalizableProcessor`).
/// In those cases, the caller passes the reference to the target object to `trace_object`, an the
/// caller is responsible for updating the slots according the return value of `trace_object`.
///
/// TODO: We should refactor this trait to decouple it from slots. See:
/// <https://github.com/mmtk/mmtk-core/issues/599>
pub trait ProcessEdgesWork:
    Send + 'static + Sized + DerefMut + Deref<Target = ProcessEdgesBase<Self::VM>>
{
    /// The associate type for the VM.
    type VM: VMBinding;

    /// The work packet type for scanning objects when using this ProcessEdgesWork.
    type ScanObjectsWorkType: ScanObjectsWork<Self::VM>;

    /// The maximum number of slots that should be put to one of this work packets.
    /// The caller who creates a work packet of this trait should be responsible to
    /// comply with this capacity.
    /// Higher capacity means the packet will take longer to finish, and may lead to
    /// bad load balancing. On the other hand, lower capacity would lead to higher cost
    /// on scheduling many small work packets. It is important to find a proper capacity.
    const CAPACITY: usize = crate::args::BUFFER_SIZE;
    /// Do we update object reference? This has to be true for a moving GC.
    const OVERWRITE_REFERENCE: bool = true;
    /// If true, we do object scanning in this work packet with the same worker without scheduling overhead.
    /// If false, we will add object scanning work packets to the global queue and allow other workers to work on it.
    const SCAN_OBJECTS_IMMEDIATELY: bool = true;

    const RC_ROOTS: bool = false;

    /// Create a [`ProcessEdgesWork`].
    ///
    /// Arguments:
    /// * `slots`: a vector of slots.
    /// * `roots`: are the objects root reachable objects?
    /// * `mmtk`: a reference to the MMTK instance.
    /// * `bucket`: which work bucket this packet belongs to. Further work generated from this packet will also be put to the same bucket.
    fn new(
        slots: Vec<SlotOf<Self>>,
        roots: bool,
        mmtk: &'static MMTK<Self::VM>,
        bucket: BucketId,
    ) -> Self;

    /// Trace an MMTk object. The implementation should forward this call to the policy-specific
    /// `trace_object()` methods, depending on which space this object is in.
    /// If the object is not in any MMTk space, the implementation should forward the call to
    /// `ActivePlan::vm_trace_object()` to let the binding handle the tracing.
    fn trace_object(&mut self, object: ObjectReference) -> ObjectReference;

    /// If the work includes roots, we will store the roots somewhere so for sanity GC, we can do another
    /// transitive closure from the roots.
    #[cfg(feature = "sanity")]
    fn cache_roots_for_sanity_gc(&mut self, _roots: Vec<EdgeOf<Self>>) {
        assert!(self.roots);
        self.mmtk()
            .sanity_checker
            .lock()
            .unwrap()
            .add_root_slots(self.slots.clone(), self.root_kind.unwrap());
    }

    /// Start the a scan work packet. If SCAN_OBJECTS_IMMEDIATELY, the work packet will be executed immediately, in this method.
    /// Otherwise, the work packet will be added the Closure work bucket and will be dispatched later by the scheduler.
    fn start_or_dispatch_scan_work(&mut self, mut work_packet: impl GCWork) {
        if Self::SCAN_OBJECTS_IMMEDIATELY {
            // We execute this `scan_objects_work` immediately.
            // This is expected to be a useful optimization because,
            // say for _pmd_ with 200M heap, we're likely to have 50000~60000 `ScanObjects` work packets
            // being dispatched (similar amount to `ProcessEdgesWork`).
            // Executing these work packets now can remarkably reduce the global synchronization time.
            work_packet.do_work();
        } else {
            // debug_assert!(self.bucket != BucketId::Unconstrained);
            self.mmtk.scheduler.spawn(self.bucket, work_packet);
        }
    }

    /// Create an object-scanning work packet to be used for this ProcessEdgesWork.
    ///
    /// `roots` indicates if we are creating a packet for root scanning.  It is only true when this
    /// method is called to handle `RootsWorkFactory::create_process_pinning_roots_work`.
    fn create_scan_work(&self, nodes: Vec<ObjectReference>) -> Self::ScanObjectsWorkType;

    /// Flush the nodes in ProcessEdgesBase, and create a ScanObjects work packet for it. If the node set is empty,
    /// this method will simply return with no work packet created.
    fn flush(&mut self) {
        let nodes = self.pop_nodes();
        if !nodes.is_empty() {
            self.start_or_dispatch_scan_work(self.create_scan_work(nodes));
        }
    }

    /// Process a slot, including loading the object reference from the memory slot,
    /// trace the object and store back the new object reference if necessary.
    fn process_slot(&mut self, slot: SlotOf<Self>) {
        let Some(object) = slot.load() else {
            // Skip slots that are not holding an object reference.
            return;
        };
        let new_object = self.trace_object(object);
        if Self::OVERWRITE_REFERENCE && new_object != object {
            slot.store(Some(new_object));
        }
    }

    /// Process all the slots in the work packet.
    fn process_slots(&mut self) {
        #[cfg(feature = "tracing")]
        probe!(mmtk, process_slots, self.slots.len(), self.is_roots());
        for i in 0..self.slots.len() {
            self.process_slot(self.slots[i])
        }
    }
}

impl<E: ProcessEdgesWork> GCWork for E {
    fn do_work(&mut self) {
        let worker = GCWorker::<E::VM>::current();
        self.set_worker(worker);
        #[cfg(feature = "sanity")]
        let roots = if self.roots {
            Some(self.slots.clone())
        } else {
            None
        };
        self.process_slots();
        if !self.nodes.is_empty() {
            self.flush();
        }
        #[cfg(feature = "sanity")]
        if self.roots && !_mmtk.is_in_sanity() {
            self.cache_roots_for_sanity_gc(roots.unwrap());
        }
        trace!("ProcessEdgesWork End");
    }
}

/// A general implementation of [`ProcessEdgesWork`] using SFT. A plan can always implement their
/// own [`ProcessEdgesWork`] instances. However, most plans can use this work packet for tracing amd
/// they do not need to provide a plan-specific trace object work packet. If they choose to use this
/// type, they need to provide a correct implementation for some related methods (such as
/// `Space.set_copy_for_sft_trace()`, `SFT.sft_trace_object()`). Some plans are not using this type,
/// mostly due to more complex tracing. Either it is impossible to use this type, or there is
/// performance overheads for using this general trace type. In such cases, they implement their
/// specific [`ProcessEdgesWork`] instances.
// TODO: This is not used any more. Should we remove it?
pub struct SFTProcessEdges<VM: VMBinding> {
    pub base: ProcessEdgesBase<VM>,
}

impl<VM: VMBinding> ProcessEdgesWork for SFTProcessEdges<VM> {
    type VM = VM;
    type ScanObjectsWorkType = ScanObjects<Self>;

    fn new(
        slots: Vec<SlotOf<Self>>,
        roots: bool,
        mmtk: &'static MMTK<VM>,
        bucket: BucketId,
    ) -> Self {
        let base = ProcessEdgesBase::new(slots, roots, mmtk, bucket);
        Self { base }
    }

    fn trace_object(&mut self, object: ObjectReference) -> ObjectReference {
        use crate::policy::sft::GCWorkerMutRef;

        // Erase <VM> type parameter
        let worker = GCWorkerMutRef::new(self.worker());

        // Invoke trace object on sft
        let sft = unsafe { crate::mmtk::SFT_MAP.get_unchecked(object.to_address::<VM>()) };
        sft.sft_trace_object(&mut self.base.nodes, object, worker)
    }

    fn create_scan_work(&self, _nodes: Vec<ObjectReference>) -> ScanObjects<Self> {
        unimplemented!()
    }
}

/// An implementation of `RootsWorkFactory` that creates work packets based on `ProcessEdgesWork`
/// for handling roots.  The `DPE` and the `PPE` type parameters correspond to the
/// `DefaultProcessEdge` and the `PinningProcessEdges` type members of the [`GCWorkContext`] trait.
pub(crate) struct ProcessEdgesWorkRootsWorkFactory<
    VM: VMBinding,
    DPE: ProcessEdgesWork<VM = VM>,
    PPE: ProcessEdgesWork<VM = VM>,
> {
    mmtk: &'static MMTK<VM>,
    phantom: PhantomData<(DPE, PPE)>,
}

impl<VM: VMBinding, DPE: ProcessEdgesWork<VM = VM>, PPE: ProcessEdgesWork<VM = VM>> Clone
    for ProcessEdgesWorkRootsWorkFactory<VM, DPE, PPE>
{
    fn clone(&self) -> Self {
        Self {
            mmtk: self.mmtk,
            phantom: PhantomData,
        }
    }
}

#[allow(unused)]
impl<VM: VMBinding, DPE: ProcessEdgesWork<VM = VM>, PPE: ProcessEdgesWork<VM = VM>>
    RootsWorkFactory<VM::VMSlot> for ProcessEdgesWorkRootsWorkFactory<VM, DPE, PPE>
{
    fn create_process_roots_work(&mut self, slots: Vec<VM::VMSlot>, kind: RootKind) {
        let mut w = DPE::new(
            slots,
            true,
            self.mmtk,
            if DPE::RC_ROOTS {
                BucketId::Incs
            } else {
                BucketId::Closure
            },
        );
        w.root_kind = Some(kind);
        crate::memory_manager::add_work_packet(
            self.mmtk,
            if DPE::RC_ROOTS {
                BucketId::Incs
            } else {
                BucketId::Closure
            },
            w,
        );
    }

    fn create_process_pinning_roots_work(&mut self, nodes: Vec<ObjectReference>) {
        unimplemented!()
    }

    fn create_process_tpinning_roots_work(&mut self, nodes: Vec<ObjectReference>) {
        unimplemented!()
    }
}

impl<VM: VMBinding, DPE: ProcessEdgesWork<VM = VM>, PPE: ProcessEdgesWork<VM = VM>>
    ProcessEdgesWorkRootsWorkFactory<VM, DPE, PPE>
{
    fn new(mmtk: &'static MMTK<VM>) -> Self {
        Self {
            mmtk,
            phantom: PhantomData,
        }
    }
}

impl<VM: VMBinding> Deref for SFTProcessEdges<VM> {
    type Target = ProcessEdgesBase<VM>;
    fn deref(&self) -> &Self::Target {
        &self.base
    }
}

impl<VM: VMBinding> DerefMut for SFTProcessEdges<VM> {
    fn deref_mut(&mut self) -> &mut Self::Target {
        &mut self.base
    }
}

/// Trait for a work packet that scans objects
pub trait ScanObjectsWork<VM: VMBinding>: GCWork + Sized {
    /// The associated ProcessEdgesWork for processing the outgoing edges of the objects in this
    /// packet.
    type E: ProcessEdgesWork<VM = VM>;

    /// Called after each object is scanned.
    fn post_scan_object(&self, object: ObjectReference);

    /// Return the work bucket for this work packet and its derived work packets.
    fn get_bucket(&self) -> BucketId;

    /// The common code for ScanObjects and PlanScanObjects.
    fn do_work_common(
        &self,
        buffer: &[ObjectReference],
        worker: &mut GCWorker<<Self::E as ProcessEdgesWork>::VM>,
        _mmtk: &'static MMTK<<Self::E as ProcessEdgesWork>::VM>,
        should_discover_reference: bool,
        should_claim_and_scan_clds: bool,
    ) {
        let tls = worker.tls;

        let objects_to_scan = buffer;

        // Scan the objects in the list that supports slot-enququing.
        let mut scan_later = vec![];
        {
            let mut closure = ObjectsClosure::<Self::E>::new(
                worker,
                should_discover_reference,
                should_claim_and_scan_clds,
                self.get_bucket(),
            );
            for object in objects_to_scan.iter().copied() {
                // For any object we need to scan, we count its liv bytes
                #[cfg(feature = "count_live_bytes_in_gc")]
                closure
                    .worker
                    .shared
                    .increase_live_bytes(VM::VMObjectModel::get_current_size(object));

                if <VM as VMBinding>::VMScanning::support_slot_enqueuing(tls, object) {
                    trace!("Scan object (slot) {}", object);
                    // If an object supports slot-enqueuing, we enqueue its slots.
                    <VM as VMBinding>::VMScanning::scan_object(tls, object, &mut closure);
                    self.post_scan_object(object);
                } else {
                    // If an object does not support slot-enqueuing, we have to use
                    // `Scanning::scan_object_and_trace_edges` and offload the job of updating the
                    // reference field to the VM.
                    //
                    // However, at this point, `closure` is borrowing `worker`.
                    // So we postpone the processing of objects that needs object enqueuing
                    scan_later.push(object);
                }
            }
        }

        // If any object does not support slot-enqueuing, we process them now.
        if !scan_later.is_empty() {
            let object_tracer_context = ProcessEdgesWorkTracerContext::<Self::E> {
                bucket: self.get_bucket(),
                phantom_data: PhantomData,
            };

            object_tracer_context.with_tracer(worker, |object_tracer| {
                // Scan objects and trace their outgoing edges at the same time.
                for object in scan_later.iter().copied() {
                    trace!("Scan object (node) {}", object);
                    <VM as VMBinding>::VMScanning::scan_object_and_trace_edges(
                        tls,
                        object,
                        object_tracer,
                    );
                    self.post_scan_object(object);
                }
            });
        }
    }
}

/// Scan objects and enqueue the slots of the objects.  For objects that do not support
/// slot-enqueuing, this work packet also traces their outgoing edges directly.
///
/// This work packet does not execute policy-specific post-scanning hooks
/// (it won't call `post_scan_object()` in [`policy::gc_work::PolicyTraceObject`]).
/// It should be used only for policies that do not perform policy-specific actions when scanning
/// an object.
pub struct ScanObjects<Edges: ProcessEdgesWork> {
    buffer: Vec<ObjectReference>,
    #[allow(unused)]
    concurrent: bool,
    phantom: PhantomData<Edges>,
    pub discovery: bool,
    claim_and_scan_clds: bool,
    bucket: BucketId,
}

impl<Edges: ProcessEdgesWork> ScanObjects<Edges> {
    pub fn new(
        buffer: Vec<ObjectReference>,
        concurrent: bool,
        discovery: bool,
        claim_and_scan_clds: bool,
        bucket: BucketId,
    ) -> Self {
        Self {
            buffer,
            concurrent,
            phantom: PhantomData,
            discovery,
            claim_and_scan_clds,
            bucket,
        }
    }
}

impl<VM: VMBinding, E: ProcessEdgesWork<VM = VM>> ScanObjectsWork<VM> for ScanObjects<E> {
    type E = E;

    fn get_bucket(&self) -> BucketId {
        self.bucket
    }

    fn post_scan_object(&self, _object: ObjectReference) {
        // Do nothing.
    }
}

impl<E: ProcessEdgesWork> GCWork for ScanObjects<E> {
    fn do_work(&mut self) {
        let mmtk = GCWorker::<E::VM>::mmtk();
        let worker = GCWorker::<E::VM>::current();
        trace!("ScanObjects");
        self.do_work_common(
            &self.buffer,
            worker,
            mmtk,
            self.discovery,
            self.claim_and_scan_clds,
        );
        trace!("ScanObjects End");
    }
}

pub struct UnlogSlots<VM: VMBinding>(pub Vec<VM::VMSlot>);

impl<VM: VMBinding> UnlogSlots<VM> {
    fn unlog_slots(&self, meta: &SideMetadataSpec) {
        if !self.0.is_empty() {
            for slot in &self.0 {
                let ptr = address_to_meta_address(meta, slot.to_address());
                unsafe {
                    ptr.store(0b11111111u8);
                }
            }
        }
    }
}
impl<VM: VMBinding> GCWork for UnlogSlots<VM> {
    fn do_work(&mut self) {
        self.unlog_slots(
            VM::VMObjectModel::GLOBAL_FIELD_UNLOG_BIT_SPEC
                .as_spec()
                .extract_side_spec(),
        );
    }
}

pub struct DummyPacket<T: 'static + Send>(pub T);

impl<T: 'static + Send> GCWork for DummyPacket<T> {
    fn do_work(&mut self) {}
}

use crate::mmtk::MMTK;
use crate::plan::Plan;
use crate::plan::PlanTraceObject;
use crate::policy::gc_work::TraceKind;

/// This provides an implementation of [`crate::scheduler::gc_work::ProcessEdgesWork`]. A plan that implements
/// `PlanTraceObject` can use this work packet for tracing objects.
pub struct PlanProcessEdges<
    VM: VMBinding,
    P: Plan<VM = VM> + PlanTraceObject<VM>,
    const KIND: TraceKind,
> {
    plan: &'static P,
    base: ProcessEdgesBase<VM>,
    pushes: usize,
}

impl<VM: VMBinding, P: PlanTraceObject<VM> + Plan<VM = VM>, const KIND: TraceKind> ProcessEdgesWork
    for PlanProcessEdges<VM, P, KIND>
{
    type VM = VM;
    type ScanObjectsWorkType = PlanScanObjects<Self, P>;

    fn new(
        slots: Vec<SlotOf<Self>>,
        roots: bool,
        mmtk: &'static MMTK<VM>,
        bucket: BucketId,
    ) -> Self {
        let base = ProcessEdgesBase::new(slots, roots, mmtk, bucket);
        let plan = base.plan().downcast_ref::<P>().unwrap();
        Self {
            plan,
            base,
            pushes: 0,
        }
    }

    fn create_scan_work(&self, _nodes: Vec<ObjectReference>) -> Self::ScanObjectsWorkType {
        unreachable!()
    }

    #[inline]
    fn trace_object(&mut self, object: ObjectReference) -> ObjectReference {
        // We cannot borrow `self` twice in a call, so we extract `worker` as a local variable.
        let worker = self.worker();
        self.plan.trace_object::<_, KIND>(self, object, worker)
    }

    #[inline]
    fn process_slot(&mut self, slot: SlotOf<Self>) {
        let Some(object) = slot.load() else {
            // Skip slots that are not holding an object reference.
            return;
        };
        let new_object = self.trace_object(object);
        if P::may_move_objects::<KIND>() && new_object != object {
            slot.store(Some(new_object));
        }
    }

    fn process_slots(&mut self) {
        let is_immix = self
            .plan
            .as_any()
            .downcast_ref::<crate::plan::immix::Immix<VM>>()
            .is_some();
        if is_immix {
            self.__process_slots::<true>();
        } else {
            self.__process_slots::<false>();
        }
    }

    fn flush(&mut self) {
        if !self.slots.is_empty() {
            let slots = std::mem::take(&mut self.slots);
            let w = Self::new(slots, false, self.mmtk, self.bucket);
            self.worker().scheduler().spawn(self.bucket, w);
        }
        self.pushes = 0;
    }
}

impl<VM: VMBinding, P: PlanTraceObject<VM> + Plan<VM = VM>, const KIND: TraceKind> ObjectQueue
    for PlanProcessEdges<VM, P, KIND>
{
    fn enqueue(&mut self, object: ObjectReference) {
        object.iterate_fields::<VM, _>(CLDScanPolicy::Claim, RefScanPolicy::Discover, |s, _| {
            let Some(_) = s.load() else { return };
            if cfg!(feature = "steal") {
                let worker = self.worker();
                if worker.deque.push(s).is_err() {
                    self.slots.push(s);
                    self.pushes += 1;
                    if self.slots.len() >= crate::args::BUFFER_SIZE
                        || (cfg!(feature = "push")
                            && self.pushes >= crate::args::FLUSH_HALF_THRESHOLD)
                    {
                        self.flush_half();
                    }
                }
            } else {
                self.slots.push(s);
                self.pushes += 1;
                if self.slots.len() >= crate::args::BUFFER_SIZE
                    || (cfg!(feature = "push") && self.pushes >= crate::args::FLUSH_HALF_THRESHOLD)
                {
                    self.flush_half();
                }
            }
        });
        self.plan.post_scan_object(object);
    }
}

impl<VM: VMBinding, P: PlanTraceObject<VM> + Plan<VM = VM>, const KIND: TraceKind>
    PlanProcessEdges<VM, P, KIND>
{
    fn steal_best_of_2<const BULK: bool>(
        worker: &GCWorker<VM>,
        workers: &[Arc<GCWorkerShared<VM>>],
    ) -> Option<VM::VMSlot> {
        let n = workers.len();
        if n > 2 {
            let (k1, k2) =
                GCWorkScheduler::<VM>::get_random_steal_index(worker.ordinal, &worker.hash_seed, n);
            let sz1 = workers[k1].deque_stealer.size();
            let sz2 = workers[k2].deque_stealer.size();
            if sz1 < sz2 {
                return workers[k2]
                    .deque_stealer
                    .steal_and_pop(&worker.deque, |n| if BULK { n / 2 } else { 1 })
                    .ok()
                    .map(|x| x.0);
            } else {
                return workers[k1]
                    .deque_stealer
                    .steal_and_pop(&worker.deque, |n| if BULK { n / 2 } else { 1 })
                    .ok()
                    .map(|x| x.0);
            }
        } else if n == 2 {
            let k = (worker.ordinal + 1) % 2;
            return workers[k]
                .deque_stealer
                .steal_and_pop(&worker.deque, |n| if BULK { n / 2 } else { 1 })
                .ok()
                .map(|x| x.0);
        } else {
            return None;
        }
    }

    fn flush_half(&mut self) {
        let slots = if cfg!(feature = "flush_half") {
            if self.slots.len() > 1 {
                let half = self.slots.len() / 2;
                self.slots.split_off(half)
            } else {
                return;
            }
        } else {
            std::mem::take(&mut self.slots)
        };
        self.pushes = self.slots.len();
        if slots.is_empty() {
            return;
        }
        let w = Self::new(slots, false, self.mmtk, self.bucket);
        self.worker().scheduler().spawn(self.bucket, w);
    }

    #[inline]
    fn __process_slot<const IX: bool, const WEAK_ROOT: bool>(&mut self, slot: SlotOf<Self>) {
        let Some(object) = slot.load() else { return };
        if IX && WEAK_ROOT && !Block::containing::<VM>(object).is_defrag_source() {
            return;
        }
        let new_object = self.trace_object(object);
        if P::may_move_objects::<KIND>() && new_object != object {
            slot.store(Some(new_object));
        }
    }

    fn __process_slots<const IX: bool>(&mut self) {
        let slots = std::mem::take(&mut self.slots);
        if self.roots && self.root_kind == Some(RootKind::Weak) {
            for s in slots {
                self.__process_slot::<IX, true>(s);
            }
        } else {
            for s in slots {
                self.__process_slot::<IX, false>(s);
            }
        }
        self.roots = false;
        if cfg!(feature = "steal") {
            let worker = self.worker();
<<<<<<< HEAD
            'outer: loop {
=======
            loop {
>>>>>>> 92c72028
                // Drain local stack
                while let Some(slot) = self.slots.pop().or_else(|| worker.deque.pop()) {
                    self.__process_slot::<IX, false>(slot);
                }
<<<<<<< HEAD
                let workers = &self.worker().scheduler().worker_group.workers_shared;
                // Steal from other workers
                if let Steal::Success(w) = self.worker().scheduler().try_steal(worker) {
                    worker.cache = Some(w);
                    break;
                }
                let n = workers.len();
                for _i in 0..n / 2 {
                    const BULK: bool = cfg!(feature = "steal_bulk");
                    if let Some(s) = Self::steal_best_of_2::<BULK>(worker, workers) {
                        self.__process_slot::<IX, false>(s);
                        continue 'outer;
                    }
=======
                // Steal from other workers
                if let Some(s) = worker.steal_from_others(&worker.deque, |x| &x.deque_stealer) {
                    self.__process_slot::<IX, false>(s);
                    continue;
>>>>>>> 92c72028
                }
                break;
            }
        } else {
            while let Some(slot) = self.slots.pop() {
                self.__process_slot::<IX, false>(slot);
            }
        }
    }
}

// Impl Deref/DerefMut to ProcessEdgesBase for PlanProcessEdges
impl<VM: VMBinding, P: PlanTraceObject<VM> + Plan<VM = VM>, const KIND: TraceKind> Deref
    for PlanProcessEdges<VM, P, KIND>
{
    type Target = ProcessEdgesBase<VM>;
    fn deref(&self) -> &Self::Target {
        &self.base
    }
}

impl<VM: VMBinding, P: PlanTraceObject<VM> + Plan<VM = VM>, const KIND: TraceKind> DerefMut
    for PlanProcessEdges<VM, P, KIND>
{
    fn deref_mut(&mut self) -> &mut Self::Target {
        &mut self.base
    }
}

/// This is an alternative to `ScanObjects` that calls the `post_scan_object` of the policy
/// selected by the plan.  It is applicable to plans that derive `PlanTraceObject`.
pub struct PlanScanObjects<E: ProcessEdgesWork, P: Plan<VM = E::VM> + PlanTraceObject<E::VM>> {
    plan: &'static P,
    buffer: Vec<ObjectReference>,
    #[allow(dead_code)]
    concurrent: bool,
    discover_refs: bool,
    claim_and_scan_clds: bool,
    bucket: BucketId,
    _p: PhantomData<E>,
}

impl<E: ProcessEdgesWork, P: Plan<VM = E::VM> + PlanTraceObject<E::VM>> PlanScanObjects<E, P> {
    pub fn new(
        plan: &'static P,
        buffer: Vec<ObjectReference>,
        concurrent: bool,
        discover_refs: bool,
        claim_and_scan_clds: bool,
        bucket: BucketId,
    ) -> Self {
        Self {
            plan,
            buffer,
            concurrent,
            discover_refs,
            claim_and_scan_clds,
            bucket,
            _p: PhantomData,
        }
    }
}

impl<E: ProcessEdgesWork, P: Plan<VM = E::VM> + PlanTraceObject<E::VM>> ScanObjectsWork<E::VM>
    for PlanScanObjects<E, P>
{
    type E = E;

    fn get_bucket(&self) -> BucketId {
        self.bucket
    }

    fn post_scan_object(&self, object: ObjectReference) {
        self.plan.post_scan_object(object);
    }
}

impl<E: ProcessEdgesWork, P: Plan<VM = E::VM> + PlanTraceObject<E::VM>> GCWork
    for PlanScanObjects<E, P>
{
    fn do_work(&mut self) {
        let mmtk = GCWorker::<E::VM>::mmtk();
        let worker = GCWorker::<E::VM>::current();
        trace!("PlanScanObjects");
        self.do_work_common(
            &self.buffer,
            worker,
            mmtk,
            self.discover_refs,
            self.claim_and_scan_clds,
        );
        trace!("PlanScanObjects End");
    }
}

/// This work packet processes pinning roots.
///
/// The `roots` member holds a list of `ObjectReference` to objects directly pointed by roots.
/// These objects will be traced using `R2OPE` (Root-to-Object Process Edges).
///
/// After that, it will create work packets for tracing their children.  Those work packets (and
/// the work packets further created by them) will use `O2OPE` (Object-to-Object Process Edges) as
/// their `ProcessEdgesWork` implementations.
///
/// Because `roots` are pinning roots, `R2OPE` must be a `ProcessEdgesWork` that never moves any
/// object.
///
/// The choice of `O2OPE` determines whether the `roots` are transitively pinning or not.
///
/// -   If `O2OPE` is set to a `ProcessEdgesWork` that never moves objects, all descendents of
///     `roots` will not be moved in this GC.  That implements transitive pinning roots.
/// -   If `O2OPE` may move objects, then this `ProcessRootsNode<VM, R2OPE, O2OPE>` work packet
///     will only pin the objects in `roots` (because `R2OPE` must not move objects anyway), but
///     not their descendents.
#[allow(unused)]
pub(crate) struct ProcessRootNode<
    VM: VMBinding,
    R2OPE: ProcessEdgesWork<VM = VM>,
    O2OPE: ProcessEdgesWork<VM = VM>,
> {
    phantom: PhantomData<(VM, R2OPE, O2OPE)>,
    roots: Vec<ObjectReference>,
    bucket: BucketId,
}

impl<VM: VMBinding, R2OPE: ProcessEdgesWork<VM = VM>, O2OPE: ProcessEdgesWork<VM = VM>>
    ProcessRootNode<VM, R2OPE, O2OPE>
{
    #[allow(unused)]
    pub fn new(nodes: Vec<ObjectReference>, bucket: BucketId) -> Self {
        Self {
            phantom: PhantomData,
            roots: nodes,
            bucket,
        }
    }
}

impl<VM: VMBinding, R2OPE: ProcessEdgesWork<VM = VM>, O2OPE: ProcessEdgesWork<VM = VM>> GCWork
    for ProcessRootNode<VM, R2OPE, O2OPE>
{
    #[allow(unused)]
    fn do_work(&mut self) {
        let mmtk = GCWorker::<VM>::mmtk();
        trace!("ProcessRootNode");

        #[cfg(feature = "sanity")]
        {
            if !mmtk.is_in_sanity() {
                mmtk.sanity_checker
                    .lock()
                    .unwrap()
                    .add_root_nodes(self.roots.clone());
            }
        }

        // This step conceptually traces the edges from root slots to the objects they point to.
        // However, VMs that deliver root objects instead of root slots are incapable of updating
        // root slots.  Therefore, we call `trace_object` on those objects, and assert the GC
        // doesn't move those objects because we cannot store the updated references back to the
        // slots.
        //
        // The `scanned_root_objects` variable will hold those root objects which are traced for the
        // first time.  We will create a work packet for scanning those roots.
        let scanned_root_objects = {
            // We create an instance of E to use its `trace_object` method and its object queue.
            // let mut process_edges_work =
            //     R2OPE::new(vec![], true, mmtk, WorkBucketStage::PinningRootsTrace);
            // process_edges_work.set_worker(worker);
            unimplemented!()

            // for object in self.roots.iter().copied() {
            //     let new_object = process_edges_work.trace_object(object);
            //     debug_assert_eq!(
            //         object, new_object,
            //         "Object moved while tracing root unmovable root object: {} -> {}",
            //         object, new_object
            //     );
            // }

            // // This contains root objects that are visited the first time.
            // // It is sufficient to only scan these objects.
            // VectorQueue::take(&mut process_edges_work.nodes)
        };

        let process_edges_work = O2OPE::new(vec![], false, mmtk, self.bucket);
        let work = process_edges_work.create_scan_work(scanned_root_objects);
        crate::memory_manager::add_work_packet(mmtk, self.bucket, work);

        trace!("ProcessRootNode End");
        unimplemented!();
    }
}

/// A `ProcessEdgesWork` type that panics when any of its method is used.
/// This is currently used for plans that do not support transitively pinning.
#[derive(Default)]
pub struct UnsupportedProcessEdges<VM: VMBinding> {
    phantom: PhantomData<VM>,
}

impl<VM: VMBinding> Deref for UnsupportedProcessEdges<VM> {
    type Target = ProcessEdgesBase<VM>;
    fn deref(&self) -> &Self::Target {
        panic!("unsupported!")
    }
}

impl<VM: VMBinding> DerefMut for UnsupportedProcessEdges<VM> {
    fn deref_mut(&mut self) -> &mut Self::Target {
        panic!("unsupported!")
    }
}

impl<VM: VMBinding> ProcessEdgesWork for UnsupportedProcessEdges<VM> {
    type VM = VM;

    type ScanObjectsWorkType = ScanObjects<Self>;

    fn new(
        _slots: Vec<SlotOf<Self>>,
        _roots: bool,
        _mmtk: &'static MMTK<Self::VM>,
        _bucket: BucketId,
    ) -> Self {
        panic!("unsupported!")
    }

    fn trace_object(&mut self, _object: ObjectReference) -> ObjectReference {
        panic!("unsupported!")
    }

    fn create_scan_work(&self, _nodes: Vec<ObjectReference>) -> Self::ScanObjectsWorkType {
        panic!("unsupported!")
    }
}<|MERGE_RESOLUTION|>--- conflicted
+++ resolved
@@ -1,6 +1,5 @@
 use address::CLDScanPolicy;
 use address::RefScanPolicy;
-use crossbeam::deque::Steal;
 use policy::immix::block::Block;
 
 use self::global_state::GcStatus;
@@ -174,17 +173,10 @@
         }
         if !plan_mut.fast_worker_release() {
             // for w in &mmtk.scheduler.worker_group.workers_shared {
-<<<<<<< HEAD
             //     let result = w
             //         .designated_work
             //         .push(Box::new(ReleaseCollector::<C::VM>::default()));
             //     debug_assert!(result.is_ok());
-=======
-            // let result = w
-            //     .designated_work
-            //     .push(Box::new(ReleaseCollector::<C::VM>::default()));
-            // debug_assert!(result.is_ok());
->>>>>>> 92c72028
             // }
             unimplemented!()
         } else {
@@ -1243,41 +1235,6 @@
 impl<VM: VMBinding, P: PlanTraceObject<VM> + Plan<VM = VM>, const KIND: TraceKind>
     PlanProcessEdges<VM, P, KIND>
 {
-    fn steal_best_of_2<const BULK: bool>(
-        worker: &GCWorker<VM>,
-        workers: &[Arc<GCWorkerShared<VM>>],
-    ) -> Option<VM::VMSlot> {
-        let n = workers.len();
-        if n > 2 {
-            let (k1, k2) =
-                GCWorkScheduler::<VM>::get_random_steal_index(worker.ordinal, &worker.hash_seed, n);
-            let sz1 = workers[k1].deque_stealer.size();
-            let sz2 = workers[k2].deque_stealer.size();
-            if sz1 < sz2 {
-                return workers[k2]
-                    .deque_stealer
-                    .steal_and_pop(&worker.deque, |n| if BULK { n / 2 } else { 1 })
-                    .ok()
-                    .map(|x| x.0);
-            } else {
-                return workers[k1]
-                    .deque_stealer
-                    .steal_and_pop(&worker.deque, |n| if BULK { n / 2 } else { 1 })
-                    .ok()
-                    .map(|x| x.0);
-            }
-        } else if n == 2 {
-            let k = (worker.ordinal + 1) % 2;
-            return workers[k]
-                .deque_stealer
-                .steal_and_pop(&worker.deque, |n| if BULK { n / 2 } else { 1 })
-                .ok()
-                .map(|x| x.0);
-        } else {
-            return None;
-        }
-    }
-
     fn flush_half(&mut self) {
         let slots = if cfg!(feature = "flush_half") {
             if self.slots.len() > 1 {
@@ -1323,35 +1280,15 @@
         self.roots = false;
         if cfg!(feature = "steal") {
             let worker = self.worker();
-<<<<<<< HEAD
-            'outer: loop {
-=======
             loop {
->>>>>>> 92c72028
                 // Drain local stack
                 while let Some(slot) = self.slots.pop().or_else(|| worker.deque.pop()) {
                     self.__process_slot::<IX, false>(slot);
                 }
-<<<<<<< HEAD
-                let workers = &self.worker().scheduler().worker_group.workers_shared;
-                // Steal from other workers
-                if let Steal::Success(w) = self.worker().scheduler().try_steal(worker) {
-                    worker.cache = Some(w);
-                    break;
-                }
-                let n = workers.len();
-                for _i in 0..n / 2 {
-                    const BULK: bool = cfg!(feature = "steal_bulk");
-                    if let Some(s) = Self::steal_best_of_2::<BULK>(worker, workers) {
-                        self.__process_slot::<IX, false>(s);
-                        continue 'outer;
-                    }
-=======
                 // Steal from other workers
                 if let Some(s) = worker.steal_from_others(&worker.deque, |x| &x.deque_stealer) {
                     self.__process_slot::<IX, false>(s);
                     continue;
->>>>>>> 92c72028
                 }
                 break;
             }
