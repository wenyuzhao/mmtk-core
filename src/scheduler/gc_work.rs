use super::work_bucket::WorkBucketStage;
use super::*;
use crate::plan::immix::Pause;
use crate::plan::lxr::rc::{ProcessIncs, EDGE_KIND_ROOT};
use crate::plan::lxr::LXR;
use crate::plan::GcStatus;
use crate::plan::ObjectsClosure;
use crate::plan::VectorObjectQueue;
use crate::util::metadata::side_metadata::address_to_meta_address;
use crate::util::metadata::side_metadata::SideMetadataSpec;
use crate::util::*;
use crate::vm::edge_shape::Edge;
use crate::vm::*;
use crate::*;
use std::marker::PhantomData;
use std::ops::{Deref, DerefMut};
use std::sync::atomic::Ordering;
use std::time::SystemTime;

pub struct ScheduleCollection;

impl<VM: VMBinding> GCWork<VM> for ScheduleCollection {
    fn do_work(&mut self, worker: &mut GCWorker<VM>, mmtk: &'static MMTK<VM>) {
        crate::GC_TRIGGER_TIME.store(SystemTime::now(), Ordering::SeqCst);
        crate::GC_EPOCH.fetch_add(1, Ordering::SeqCst);
        mmtk.plan.schedule_collection(worker.scheduler());
    }
}

impl<VM: VMBinding> CoordinatorWork<VM> for ScheduleCollection {}

/// The global GC Preparation Work
/// This work packet invokes prepare() for the plan (which will invoke prepare() for each space), and
/// pushes work packets for preparing mutators and collectors.
/// We should only have one such work packet per GC, before any actual GC work starts.
/// We assume this work packet is the only running work packet that accesses plan, and there should
/// be no other concurrent work packet that accesses plan (read or write). Otherwise, there may
/// be a race condition.
pub struct Prepare<C: GCWorkContext> {
    pub plan: &'static C::PlanType,
}

impl<C: GCWorkContext> Prepare<C> {
    pub fn new(plan: &'static C::PlanType) -> Self {
        Self { plan }
    }
}

impl<C: GCWorkContext + 'static> GCWork<C::VM> for Prepare<C> {
    fn do_work(&mut self, worker: &mut GCWorker<C::VM>, mmtk: &'static MMTK<C::VM>) {
        trace!("Prepare Global");
        // We assume this is the only running work packet that accesses plan at the point of execution
        #[allow(clippy::cast_ref_to_mut)]
        let plan_mut: &mut C::PlanType =
            unsafe { &mut *(self.plan as *const C::PlanType as *mut C::PlanType) };
        plan_mut.prepare(worker.tls);

        if !plan_mut.no_mutator_prepare_release() {
            for mutator in <C::VM as VMBinding>::VMActivePlan::mutators() {
                mmtk.scheduler.work_buckets[WorkBucketStage::Prepare]
                    .add(PrepareMutator::<C::VM>::new(mutator));
            }
        }
        if !plan_mut.no_worker_prepare() {
            for w in &mmtk.scheduler.worker_group.workers_shared {
                let result = w.designated_work.push(Box::new(PrepareCollector));
                debug_assert!(result.is_ok());
            }
        }
    }
}

/// The mutator GC Preparation Work
pub struct PrepareMutator<VM: VMBinding> {
    // The mutator reference has static lifetime.
    // It is safe because the actual lifetime of this work-packet will not exceed the lifetime of a GC.
    pub mutator: &'static mut Mutator<VM>,
}

impl<VM: VMBinding> PrepareMutator<VM> {
    #[allow(unused)]
    pub fn new(mutator: &'static mut Mutator<VM>) -> Self {
        Self { mutator }
    }
}

impl<VM: VMBinding> GCWork<VM> for PrepareMutator<VM> {
    fn do_work(&mut self, worker: &mut GCWorker<VM>, _mmtk: &'static MMTK<VM>) {
        trace!("Prepare Mutator");
        self.mutator.prepare(worker.tls);
    }
}

/// The collector GC Preparation Work
#[derive(Default)]
pub struct PrepareCollector;

impl<VM: VMBinding> GCWork<VM> for PrepareCollector {
    fn do_work(&mut self, worker: &mut GCWorker<VM>, mmtk: &'static MMTK<VM>) {
        trace!("Prepare Collector");
        worker.get_copy_context_mut().prepare();
        mmtk.plan.prepare_worker(worker);
    }
}

/// The global GC release Work
/// This work packet invokes release() for the plan (which will invoke release() for each space), and
/// pushes work packets for releasing mutators and collectors.
/// We should only have one such work packet per GC, after all actual GC work ends.
/// We assume this work packet is the only running work packet that accesses plan, and there should
/// be no other concurrent work packet that accesses plan (read or write). Otherwise, there may
/// be a race condition.
pub struct Release<C: GCWorkContext> {
    pub plan: &'static C::PlanType,
}

impl<C: GCWorkContext> Release<C> {
    pub fn new(plan: &'static C::PlanType) -> Self {
        Self { plan }
    }
}

impl<C: GCWorkContext + 'static> GCWork<C::VM> for Release<C> {
    fn do_work(&mut self, worker: &mut GCWorker<C::VM>, mmtk: &'static MMTK<C::VM>) {
        trace!("Release Global");

        if mmtk.get_plan().downcast_ref::<LXR<C::VM>>().is_none() {
            <C::VM as VMBinding>::VMCollection::update_weak_processor(false);
        }

        self.plan.base().gc_trigger.policy.on_gc_release(mmtk);

        // We assume this is the only running work packet that accesses plan at the point of execution
        #[allow(clippy::cast_ref_to_mut)]
        let plan_mut: &mut C::PlanType =
            unsafe { &mut *(self.plan as *const C::PlanType as *mut C::PlanType) };
        plan_mut.release(worker.tls);

        if !plan_mut.no_mutator_prepare_release() {
            for mutator in <C::VM as VMBinding>::VMActivePlan::mutators() {
                mmtk.scheduler.work_buckets[WorkBucketStage::Release]
                    .add(ReleaseMutator::<C::VM>::new(mutator));
            }
        }
        if !plan_mut.fast_worker_release() {
            for w in &mmtk.scheduler.worker_group.workers_shared {
                let result = w.designated_work.push(Box::new(ReleaseCollector));
                debug_assert!(result.is_ok());
            }
        } else {
            crate::scheduler::worker::reset_workers::<C::VM>();
        }
    }
}

/// The mutator release Work
pub struct ReleaseMutator<VM: VMBinding> {
    // The mutator reference has static lifetime.
    // It is safe because the actual lifetime of this work-packet will not exceed the lifetime of a GC.
    pub mutator: &'static mut Mutator<VM>,
}

impl<VM: VMBinding> ReleaseMutator<VM> {
    #[allow(unused)]
    pub fn new(mutator: &'static mut Mutator<VM>) -> Self {
        Self { mutator }
    }
}

impl<VM: VMBinding> GCWork<VM> for ReleaseMutator<VM> {
    fn do_work(&mut self, worker: &mut GCWorker<VM>, _mmtk: &'static MMTK<VM>) {
        trace!("Release Mutator");
        self.mutator.release(worker.tls);
    }
}

/// The collector release Work
#[derive(Default)]
pub struct ReleaseCollector;

impl<VM: VMBinding> GCWork<VM> for ReleaseCollector {
    fn do_work(&mut self, worker: &mut GCWorker<VM>, _mmtk: &'static MMTK<VM>) {
        trace!("Release Collector");
        worker.get_copy_context_mut().release();
    }
}

/// Stop all mutators
///
/// Schedule a `ScanStackRoots` immediately after a mutator is paused
///
/// TODO: Smaller work granularity
#[derive(Default)]
pub struct StopMutators<ScanEdges: ProcessEdgesWork>(PhantomData<ScanEdges>);

impl<ScanEdges: ProcessEdgesWork> StopMutators<ScanEdges> {
    pub fn new() -> Self {
        Self(PhantomData)
    }
}

impl<E: ProcessEdgesWork> GCWork<E::VM> for StopMutators<E> {
    fn do_work(&mut self, worker: &mut GCWorker<E::VM>, mmtk: &'static MMTK<E::VM>) {
        // If the VM requires that only the coordinator thread can stop the world,
        // we delegate the work to the coordinator.
        if <E::VM as VMBinding>::VMCollection::COORDINATOR_ONLY_STW && !worker.is_coordinator() {
            mmtk.scheduler
                .add_coordinator_work(StopMutators::<E>::new(), worker);
            return;
        }

        trace!("stop_all_mutators start");
        mmtk.plan.base().prepare_for_stack_scanning();
        <E::VM as VMBinding>::VMCollection::stop_all_mutators(
            worker.tls,
            |mutator| {
                mutator.flush();
                mmtk.scheduler.work_buckets[WorkBucketStage::RCProcessIncs]
                    .add(ScanStackRoot::<E>(mutator));
            },
            mmtk.get_plan()
                .current_gc_should_prepare_for_class_unloading(),
        );
        trace!("stop_all_mutators end");
        if *mmtk.options.verbose >= 2 {
            crate::RESERVED_PAGES_AT_GC_START
                .store(mmtk.plan.get_reserved_pages(), Ordering::SeqCst);
        }
        if *mmtk.options.verbose >= 3 {
            eprintln!(
                "[{:.3}s][info][gc]  - ({:.6}ms) Mutators stopped",
                crate::boot_time_secs(),
                crate::gc_trigger_time() as f64 / 1000000f64,
            );
        }
        #[cfg(feature = "sanity")]
        mmtk.sanity_checker.lock().unwrap().clear_roots_cache();
        mmtk.plan.gc_pause_start(&mmtk.scheduler);
        if <E::VM as VMBinding>::VMScanning::SCAN_MUTATORS_IN_SAFEPOINT {
            // Prepare mutators if necessary
            // FIXME: This test is probably redundant. JikesRVM requires to call `prepare_mutator` once after mutators are paused
            if !mmtk.plan.base().stacks_prepared() {
                for mutator in <E::VM as VMBinding>::VMActivePlan::mutators() {
                    <E::VM as VMBinding>::VMCollection::prepare_mutator(
                        worker.tls,
                        mutator.get_tls(),
                        mutator,
                    );
                }
            }
            // Scan mutators
            if <E::VM as VMBinding>::VMScanning::SINGLE_THREAD_MUTATOR_SCANNING {
                mmtk.scheduler.work_buckets[WorkBucketStage::Prepare]
                    .add(ScanStackRoots::<E>::new());
            } else {
                for mutator in <E::VM as VMBinding>::VMActivePlan::mutators() {
                    mmtk.scheduler.work_buckets[WorkBucketStage::Prepare]
                        .add(ScanStackRoot::<E>(mutator));
                }
            }
        }
        let factory = ProcessEdgesWorkRootsWorkFactory::<E>::new(mmtk);
        <E::VM as VMBinding>::VMScanning::scan_vm_specific_roots(worker.tls, factory);
        mmtk.scheduler.notify_mutators_paused(mmtk);
    }
}

impl<E: ProcessEdgesWork> CoordinatorWork<E::VM> for StopMutators<E> {}

#[derive(Default)]
pub struct EndOfGC;

impl<VM: VMBinding> GCWork<VM> for EndOfGC {
    fn do_work(&mut self, worker: &mut GCWorker<VM>, mmtk: &'static MMTK<VM>) {
        info!("End of GC");
        let perform_class_unloading = mmtk.get_plan().current_gc_should_perform_class_unloading();
        let pause_time = crate::GC_START_TIME
            .load(Ordering::SeqCst)
            .elapsed()
            .unwrap();
        crate::add_copy_bytes(unsafe { crate::SLOPPY_COPY_BYTES });
        let pause = mmtk
            .plan
            .downcast_ref::<LXR<VM>>()
            .map(|ix| ix.current_pause().unwrap())
            .unwrap_or(Pause::FullTraceFast);
        crate::add_pause_time(pause, pause_time.as_nanos());
        if *mmtk.options.verbose >= 2 {
            let _released_n =
                crate::policy::immix::immixspace::RELEASED_NURSERY_BLOCKS.load(Ordering::SeqCst);
            let _released =
                crate::policy::immix::immixspace::RELEASED_BLOCKS.load(Ordering::SeqCst);
            crate::policy::immix::immixspace::RELEASED_NURSERY_BLOCKS.store(0, Ordering::SeqCst);
            crate::policy::immix::immixspace::RELEASED_BLOCKS.store(0, Ordering::SeqCst);

            let pause_time = pause_time.as_micros() as f64 / 1000f64;
            let boot_time = crate::BOOT_TIME.elapsed().unwrap().as_millis() as f64 / 1000f64;
            let pause = match pause {
                Pause::RefCount => "RefCount",
                Pause::InitialMark => "InitialMark",
                Pause::FinalMark => "FinalMark",
                _ => "Full",
            };
            eprintln!(
                "[{:.3}s][info][gc] GC({}) {} finished. {}M->{}M({}M) pause-time={:.3}ms",
                boot_time,
                crate::GC_EPOCH.load(Ordering::SeqCst),
                pause,
                crate::RESERVED_PAGES_AT_GC_START.load(Ordering::SeqCst) / 256,
                mmtk.plan.get_reserved_pages() / 256,
                mmtk.plan.get_total_pages() / 256,
                pause_time
            );
            crate::RESERVED_PAGES_AT_GC_END.store(mmtk.plan.get_reserved_pages(), Ordering::SeqCst);
        }

        // We assume this is the only running work packet that accesses plan at the point of execution
        #[allow(clippy::cast_ref_to_mut)]
        let plan_mut: &mut dyn Plan<VM = VM> = unsafe { &mut *(&*mmtk.plan as *const _ as *mut _) };
        plan_mut.end_of_gc(worker.tls);

        #[cfg(feature = "extreme_assertions")]
        if crate::util::edge_logger::should_check_duplicate_edges(&*mmtk.plan) {
            // reset the logging info at the end of each GC
            mmtk.edge_logger.reset();
        }

        mmtk.plan.gc_pause_end();
        if <VM as VMBinding>::VMCollection::COORDINATOR_ONLY_STW {
            assert!(worker.is_coordinator(),
                    "VM only allows coordinator to resume mutators, but the current worker is not the coordinator.");
        }

        mmtk.plan.base().set_gc_status(GcStatus::NotInGC);

        // Reset the triggering information.
        mmtk.plan.base().reset_collection_trigger();

        let is_lxr = mmtk.plan.downcast_ref::<LXR<VM>>().is_some();
        <VM as VMBinding>::VMCollection::resume_mutators(
            worker.tls,
            is_lxr,
            perform_class_unloading,
        );
    }
}

impl<VM: VMBinding> CoordinatorWork<VM> for EndOfGC {}

/// This implements `ObjectTracer` by forwarding the `trace_object` calls to the wrapped
/// `ProcessEdgesWork` instance.
struct ProcessEdgesWorkTracer<E: ProcessEdgesWork> {
    process_edges_work: E,
    stage: WorkBucketStage,
}

impl<E: ProcessEdgesWork> ObjectTracer for ProcessEdgesWorkTracer<E> {
    /// Forward the `trace_object` call to the underlying `ProcessEdgesWork`,
    /// and flush as soon as the underlying buffer of `process_edges_work` is full.
    ///
    /// This function is inlined because `trace_object` is probably the hottest function in MMTk.
    /// If this function is called in small closures, please profile the program and make sure the
    /// closure is inlined, too.
    #[inline(always)]
    fn trace_object(&mut self, object: ObjectReference) -> ObjectReference {
        let result = self.process_edges_work.trace_object(object);
        self.flush_if_full();
        result
    }
}

impl<E: ProcessEdgesWork> ProcessEdgesWorkTracer<E> {
    #[inline(always)]
    fn flush_if_full(&mut self) {
        if self.process_edges_work.nodes.is_full() {
            self.flush();
        }
    }

    pub fn flush_if_not_empty(&mut self) {
        if !self.process_edges_work.nodes.is_empty() {
            self.flush();
        }
    }

    #[cold]
    fn flush(&mut self) {
        let next_nodes = self.process_edges_work.pop_nodes();
        assert!(!next_nodes.is_empty());
        let work_packet = self.process_edges_work.create_scan_work(next_nodes, false);
        let worker = self.process_edges_work.worker();
        worker.scheduler().work_buckets[self.stage].add(work_packet);
    }
}

/// This type implements `ObjectTracerContext` by creating a temporary `ProcessEdgesWork` during
/// the call to `with_tracer`, making use of its `trace_object` method.  It then creates work
/// packets using the methods of the `ProcessEdgesWork` and add the work packet into the given
/// `stage`.
struct ProcessEdgesWorkTracerContext<E: ProcessEdgesWork> {
    stage: WorkBucketStage,
    phantom_data: PhantomData<E>,
}

impl<E: ProcessEdgesWork> Clone for ProcessEdgesWorkTracerContext<E> {
    fn clone(&self) -> Self {
        Self { ..*self }
    }
}

impl<E: ProcessEdgesWork> ObjectTracerContext<E::VM> for ProcessEdgesWorkTracerContext<E> {
    type TracerType = ProcessEdgesWorkTracer<E>;

    fn with_tracer<R, F>(&self, worker: &mut GCWorker<E::VM>, func: F) -> R
    where
        F: FnOnce(&mut Self::TracerType) -> R,
    {
        let mmtk = worker.mmtk;

        // Prepare the underlying ProcessEdgesWork
        let mut process_edges_work = E::new(vec![], false, mmtk);
        // FIXME: This line allows us to omit the borrowing lifetime of worker.
        // We should refactor ProcessEdgesWork so that it uses `worker` locally, not as a member.
        process_edges_work.set_worker(worker);

        // Cretae the tracer.
        let mut tracer = ProcessEdgesWorkTracer {
            process_edges_work,
            stage: self.stage,
        };

        // The caller can use the tracer here.
        let result = func(&mut tracer);

        // Flush the queued nodes.
        tracer.flush_if_not_empty();

        result
    }
}

/// Delegate to the VM binding for weak reference processing.
///
/// Some VMs (e.g. v8) do not have a Java-like global weak reference storage, and the
/// processing of those weakrefs may be more complex. For such case, we delegate to the
/// VM binding to process weak references.
///
/// NOTE: This will replace `{Soft,Weak,Phantom}RefProcessing` and `Finalization` in the future.
pub struct VMProcessWeakRefs<E: ProcessEdgesWork> {
    phantom_data: PhantomData<E>,
}

impl<E: ProcessEdgesWork> VMProcessWeakRefs<E> {
    pub fn new() -> Self {
        Self {
            phantom_data: PhantomData,
        }
    }
}

impl<E: ProcessEdgesWork> GCWork<E::VM> for VMProcessWeakRefs<E> {
    fn do_work(&mut self, worker: &mut GCWorker<E::VM>, _mmtk: &'static MMTK<E::VM>) {
        trace!("ProcessWeakRefs");
        <E::VM as VMBinding>::VMCollection::process_weak_refs::<E>(worker); // TODO: Pass a factory/callback to decide what work packet to create.
    }
}

/// Delegate to the VM binding for forwarding weak references.
///
/// Some VMs (e.g. v8) do not have a Java-like global weak reference storage, and the
/// processing of those weakrefs may be more complex. For such case, we delegate to the
/// VM binding to process weak references.
///
/// NOTE: This will replace `RefForwarding` and `ForwardFinalization` in the future.
pub struct VMForwardWeakRefs<E: ProcessEdgesWork> {
    phantom_data: PhantomData<E>,
}

impl<E: ProcessEdgesWork> VMForwardWeakRefs<E> {
    pub fn new() -> Self {
        Self {
            phantom_data: PhantomData,
        }
    }
}

impl<E: ProcessEdgesWork> GCWork<E::VM> for VMForwardWeakRefs<E> {
    fn do_work(&mut self, worker: &mut GCWorker<E::VM>, _mmtk: &'static MMTK<E::VM>) {
        trace!("VMForwardWeakRefs");

        let stage = WorkBucketStage::VMRefForwarding;

        let tracer_factory = ProcessEdgesWorkTracerContext::<E> {
            stage,
            phantom_data: PhantomData,
        };
        <E::VM as VMBinding>::VMScanning::forward_weak_refs(worker, tracer_factory)
    }
}

/// This work packet calls `Collection::post_forwarding`.
///
/// NOTE: This will replace `RefEnqueue` in the future.
///
/// NOTE: Although this work packet runs in parallel with the `Release` work packet, it does not
/// access the `Plan` instance.
#[derive(Default)]
pub struct VMPostForwarding<VM: VMBinding> {
    phantom_data: PhantomData<VM>,
}

impl<VM: VMBinding> GCWork<VM> for VMPostForwarding<VM> {
    fn do_work(&mut self, worker: &mut GCWorker<VM>, _mmtk: &'static MMTK<VM>) {
        trace!("VMPostForwarding start");
        <VM as VMBinding>::VMCollection::post_forwarding(worker.tls);
        trace!("VMPostForwarding end");
    }
}

#[derive(Default)]
pub struct ScanStackRoots<Edges: ProcessEdgesWork>(PhantomData<Edges>);

impl<E: ProcessEdgesWork> ScanStackRoots<E> {
    pub fn new() -> Self {
        Self(PhantomData)
    }
}

impl<E: ProcessEdgesWork> GCWork<E::VM> for ScanStackRoots<E> {
    fn do_work(&mut self, worker: &mut GCWorker<E::VM>, mmtk: &'static MMTK<E::VM>) {
        trace!("ScanStackRoots");
        let factory = ProcessEdgesWorkRootsWorkFactory::<E>::new(mmtk);
        <E::VM as VMBinding>::VMScanning::scan_thread_roots(worker.tls, factory);
        <E::VM as VMBinding>::VMScanning::notify_initial_thread_scan_complete(false, worker.tls);
        for mutator in <E::VM as VMBinding>::VMActivePlan::mutators() {
            mutator.flush();
        }
        mmtk.plan.common().base.set_gc_status(GcStatus::GcProper);
    }
}

pub struct ScanStackRoot<Edges: ProcessEdgesWork>(pub &'static mut Mutator<Edges::VM>);

impl<E: ProcessEdgesWork> GCWork<E::VM> for ScanStackRoot<E> {
    fn do_work(&mut self, worker: &mut GCWorker<E::VM>, mmtk: &'static MMTK<E::VM>) {
        trace!("ScanStackRoot for mutator {:?}", self.0.get_tls());
        let base = &mmtk.plan.base();
        let mutators = <E::VM as VMBinding>::VMActivePlan::number_of_mutators();
        let factory = ProcessEdgesWorkRootsWorkFactory::<E>::new(mmtk);
        <E::VM as VMBinding>::VMScanning::scan_thread_root(
            worker.tls,
            unsafe { &mut *(self.0 as *mut Mutator<E::VM>) },
            factory,
        );
        self.0.prepare(worker.tls);
        self.0.flush();

        if mmtk.plan.base().inform_stack_scanned(mutators) {
            <E::VM as VMBinding>::VMScanning::notify_initial_thread_scan_complete(
                false, worker.tls,
            );
            base.set_gc_status(GcStatus::GcProper);
        }
    }
}

#[derive(Default)]
pub struct ScanVMSpecificRoots<Edges: ProcessEdgesWork>(PhantomData<Edges>);

impl<E: ProcessEdgesWork> ScanVMSpecificRoots<E> {
    #[allow(unused)]
    pub fn new() -> Self {
        Self(PhantomData)
    }
}

impl<E: ProcessEdgesWork> GCWork<E::VM> for ScanVMSpecificRoots<E> {
    fn do_work(&mut self, worker: &mut GCWorker<E::VM>, mmtk: &'static MMTK<E::VM>) {
        trace!("ScanStaticRoots");
        let factory = ProcessEdgesWorkRootsWorkFactory::<E>::new(mmtk);
        <E::VM as VMBinding>::VMScanning::scan_vm_specific_roots(worker.tls, factory);
    }
}

pub struct ProcessEdgesBase<VM: VMBinding> {
    pub edges: Vec<VM::VMEdge>,
    pub nodes: VectorObjectQueue,
    mmtk: &'static MMTK<VM>,
    // Use raw pointer for fast pointer dereferencing, instead of using `Option<&'static mut GCWorker<E::VM>>`.
    // Because a copying gc will dereference this pointer at least once for every object copy.
    worker: *mut GCWorker<VM>,
    pub roots: bool,
    pub cld_roots: bool,
    pub weak_cld_roots: bool,
}

unsafe impl<VM: VMBinding> Send for ProcessEdgesBase<VM> {}

impl<VM: VMBinding> ProcessEdgesBase<VM> {
    // Requires an MMTk reference. Each plan-specific type that uses ProcessEdgesBase can get a static plan reference
    // at creation. This avoids overhead for dynamic dispatch or downcasting plan for each object traced.
    pub fn new(edges: Vec<VM::VMEdge>, roots: bool, mmtk: &'static MMTK<VM>) -> Self {
        #[cfg(feature = "extreme_assertions")]
        if crate::util::edge_logger::should_check_duplicate_edges(&*mmtk.plan) {
            for edge in &edges {
                // log edge, panic if already logged
                mmtk.edge_logger.log_edge(*edge);
            }
        }
        Self {
            edges,
            nodes: VectorObjectQueue::new(),
            mmtk,
            worker: std::ptr::null_mut(),
            roots,
            cld_roots: false,
            weak_cld_roots: false,
        }
    }
    pub fn set_worker(&mut self, worker: &mut GCWorker<VM>) {
        self.worker = worker;
    }
    pub fn worker(&self) -> &'static mut GCWorker<VM> {
        unsafe { &mut *self.worker }
    }
    pub fn mmtk(&self) -> &'static MMTK<VM> {
        self.mmtk
    }
    pub fn plan(&self) -> &'static dyn Plan<VM = VM> {
        &*self.mmtk.plan
    }
    /// Pop all nodes from nodes, and clear nodes to an empty vector.
    pub fn pop_nodes(&mut self) -> Vec<ObjectReference> {
        self.nodes.take()
    }
}

/// A short-hand for `<E::VM as VMBinding>::VMEdge`.
pub type EdgeOf<E> = <<E as ProcessEdgesWork>::VM as VMBinding>::VMEdge;

/// Scan & update a list of object slots
//
// Note: be very careful when using this trait. process_node() will push objects
// to the buffer, and it is expected that at the end of the operation, flush()
// is called to create new scan work from the buffered objects. If flush()
// is not called, we may miss the objects in the GC and have dangling pointers.
// FIXME: We possibly want to enforce Drop on this trait, and require calling
// flush() in Drop.
pub trait ProcessEdgesWork:
    Send + 'static + Sized + DerefMut + Deref<Target = ProcessEdgesBase<Self::VM>>
{
    type VM: VMBinding;

    /// The work packet type for scanning objects when using this ProcessEdgesWork.
    type ScanObjectsWorkType: ScanObjectsWork<Self::VM>;

    const CAPACITY: usize = crate::args::BUFFER_SIZE;
    const OVERWRITE_REFERENCE: bool = true;
    const SCAN_OBJECTS_IMMEDIATELY: bool = true;
    const RC_ROOTS: bool = false;
    fn new(edges: Vec<EdgeOf<Self>>, roots: bool, mmtk: &'static MMTK<Self::VM>) -> Self;

    /// Trace an MMTk object. The implementation should forward this call to the policy-specific
    /// `trace_object()` methods, depending on which space this object is in.
    /// If the object is not in any MMTk space, the implementation should forward the call to
    /// `ActivePlan::vm_trace_object()` to let the binding handle the tracing.
    fn trace_object(&mut self, object: ObjectReference) -> ObjectReference;

    #[cfg(feature = "sanity")]
    fn cache_roots_for_sanity_gc(&mut self, roots: Vec<EdgeOf<Self>>) {
        assert!(self.roots);
        self.mmtk().sanity_checker.lock().unwrap().add_roots(roots);
    }

    /// Start the a scan work packet. If SCAN_OBJECTS_IMMEDIATELY, the work packet will be executed immediately, in this method.
    /// Otherwise, the work packet will be added the Closure work bucket and will be dispatched later by the scheduler.
    fn start_or_dispatch_scan_work(&mut self, work_packet: impl GCWork<Self::VM>) {
        if Self::SCAN_OBJECTS_IMMEDIATELY {
            // We execute this `scan_objects_work` immediately.
            // This is expected to be a useful optimization because,
            // say for _pmd_ with 200M heap, we're likely to have 50000~60000 `ScanObjects` work packets
            // being dispatched (similar amount to `ProcessEdgesWork`).
            // Executing these work packets now can remarkably reduce the global synchronization time.
            self.worker().do_work(work_packet);
        } else {
            self.worker()
                .add_boxed_work(WorkBucketStage::Closure, Box::new(work_packet));
        }
    }

    /// Create an object-scanning work packet to be used for this ProcessEdgesWork.
    ///
    /// `roots` indicates if we are creating a packet for root scanning.  It is only true when this
    /// method is called to handle `RootsWorkFactory::create_process_node_roots_work`.
    fn create_scan_work(
        &self,
        nodes: Vec<ObjectReference>,
        roots: bool,
    ) -> Self::ScanObjectsWorkType;

    /// Flush the nodes in ProcessEdgesBase, and create a ScanObjects work packet for it. If the node set is empty,
    /// this method will simply return with no work packet created.
    #[cold]
    fn flush(&mut self) {
        let nodes = self.pop_nodes();
        if !nodes.is_empty() {
            self.start_or_dispatch_scan_work(self.create_scan_work(nodes, false));
        }
    }

    fn process_edge<const COMPRESSED: bool>(&mut self, slot: EdgeOf<Self>) {
        let object = slot.load::<COMPRESSED>();
        let new_object = self.trace_object(object);
        if Self::OVERWRITE_REFERENCE {
            slot.store::<COMPRESSED>(new_object);
        }
    }

    fn process_edges<const COMPRESSED: bool>(&mut self) {
        for i in 0..self.edges.len() {
            self.process_edge::<COMPRESSED>(self.edges[i])
        }
    }
}

impl<E: ProcessEdgesWork> GCWork<E::VM> for E {
    fn do_work(&mut self, worker: &mut GCWorker<E::VM>, _mmtk: &'static MMTK<E::VM>) {
        trace!("ProcessEdgesWork");
        self.set_worker(worker);
        #[cfg(feature = "sanity")]
        let roots = if self.roots {
            Some(self.edges.clone())
        } else {
            None
        };
        if <E::VM as VMBinding>::VMObjectModel::compressed_pointers_enabled() {
            self.process_edges::<true>();
        } else {
            self.process_edges::<false>();
        }
        if !self.nodes.is_empty() {
            self.flush();
        }
        #[cfg(feature = "sanity")]
        if self.roots {
            self.cache_roots_for_sanity_gc(roots.unwrap());
        }
        trace!("ProcessEdgesWork End");
    }
}

/// A general process edges implementation using SFT. A plan can always implement their own process edges. However,
/// Most plans can use this work packet for tracing amd they do not need to provide a plan-specific trace object work packet.
/// If they choose to use this type, they need to provide a correct implementation for some related methods
/// (such as `Space.set_copy_for_sft_trace()`, `SFT.sft_trace_object()`).
/// Some plans are not using this type, mostly due to more complex tracing. Either it is impossible to use this type, or
/// there is performance overheads for using this general trace type. In such cases, they implement their specific process edges.
// TODO: This is not used any more. Should we remove it?
pub struct SFTProcessEdges<VM: VMBinding> {
    pub base: ProcessEdgesBase<VM>,
}

impl<VM: VMBinding> ProcessEdgesWork for SFTProcessEdges<VM> {
    type VM = VM;
    type ScanObjectsWorkType = ScanObjects<Self>;

    fn new(edges: Vec<EdgeOf<Self>>, roots: bool, mmtk: &'static MMTK<VM>) -> Self {
        let base = ProcessEdgesBase::new(edges, roots, mmtk);
        Self { base }
    }

    fn trace_object(&mut self, object: ObjectReference) -> ObjectReference {
        use crate::policy::sft::GCWorkerMutRef;

        if object.is_null() {
            return object;
        }

        // Erase <VM> type parameter
        let worker = GCWorkerMutRef::new(self.worker());

        // Invoke trace object on sft
        let sft = unsafe { crate::mmtk::SFT_MAP.get_unchecked(object.to_address::<VM>()) };
        sft.sft_trace_object(&mut self.base.nodes, object, worker)
    }

    fn create_scan_work(&self, nodes: Vec<ObjectReference>, roots: bool) -> ScanObjects<Self> {
        ScanObjects::<Self>::new(nodes, false, roots)
    }
}

struct ProcessEdgesWorkRootsWorkFactory<E: ProcessEdgesWork> {
    mmtk: &'static MMTK<E::VM>,
}

impl<E: ProcessEdgesWork> Clone for ProcessEdgesWorkRootsWorkFactory<E> {
    fn clone(&self) -> Self {
        Self { mmtk: self.mmtk }
    }
}

impl<E: ProcessEdgesWork> RootsWorkFactory<EdgeOf<E>> for ProcessEdgesWorkRootsWorkFactory<E> {
    fn create_process_edge_roots_work(&mut self, edges: Vec<EdgeOf<E>>) {
        crate::memory_manager::add_work_packet(
            self.mmtk,
            if E::RC_ROOTS {
                WorkBucketStage::RCProcessIncs
            } else {
                WorkBucketStage::Closure
            },
            E::new(edges, true, self.mmtk),
        );
    }

<<<<<<< HEAD
    fn create_process_edge_roots_work_for_cld_roots(&mut self, edges: Vec<EdgeOf<E>>, weak: bool) {
        let mut w = E::new(edges, true, self.mmtk);
        w.cld_roots = true;
        w.weak_cld_roots = weak;
        crate::memory_manager::add_work_packet(
            self.mmtk,
            if E::RC_ROOTS {
                WorkBucketStage::RCProcessIncs
            } else {
                WorkBucketStage::Closure
            },
            w,
        );
    }

    fn create_process_node_roots_work(&mut self, nodes: Vec<ObjectReference>) {
        if let Some(_lxr) = self.mmtk.plan.downcast_ref::<LXR<E::VM>>() {
            if <E::VM as VMBinding>::VMObjectModel::compressed_pointers_enabled() {
                let mut w = ProcessIncs::<E::VM, EDGE_KIND_ROOT, true>::new_objects(nodes);
                w.cld_roots = true;
                w.weak_cld_roots = false;
                crate::memory_manager::add_work_packet(
                    self.mmtk,
                    WorkBucketStage::RCProcessIncs,
                    w,
                );
            } else {
                let mut w = ProcessIncs::<E::VM, EDGE_KIND_ROOT, false>::new_objects(nodes);
                w.cld_roots = true;
                w.weak_cld_roots = false;
                crate::memory_manager::add_work_packet(
                    self.mmtk,
                    WorkBucketStage::RCProcessIncs,
                    w,
                );
            }
        } else {
            unreachable!()
        }
=======
    fn create_process_node_roots_work(&mut self, nodes: Vec<ObjectReference>) {
        // We want to use E::create_scan_work.
        let process_edges_work = E::new(vec![], true, self.mmtk);
        let work = process_edges_work.create_scan_work(nodes, true);
        crate::memory_manager::add_work_packet(self.mmtk, WorkBucketStage::Closure, work);
>>>>>>> bdb5dff0
    }
}

impl<E: ProcessEdgesWork> ProcessEdgesWorkRootsWorkFactory<E> {
    fn new(mmtk: &'static MMTK<E::VM>) -> Self {
        Self { mmtk }
    }
}

impl<VM: VMBinding> Deref for SFTProcessEdges<VM> {
    type Target = ProcessEdgesBase<VM>;
    fn deref(&self) -> &Self::Target {
        &self.base
    }
}

impl<VM: VMBinding> DerefMut for SFTProcessEdges<VM> {
    fn deref_mut(&mut self) -> &mut Self::Target {
        &mut self.base
    }
}

/// Trait for a work packet that scans objects
pub trait ScanObjectsWork<VM: VMBinding>: GCWork<VM> + Sized {
    /// The associated ProcessEdgesWork for processing the edges of the objects in this packet.
    type E: ProcessEdgesWork<VM = VM>;

    /// Return true if the objects in this packet are pointed by roots, in which case we need to
    /// call trace_object on them.
    fn roots(&self) -> bool;

    /// Called after each object is scanned.
    fn post_scan_object(&self, object: ObjectReference);

    /// Create another object-scanning work packet of the same kind, to scan adjacent objects of
    /// the objects in this packet.
    fn make_another(&self, buffer: Vec<ObjectReference>) -> Self;

    /// The common code for ScanObjects and PlanScanObjects.
    fn do_work_common<const COMPRESSED: bool>(
        &self,
        buffer: &[ObjectReference],
        worker: &mut GCWorker<<Self::E as ProcessEdgesWork>::VM>,
        mmtk: &'static MMTK<<Self::E as ProcessEdgesWork>::VM>,
        should_discover_reference: bool,
    ) {
        let tls = worker.tls;

        // If this is a root packet, the objects in this packet will have not been traced, yet.
        //
        // This step conceptually traces the edges from root slots to the objects they point to.
        // However, VMs that deliver root objects instead of root edges are incapable of updating
        // root slots.  Like processing an edge, we call `trace_object` on those objects, and
        // assert the GC doesn't move those objects because we cannot store back to the slots.
        //
        // If this is a root packet, the `scanned_root_objects` variable will hold those root
        // objects which are traced for the first time.
        let scanned_root_objects = self.roots().then(|| {
            // We create an instance of E to use its `trace_object` method and its object queue.
            let mut process_edges_work = Self::E::new(vec![], false, mmtk);

            for object in buffer.iter().copied() {
                let new_object = process_edges_work.trace_object(object);
                debug_assert_eq!(
                    object, new_object,
                    "Object moved while tracing root unmovable root object: {} -> {}",
                    object, new_object
                );
            }

            // This contains root objects that are visited the first time.
            // It is sufficient to only scan these objects.
            process_edges_work.nodes.take()
        });

        // If it is a root packet, scan the nodes that are first scanned;
        // otherwise, scan the nodes in the buffer.
        let objects_to_scan = scanned_root_objects.as_deref().unwrap_or(buffer);

        // Then scan those objects for edges.
        let mut scan_later = vec![];
        {
            let mut closure = ObjectsClosure::<Self::E>::new(worker, should_discover_reference);
            for object in objects_to_scan.iter().copied() {
                if <VM as VMBinding>::VMScanning::support_edge_enqueuing(tls, object) {
                    // If an object supports edge-enqueuing, we enqueue its edges.
                    <VM as VMBinding>::VMScanning::scan_object::<_, COMPRESSED>(
                        tls,
                        object,
                        &mut closure,
                    );
                    self.post_scan_object(object);
                } else {
                    // If an object does not support edge-enqueuing, we have to use
                    // `Scanning::scan_object_and_trace_edges` and offload the job of updating the
                    // reference field to the VM.
                    //
                    // However, at this point, `closure` is borrowing `worker`.
                    // So we postpone the processing of objects that needs object enqueuing
                    scan_later.push(object);
                }
            }
        }

        // If any object does not support edge-enqueuing, we process them now.
        if !scan_later.is_empty() {
            let object_tracer_context = ProcessEdgesWorkTracerContext::<Self::E> {
                stage: WorkBucketStage::Closure,
                phantom_data: PhantomData,
            };

            object_tracer_context.with_tracer(worker, |object_tracer| {
                // Scan objects and trace their edges at the same time.
                for object in scan_later.iter().copied() {
                    <VM as VMBinding>::VMScanning::scan_object_and_trace_edges(
                        tls,
                        object,
                        object_tracer,
                    );
                    self.post_scan_object(object);
                }
            });
        }
    }
}

/// Scan objects and enqueue the edges of the objects.  For objects that do not support
/// edge-enqueuing, this work packet also processes the edges.
///
/// This work packet does not execute policy-specific post-scanning hooks
/// (it won't call `post_scan_object()` in [`policy::gc_work::PolicyTraceObject`]).
/// It should be used only for policies that do not perform policy-specific actions when scanning
/// an object.
pub struct ScanObjects<Edges: ProcessEdgesWork> {
    buffer: Vec<ObjectReference>,
    #[allow(unused)]
    concurrent: bool,
    roots: bool,
    phantom: PhantomData<Edges>,
    pub discovery: bool,
}

impl<Edges: ProcessEdgesWork> ScanObjects<Edges> {
    pub fn new(buffer: Vec<ObjectReference>, concurrent: bool, roots: bool) -> Self {
        Self {
            buffer,
            concurrent,
            roots,
            phantom: PhantomData,
            discovery: false,
        }
    }
}

impl<VM: VMBinding, E: ProcessEdgesWork<VM = VM>> ScanObjectsWork<VM> for ScanObjects<E> {
    type E = E;

    fn roots(&self) -> bool {
        self.roots
    }

    fn post_scan_object(&self, _object: ObjectReference) {
        // Do nothing.
    }

    fn make_another(&self, buffer: Vec<ObjectReference>) -> Self {
        Self::new(buffer, self.concurrent, false)
    }
}

impl<E: ProcessEdgesWork> GCWork<E::VM> for ScanObjects<E> {
    fn do_work(&mut self, worker: &mut GCWorker<E::VM>, mmtk: &'static MMTK<E::VM>) {
        trace!("ScanObjects");
        if <E::VM as VMBinding>::VMObjectModel::compressed_pointers_enabled() {
            self.do_work_common::<true>(&self.buffer, worker, mmtk, self.discovery);
        } else {
            self.do_work_common::<false>(&self.buffer, worker, mmtk, self.discovery);
        }
        trace!("ScanObjects End");
    }
}

pub struct UnlogEdges<VM: VMBinding>(pub Vec<VM::VMEdge>);

impl<VM: VMBinding> UnlogEdges<VM> {
    fn unlog_edges(&self, meta: &SideMetadataSpec) {
        if !self.0.is_empty() {
            for edge in &self.0 {
                let ptr = address_to_meta_address(meta, edge.to_address());
                unsafe {
                    ptr.store(0b11111111u8);
                }
            }
        }
    }
}
impl<VM: VMBinding> GCWork<VM> for UnlogEdges<VM> {
    fn do_work(&mut self, _worker: &mut GCWorker<VM>, _mmtk: &'static MMTK<VM>) {
        self.unlog_edges(&crate::policy::immix::get_unlog_bit_slow::<VM>());
    }
}

pub struct DummyPacket<T: 'static + Send>(pub T);

impl<T: 'static + Send, VM: VMBinding> GCWork<VM> for DummyPacket<T> {
    fn do_work(&mut self, _worker: &mut GCWorker<VM>, _mmtk: &'static MMTK<VM>) {}
}

use crate::mmtk::MMTK;
use crate::plan::Plan;
use crate::plan::PlanTraceObject;
use crate::policy::gc_work::TraceKind;

/// This provides an implementation of [`crate::scheduler::gc_work::ProcessEdgesWork`]. A plan that implements
/// `PlanTraceObject` can use this work packet for tracing objects.
pub struct PlanProcessEdges<
    VM: VMBinding,
    P: Plan<VM = VM> + PlanTraceObject<VM>,
    const KIND: TraceKind,
> {
    plan: &'static P,
    base: ProcessEdgesBase<VM>,
}

impl<VM: VMBinding, P: PlanTraceObject<VM> + Plan<VM = VM>, const KIND: TraceKind> ProcessEdgesWork
    for PlanProcessEdges<VM, P, KIND>
{
    type VM = VM;
    type ScanObjectsWorkType = PlanScanObjects<Self, P>;

    fn new(edges: Vec<EdgeOf<Self>>, roots: bool, mmtk: &'static MMTK<VM>) -> Self {
        let base = ProcessEdgesBase::new(edges, roots, mmtk);
        let plan = base.plan().downcast_ref::<P>().unwrap();
        Self { plan, base }
    }

    fn create_scan_work(
        &self,
        nodes: Vec<ObjectReference>,
        roots: bool,
    ) -> Self::ScanObjectsWorkType {
        PlanScanObjects::<Self, P>::new(self.plan, nodes, false, roots)
    }

    fn trace_object(&mut self, object: ObjectReference) -> ObjectReference {
        if object.is_null() {
            return object;
        }
        // We cannot borrow `self` twice in a call, so we extract `worker` as a local variable.
        let worker = self.worker();
        self.plan
            .trace_object::<VectorObjectQueue, KIND>(&mut self.base.nodes, object, worker)
    }

    fn process_edge<const COMPRESSED: bool>(&mut self, slot: EdgeOf<Self>) {
        let object = slot.load::<COMPRESSED>();
        let new_object = self.trace_object(object);
        if P::may_move_objects::<KIND>() {
            slot.store::<COMPRESSED>(new_object);
        }
    }
}

// Impl Deref/DerefMut to ProcessEdgesBase for PlanProcessEdges
impl<VM: VMBinding, P: PlanTraceObject<VM> + Plan<VM = VM>, const KIND: TraceKind> Deref
    for PlanProcessEdges<VM, P, KIND>
{
    type Target = ProcessEdgesBase<VM>;
    fn deref(&self) -> &Self::Target {
        &self.base
    }
}

impl<VM: VMBinding, P: PlanTraceObject<VM> + Plan<VM = VM>, const KIND: TraceKind> DerefMut
    for PlanProcessEdges<VM, P, KIND>
{
    fn deref_mut(&mut self) -> &mut Self::Target {
        &mut self.base
    }
}

/// This is an alternative to `ScanObjects` that calls the `post_scan_object` of the policy
/// selected by the plan.  It is applicable to plans that derive `PlanTraceObject`.
pub struct PlanScanObjects<E: ProcessEdgesWork, P: Plan<VM = E::VM> + PlanTraceObject<E::VM>> {
    plan: &'static P,
    buffer: Vec<ObjectReference>,
    #[allow(dead_code)]
    concurrent: bool,
    roots: bool,
    phantom: PhantomData<E>,
}

impl<E: ProcessEdgesWork, P: Plan<VM = E::VM> + PlanTraceObject<E::VM>> PlanScanObjects<E, P> {
    pub fn new(
        plan: &'static P,
        buffer: Vec<ObjectReference>,
        concurrent: bool,
        roots: bool,
    ) -> Self {
        Self {
            plan,
            buffer,
            concurrent,
            roots,
            phantom: PhantomData,
        }
    }
}

impl<E: ProcessEdgesWork, P: Plan<VM = E::VM> + PlanTraceObject<E::VM>> ScanObjectsWork<E::VM>
    for PlanScanObjects<E, P>
{
    type E = E;

    fn roots(&self) -> bool {
        self.roots
    }

    fn post_scan_object(&self, object: ObjectReference) {
        self.plan.post_scan_object(object);
    }

    fn make_another(&self, buffer: Vec<ObjectReference>) -> Self {
        Self::new(self.plan, buffer, self.concurrent, false)
    }
}

impl<E: ProcessEdgesWork, P: Plan<VM = E::VM> + PlanTraceObject<E::VM>> GCWork<E::VM>
    for PlanScanObjects<E, P>
{
    fn do_work(&mut self, worker: &mut GCWorker<E::VM>, mmtk: &'static MMTK<E::VM>) {
        trace!("PlanScanObjects");
        if <E::VM as VMBinding>::VMObjectModel::compressed_pointers_enabled() {
            self.do_work_common::<true>(&self.buffer, worker, mmtk, true);
        } else {
            self.do_work_common::<false>(&self.buffer, worker, mmtk, true);
        }
        trace!("PlanScanObjects End");
    }
}<|MERGE_RESOLUTION|>--- conflicted
+++ resolved
@@ -812,7 +812,6 @@
         );
     }
 
-<<<<<<< HEAD
     fn create_process_edge_roots_work_for_cld_roots(&mut self, edges: Vec<EdgeOf<E>>, weak: bool) {
         let mut w = E::new(edges, true, self.mmtk);
         w.cld_roots = true;
@@ -850,15 +849,11 @@
                 );
             }
         } else {
-            unreachable!()
-        }
-=======
-    fn create_process_node_roots_work(&mut self, nodes: Vec<ObjectReference>) {
-        // We want to use E::create_scan_work.
-        let process_edges_work = E::new(vec![], true, self.mmtk);
-        let work = process_edges_work.create_scan_work(nodes, true);
-        crate::memory_manager::add_work_packet(self.mmtk, WorkBucketStage::Closure, work);
->>>>>>> bdb5dff0
+            // We want to use E::create_scan_work.
+            let process_edges_work = E::new(vec![], true, self.mmtk);
+            let work = process_edges_work.create_scan_work(nodes, true);
+            crate::memory_manager::add_work_packet(self.mmtk, WorkBucketStage::Closure, work);
+        }
     }
 }
 
