use super::work_bucket::WorkBucketStage;
use super::*;
use crate::plan::immix::Immix;
use crate::plan::immix::Pause;
use crate::plan::GcStatus;
use crate::policy::immix::block::Block;
use crate::policy::immix::block::BlockState;
use crate::policy::immix::line::Line;
use crate::policy::space::Space;
use crate::util::cm::LXRStopTheWorldProcessEdges;
use crate::util::metadata::side_metadata::address_to_meta_address;
use crate::util::metadata::*;
use crate::util::*;
use crate::vm::*;
use crate::*;
use std::marker::PhantomData;
use std::mem;
use std::ops::{Deref, DerefMut};
use std::sync::atomic::Ordering;
use std::time::SystemTime;

pub struct ScheduleCollection;

impl<VM: VMBinding> GCWork<VM> for ScheduleCollection {
    fn do_work(&mut self, worker: &mut GCWorker<VM>, mmtk: &'static MMTK<VM>) {
        crate::GC_TRIGGER_TIME.store(SystemTime::now(), Ordering::SeqCst);
        crate::GC_EPOCH.fetch_add(1, Ordering::SeqCst);
        mmtk.plan.schedule_collection(worker.scheduler());
    }
}

impl<VM: VMBinding> CoordinatorWork<VM> for ScheduleCollection {}

/// The global GC Preparation Work
/// This work packet invokes prepare() for the plan (which will invoke prepare() for each space), and
/// pushes work packets for preparing mutators and collectors.
/// We should only have one such work packet per GC, before any actual GC work starts.
/// We assume this work packet is the only running work packet that accesses plan, and there should
/// be no other concurrent work packet that accesses plan (read or write). Otherwise, there may
/// be a race condition.
pub struct Prepare<C: GCWorkContext> {
    pub plan: &'static C::PlanType,
}

impl<C: GCWorkContext> Prepare<C> {
    pub fn new(plan: &'static C::PlanType) -> Self {
        Self { plan }
    }
}

impl<C: GCWorkContext + 'static> GCWork<C::VM> for Prepare<C> {
    fn do_work(&mut self, worker: &mut GCWorker<C::VM>, mmtk: &'static MMTK<C::VM>) {
        trace!("Prepare Global");
        // We assume this is the only running work packet that accesses plan at the point of execution
        #[allow(clippy::cast_ref_to_mut)]
        let plan_mut: &mut C::PlanType = unsafe { &mut *(self.plan as *const _ as *mut _) };
        plan_mut.prepare(worker.tls);

<<<<<<< HEAD
        if !crate::args::REF_COUNT {
            for mutator in <C::VM as VMBinding>::VMActivePlan::mutators() {
                mmtk.scheduler.work_buckets[WorkBucketStage::Prepare]
                    .add(PrepareMutator::<C::VM>::new(mutator));
            }
            for w in &mmtk.scheduler.worker_group().workers {
                w.local_work_bucket.add(PrepareCollector);
            }
=======
        for mutator in <C::VM as VMBinding>::VMActivePlan::mutators() {
            mmtk.scheduler.work_buckets[WorkBucketStage::Prepare]
                .add(PrepareMutator::<C::VM>::new(mutator));
        }
        for w in &mmtk.scheduler.worker_group().workers_shared {
            w.local_work_bucket.add(PrepareCollector);
>>>>>>> 4ebb6b68
        }
    }
}

/// The mutator GC Preparation Work
pub struct PrepareMutator<VM: VMBinding> {
    // The mutator reference has static lifetime.
    // It is safe because the actual lifetime of this work-packet will not exceed the lifetime of a GC.
    pub mutator: &'static mut Mutator<VM>,
}

impl<VM: VMBinding> PrepareMutator<VM> {
    #[allow(unused)]
    pub fn new(mutator: &'static mut Mutator<VM>) -> Self {
        Self { mutator }
    }
}

impl<VM: VMBinding> GCWork<VM> for PrepareMutator<VM> {
    fn do_work(&mut self, worker: &mut GCWorker<VM>, _mmtk: &'static MMTK<VM>) {
        trace!("Prepare Mutator");
        self.mutator.prepare(worker.tls);
    }
}

/// The collector GC Preparation Work
#[derive(Default)]
pub struct PrepareCollector;

impl<VM: VMBinding> GCWork<VM> for PrepareCollector {
    fn do_work(&mut self, worker: &mut GCWorker<VM>, mmtk: &'static MMTK<VM>) {
        trace!("Prepare Collector");
        worker.get_copy_context_mut().prepare();
        mmtk.plan.prepare_worker(worker);
    }
}

/// The global GC release Work
/// This work packet invokes release() for the plan (which will invoke release() for each space), and
/// pushes work packets for releasing mutators and collectors.
/// We should only have one such work packet per GC, after all actual GC work ends.
/// We assume this work packet is the only running work packet that accesses plan, and there should
/// be no other concurrent work packet that accesses plan (read or write). Otherwise, there may
/// be a race condition.
pub struct Release<C: GCWorkContext> {
    pub plan: &'static C::PlanType,
}

impl<C: GCWorkContext> Release<C> {
    pub fn new(plan: &'static C::PlanType) -> Self {
        Self { plan }
    }
}

impl<C: GCWorkContext + 'static> GCWork<C::VM> for Release<C> {
    fn do_work(&mut self, worker: &mut GCWorker<C::VM>, mmtk: &'static MMTK<C::VM>) {
        trace!("Release Global");
        <C::VM as VMBinding>::VMCollection::vm_release();
        // We assume this is the only running work packet that accesses plan at the point of execution
        #[allow(clippy::cast_ref_to_mut)]
        let plan_mut: &mut C::PlanType = unsafe { &mut *(self.plan as *const _ as *mut _) };
        plan_mut.release(worker.tls);

        if !crate::args::REF_COUNT {
            for mutator in <C::VM as VMBinding>::VMActivePlan::mutators() {
                mmtk.scheduler.work_buckets[WorkBucketStage::Release]
                    .add(ReleaseMutator::<C::VM>::new(mutator));
            }
        }
<<<<<<< HEAD
        for w in &mmtk.scheduler.worker_group().workers {
            // w.local_work_bucket.add(ReleaseCollector);
            let w = unsafe { &mut *(w as *const _ as *mut GCWorker<C::VM>) };
            // unsafe { w.local::<C::CopyContextType>() }.release();
            w.get_copy_context_mut().release()
=======
        for w in &mmtk.scheduler.worker_group().workers_shared {
            w.local_work_bucket.add(ReleaseCollector);
>>>>>>> 4ebb6b68
        }
        // TODO: Process weak references properly
        mmtk.reference_processors.clear();
    }
}

/// The mutator release Work
pub struct ReleaseMutator<VM: VMBinding> {
    // The mutator reference has static lifetime.
    // It is safe because the actual lifetime of this work-packet will not exceed the lifetime of a GC.
    pub mutator: &'static mut Mutator<VM>,
}

impl<VM: VMBinding> ReleaseMutator<VM> {
    #[allow(unused)]
    pub fn new(mutator: &'static mut Mutator<VM>) -> Self {
        Self { mutator }
    }
}

impl<VM: VMBinding> GCWork<VM> for ReleaseMutator<VM> {
    fn do_work(&mut self, worker: &mut GCWorker<VM>, _mmtk: &'static MMTK<VM>) {
        trace!("Release Mutator");
        self.mutator.release(worker.tls);
    }
}

/// The collector release Work
#[derive(Default)]
pub struct ReleaseCollector;

impl<VM: VMBinding> GCWork<VM> for ReleaseCollector {
    fn do_work(&mut self, worker: &mut GCWorker<VM>, _mmtk: &'static MMTK<VM>) {
        trace!("Release Collector");
        worker.get_copy_context_mut().release();
    }
}

/// Stop all mutators
///
/// Schedule a `ScanStackRoots` immediately after a mutator is paused
///
/// TODO: Smaller work granularity
#[derive(Default)]
pub struct StopMutators<ScanEdges: ProcessEdgesWork>(PhantomData<ScanEdges>);

impl<ScanEdges: ProcessEdgesWork> StopMutators<ScanEdges> {
    pub fn new() -> Self {
        Self(PhantomData)
    }
}

impl<E: ProcessEdgesWork> GCWork<E::VM> for StopMutators<E> {
    fn do_work(&mut self, worker: &mut GCWorker<E::VM>, mmtk: &'static MMTK<E::VM>) {
        // If the VM requires that only the coordinator thread can stop the world,
        // we delegate the work to the coordinator.
        if <E::VM as VMBinding>::VMCollection::COORDINATOR_ONLY_STW && !worker.is_coordinator() {
            mmtk.scheduler
                .add_coordinator_work(StopMutators::<E>::new(), worker);
            return;
        }

        trace!("stop_all_mutators start");
        mmtk.plan.base().prepare_for_stack_scanning();
        <E::VM as VMBinding>::VMCollection::stop_all_mutators::<E>(worker.tls);
        if crate::args::LOG_PER_GC_STATE {
            crate::RESERVED_PAGES_AT_GC_START
                .store(mmtk.plan.get_pages_reserved(), Ordering::SeqCst);
        }
        if crate::args::LOG_STAGES {
            println!(
                " - [{:.6}ms] Stop mutators done",
                crate::gc_trigger_time() as f64 / 1000000f64
            );
        }
        mmtk.plan.gc_pause_start();
        mmtk.scheduler.notify_mutators_paused(mmtk);
        if <E::VM as VMBinding>::VMScanning::SCAN_MUTATORS_IN_SAFEPOINT {
            // Prepare mutators if necessary
            // FIXME: This test is probably redundant. JikesRVM requires to call `prepare_mutator` once after mutators are paused
            if !mmtk.plan.base().stacks_prepared() {
                for mutator in <E::VM as VMBinding>::VMActivePlan::mutators() {
                    <E::VM as VMBinding>::VMCollection::prepare_mutator(
                        worker.tls,
                        mutator.get_tls(),
                        mutator,
                    );
                }
            }
            // Scan mutators
            if <E::VM as VMBinding>::VMScanning::SINGLE_THREAD_MUTATOR_SCANNING {
                mmtk.scheduler.work_buckets[WorkBucketStage::Prepare]
                    .add(ScanStackRoots::<E>::new());
            } else {
                for mutator in <E::VM as VMBinding>::VMActivePlan::mutators() {
                    mmtk.scheduler.work_buckets[WorkBucketStage::Prepare]
                        .add(ScanStackRoot::<E>(mutator));
                }
            }
        }
        <E::VM as VMBinding>::VMScanning::scan_vm_specific_roots::<E>();
    }
}

impl<E: ProcessEdgesWork> CoordinatorWork<E::VM> for StopMutators<E> {}

#[derive(Default)]
pub struct EndOfGC;

impl<VM: VMBinding> GCWork<VM> for EndOfGC {
    fn do_work(&mut self, worker: &mut GCWorker<VM>, mmtk: &'static MMTK<VM>) {
        info!("End of GC");
        let pause_time = crate::GC_START_TIME
            .load(Ordering::SeqCst)
            .elapsed()
            .unwrap();
        crate::add_copy_bytes(unsafe { crate::SLOPPY_COPY_BYTES });
        let pause = mmtk
            .plan
            .downcast_ref::<Immix<VM>>()
            .map(|ix| ix.current_pause().unwrap())
            .unwrap_or(Pause::FullTraceFast);
        crate::add_pause_time(pause, pause_time.as_nanos());
        if crate::args::LOG_PER_GC_STATE {
            let _released_n =
                crate::policy::immix::immixspace::RELEASED_NURSERY_BLOCKS.load(Ordering::SeqCst);
            let _released =
                crate::policy::immix::immixspace::RELEASED_BLOCKS.load(Ordering::SeqCst);
            // println!("Released {} blocks ({} nursery)", released, released_n);
            crate::policy::immix::immixspace::RELEASED_NURSERY_BLOCKS.store(0, Ordering::SeqCst);
            crate::policy::immix::immixspace::RELEASED_BLOCKS.store(0, Ordering::SeqCst);

            let pause_time = pause_time.as_micros() as f64 / 1000f64;
            let boot_time = crate::BOOT_TIME.elapsed().unwrap().as_millis() as f64 / 1000f64;
            let pause = match pause {
                Pause::RefCount => "RefCount",
                Pause::InitialMark => "InitialMark",
                Pause::FinalMark => "FinalMark",
                _ => "Full",
            };
            println!(
                "[{:.3}s][info][gc] GC({}) Pause {} {}M->{}M({}M) {:.3}ms",
                boot_time,
                crate::GC_EPOCH.load(Ordering::SeqCst),
                pause,
                crate::RESERVED_PAGES_AT_GC_START.load(Ordering::SeqCst) / 256,
                mmtk.plan.get_pages_reserved() / 256,
                mmtk.plan.get_total_pages() / 256,
                pause_time
            );
        }

        #[cfg(feature = "extreme_assertions")]
        if crate::util::edge_logger::should_check_duplicate_edges(&*mmtk.plan) {
            // reset the logging info at the end of each GC
            crate::util::edge_logger::reset();
        }

        mmtk.plan.gc_pause_end();
        if <VM as VMBinding>::VMCollection::COORDINATOR_ONLY_STW {
            assert!(worker.is_coordinator(),
                    "VM only allows coordinator to resume mutators, but the current worker is not the coordinator.");
        }

        mmtk.plan.base().set_gc_status(GcStatus::NotInGC);

        // Reset the triggering information.
        mmtk.plan.base().reset_collection_trigger();

        <VM as VMBinding>::VMCollection::resume_mutators(worker.tls);
    }
}

impl<VM: VMBinding> CoordinatorWork<VM> for EndOfGC {}

/// Delegate to the VM binding for reference processing.
///
/// Some VMs (e.g. v8) do not have a Java-like global weak reference storage, and the
/// processing of those weakrefs may be more complex. For such case, we delegate to the
/// VM binding to process weak references.
#[derive(Default)]
pub struct ProcessWeakRefs<E: ProcessEdgesWork>(PhantomData<E>);

impl<E: ProcessEdgesWork> ProcessWeakRefs<E> {
    pub fn new() -> Self {
        Self(PhantomData)
    }
}

impl<E: ProcessEdgesWork> GCWork<E::VM> for ProcessWeakRefs<E> {
    fn do_work(&mut self, worker: &mut GCWorker<E::VM>, _mmtk: &'static MMTK<E::VM>) {
        trace!("ProcessWeakRefs");
        <E::VM as VMBinding>::VMCollection::process_weak_refs::<E>(worker);
    }
}

#[derive(Default)]
pub struct ScanStackRoots<Edges: ProcessEdgesWork>(PhantomData<Edges>);

impl<E: ProcessEdgesWork> ScanStackRoots<E> {
    pub fn new() -> Self {
        Self(PhantomData)
    }
}

impl<E: ProcessEdgesWork> GCWork<E::VM> for ScanStackRoots<E> {
    fn do_work(&mut self, worker: &mut GCWorker<E::VM>, mmtk: &'static MMTK<E::VM>) {
        trace!("ScanStackRoots");
        <E::VM as VMBinding>::VMScanning::scan_thread_roots::<E>();
        <E::VM as VMBinding>::VMScanning::notify_initial_thread_scan_complete(false, worker.tls);
        for mutator in <E::VM as VMBinding>::VMActivePlan::mutators() {
            mutator.flush();
        }
        mmtk.plan.common().base.set_gc_status(GcStatus::GcProper);
    }
}

pub struct ScanStackRoot<Edges: ProcessEdgesWork>(pub &'static mut Mutator<Edges::VM>);

impl<E: ProcessEdgesWork> GCWork<E::VM> for ScanStackRoot<E> {
    fn do_work(&mut self, worker: &mut GCWorker<E::VM>, mmtk: &'static MMTK<E::VM>) {
        trace!("ScanStackRoot for mutator {:?}", self.0.get_tls());
        let base = &mmtk.plan.base();
        let mutators = <E::VM as VMBinding>::VMActivePlan::number_of_mutators();
        <E::VM as VMBinding>::VMScanning::scan_thread_root::<E>(
            unsafe { &mut *(self.0 as *mut _) },
            worker.tls,
        );
        self.0.prepare(worker.tls);
        self.0.flush();

        if mmtk.plan.base().inform_stack_scanned(mutators) {
            <E::VM as VMBinding>::VMScanning::notify_initial_thread_scan_complete(
                false, worker.tls,
            );
            base.set_gc_status(GcStatus::GcProper);
        }
    }
}

#[derive(Default)]
pub struct ScanVMSpecificRoots<Edges: ProcessEdgesWork>(PhantomData<Edges>);

impl<E: ProcessEdgesWork> ScanVMSpecificRoots<E> {
    #[allow(unused)]
    pub fn new() -> Self {
        Self(PhantomData)
    }
}

impl<E: ProcessEdgesWork> GCWork<E::VM> for ScanVMSpecificRoots<E> {
    fn do_work(&mut self, _worker: &mut GCWorker<E::VM>, _mmtk: &'static MMTK<E::VM>) {
        trace!("ScanStaticRoots");
        <E::VM as VMBinding>::VMScanning::scan_vm_specific_roots::<E>();
    }
}

pub struct ProcessEdgesBase<VM: VMBinding> {
    pub edges: Vec<Address>,
    pub nodes: Vec<ObjectReference>,
    mmtk: &'static MMTK<VM>,
    // Use raw pointer for fast pointer dereferencing, instead of using `Option<&'static mut GCWorker<E::VM>>`.
    // Because a copying gc will dereference this pointer at least once for every object copy.
    worker: *mut GCWorker<VM>,
    pub roots: bool,
}

unsafe impl<VM: VMBinding> Send for ProcessEdgesBase<VM> {}

impl<VM: VMBinding> ProcessEdgesBase<VM> {
    // Requires an MMTk reference. Each plan-specific type that uses ProcessEdgesBase can get a static plan reference
    // at creation. This avoids overhead for dynamic dispatch or downcasting plan for each object traced.
    pub fn new(edges: Vec<Address>, roots: bool, mmtk: &'static MMTK<VM>) -> Self {
        #[cfg(feature = "extreme_assertions")]
        if crate::util::edge_logger::should_check_duplicate_edges(&*mmtk.plan) {
            for edge in &edges {
                // log edge, panic if already logged
                crate::util::edge_logger::log_edge(*edge);
            }
        }
        Self {
            edges,
            nodes: vec![],
            mmtk,
            worker: std::ptr::null_mut(),
            roots,
        }
    }
    pub fn set_worker(&mut self, worker: &mut GCWorker<VM>) {
        self.worker = worker;
    }
    #[inline]
    pub fn worker(&self) -> &'static mut GCWorker<VM> {
        unsafe { &mut *self.worker }
    }
    #[inline]
    pub fn mmtk(&self) -> &'static MMTK<VM> {
        self.mmtk
    }
    #[inline]
    pub fn plan(&self) -> &'static dyn Plan<VM = VM> {
        &*self.mmtk.plan
    }
    /// Pop all nodes from nodes, and clear nodes to an empty vector.
    #[inline]
    pub fn pop_nodes(&mut self) -> Vec<ObjectReference> {
        debug_assert!(
            !self.nodes.is_empty(),
            "Attempted to flush nodes in ProcessEdgesWork while nodes set is empty."
        );
        let mut new_nodes = vec![];
        mem::swap(&mut new_nodes, &mut self.nodes);
        new_nodes
    }
}

/// Scan & update a list of object slots
pub trait ProcessEdgesWork:
    Send + 'static + Sized + DerefMut + Deref<Target = ProcessEdgesBase<Self::VM>>
{
    type VM: VMBinding;
    const CAPACITY: usize = crate::args::BUFFER_SIZE;
    const OVERWRITE_REFERENCE: bool = true;
    const SCAN_OBJECTS_IMMEDIATELY: bool = true;
    const RC_ROOTS: bool = false;
    fn new(edges: Vec<Address>, roots: bool, mmtk: &'static MMTK<Self::VM>) -> Self;
    fn trace_object(&mut self, object: ObjectReference) -> ObjectReference;

    #[cfg(feature = "sanity")]
    fn cache_roots_for_sanity_gc(&mut self) {
        assert!(self.roots);
        self.mmtk()
            .sanity_checker
            .lock()
            .unwrap()
            .add_roots(self.edges.clone());
    }

    #[inline]
    fn process_node(&mut self, object: ObjectReference) {
        if self.nodes.is_empty() {
            self.nodes.reserve(Self::CAPACITY);
        }
        self.nodes.push(object);
        // No need to flush this `nodes` local buffer to some global pool.
        // The max length of `nodes` buffer is equal to `CAPACITY` (when every edge produces a node)
        // So maximum 1 `ScanObjects` work can be created from `nodes` buffer
    }

    /// Create a new scan work packet. If SCAN_OBJECTS_IMMEDIATELY, the work packet will be executed immediately, in this method.
    /// Otherwise, the work packet will be added the Closure work bucket and will be dispatched later by the scheduler.
    #[inline]
    fn new_scan_work(&mut self, work_packet: impl GCWork<Self::VM>) {
        if Self::SCAN_OBJECTS_IMMEDIATELY {
            // We execute this `scan_objects_work` immediately.
            // This is expected to be a useful optimization because,
            // say for _pmd_ with 200M heap, we're likely to have 50000~60000 `ScanObjects` work packets
            // being dispatched (similar amount to `ProcessEdgesWork`).
            // Executing these work packets now can remarkably reduce the global synchronization time.
            self.worker().do_work(work_packet);
        } else {
            self.worker()
                .add_work(WorkBucketStage::Closure, work_packet);
        }
    }

    /// Flush the nodes in ProcessEdgesBase, and create a ScanObjects work packet for it. If the node set is empty,
    /// this method will simply return with no work packet created.
    #[cold]
    fn flush(&mut self) {
        if self.nodes.is_empty() {
            return;
        }
        let scan_objects_work = ScanObjects::<Self>::new(self.pop_nodes(), false);
        self.new_scan_work(scan_objects_work);
    }

    #[inline]
    fn process_edge(&mut self, slot: Address) {
        let object = unsafe { slot.load::<ObjectReference>() };
        let new_object = self.trace_object(object);
        if Self::OVERWRITE_REFERENCE {
            unsafe { slot.store(new_object) };
        }
    }

    #[inline]
    fn process_edges(&mut self) {
        for i in 0..self.edges.len() {
            self.process_edge(self.edges[i])
        }
    }
}

impl<E: ProcessEdgesWork> GCWork<E::VM> for E {
    #[inline]
    default fn do_work(&mut self, worker: &mut GCWorker<E::VM>, _mmtk: &'static MMTK<E::VM>) {
        trace!("ProcessEdgesWork");
        self.set_worker(worker);
        self.process_edges();
        self.flush();
        #[cfg(feature = "sanity")]
        if self.roots {
            self.cache_roots_for_sanity_gc();
        }
        trace!("ProcessEdgesWork End");
    }
}

/// Scan & update a list of object slots
pub struct ScanObjects<Edges: ProcessEdgesWork> {
    buffer: Vec<ObjectReference>,
    #[allow(unused)]
    concurrent: bool,
    phantom: PhantomData<Edges>,
}

impl<Edges: ProcessEdgesWork> ScanObjects<Edges> {
    pub fn new(buffer: Vec<ObjectReference>, concurrent: bool) -> Self {
        Self {
            buffer,
            concurrent,
            phantom: PhantomData,
        }
    }
}

impl<E: ProcessEdgesWork> GCWork<E::VM> for ScanObjects<E> {
    fn do_work(&mut self, worker: &mut GCWorker<E::VM>, _mmtk: &'static MMTK<E::VM>) {
        trace!("ScanObjects");
        <E::VM as VMBinding>::VMScanning::scan_objects::<E>(&self.buffer, worker);
        trace!("ScanObjects End");
    }
}

pub struct ProcessModBuf<E: ProcessEdgesWork> {
    modbuf: Vec<ObjectReference>,
    phantom: PhantomData<E>,
    meta: MetadataSpec,
}

impl<E: ProcessEdgesWork> ProcessModBuf<E> {
    pub fn new(modbuf: Vec<ObjectReference>, meta: MetadataSpec) -> Self {
        Self {
            modbuf,
            meta,
            phantom: PhantomData,
        }
    }
}

impl<E: ProcessEdgesWork> GCWork<E::VM> for ProcessModBuf<E> {
    #[inline(always)]
    fn do_work(&mut self, worker: &mut GCWorker<E::VM>, mmtk: &'static MMTK<E::VM>) {
        if !self.modbuf.is_empty() {
            for obj in &self.modbuf {
                store_metadata::<E::VM>(
                    &self.meta,
                    *obj,
                    crate::plan::barriers::UNLOGGED_VALUE,
                    None,
                    Some(Ordering::SeqCst),
                );
            }
        }
        if mmtk.plan.is_current_gc_nursery() {
            if !self.modbuf.is_empty() {
                let mut modbuf = vec![];
                ::std::mem::swap(&mut modbuf, &mut self.modbuf);
                GCWork::do_work(&mut ScanObjects::<E>::new(modbuf, false), worker, mmtk)
            }
        } else {
            // Do nothing
        }
    }
}

pub struct EdgesProcessModBuf<E: ProcessEdgesWork> {
    modbuf: Vec<Address>,
    phantom: PhantomData<E>,
    meta: MetadataSpec,
}

impl<E: ProcessEdgesWork> EdgesProcessModBuf<E> {
    pub fn new(modbuf: Vec<Address>, meta: MetadataSpec) -> Self {
        Self {
            modbuf,
            meta,
            phantom: PhantomData,
        }
    }
}

impl<E: ProcessEdgesWork> GCWork<E::VM> for EdgesProcessModBuf<E> {
    #[inline(always)]
    fn do_work(&mut self, worker: &mut GCWorker<E::VM>, mmtk: &'static MMTK<E::VM>) {
        if !self.modbuf.is_empty() {
            for e in &self.modbuf {
                store_metadata::<E::VM>(
                    &self.meta,
                    unsafe { e.to_object_reference() },
                    crate::plan::barriers::UNLOGGED_VALUE,
                    None,
                    Some(Ordering::SeqCst),
                );
            }
        }
        if mmtk.plan.is_current_gc_nursery() {
            if !self.modbuf.is_empty() {
                let mut modbuf = vec![];
                ::std::mem::swap(&mut modbuf, &mut self.modbuf);
                GCWork::do_work(&mut E::new(modbuf, false, mmtk), worker, mmtk)
            }
        } else {
            // Do nothing
        }
    }
}

pub struct UnlogEdges {
    edges: Vec<Address>,
}

impl UnlogEdges {
    pub fn new(edges: Vec<Address>) -> Self {
        Self { edges }
    }
}

impl<VM: VMBinding> GCWork<VM> for UnlogEdges {
    #[inline(always)]
    fn do_work(&mut self, _worker: &mut GCWorker<VM>, _mmtk: &'static MMTK<VM>) {
        if !self.edges.is_empty() {
            for edge in &self.edges {
                let ptr = address_to_meta_address(
                    VM::VMObjectModel::GLOBAL_LOG_BIT_SPEC.extract_side_spec(),
                    *edge,
                );
                unsafe {
                    ptr.store(0b11111111u8);
                }
            }
        }
    }
}

pub struct EvacuateMatureObjects<VM: VMBinding> {
    remset: Vec<Address>,
    _p: PhantomData<VM>,
}

unsafe impl<VM: VMBinding> Send for EvacuateMatureObjects<VM> {}
unsafe impl<VM: VMBinding> Sync for EvacuateMatureObjects<VM> {}

impl<VM: VMBinding> EvacuateMatureObjects<VM> {
    pub const CAPACITY: usize = 512;

    pub fn new(remset: Vec<Address>) -> Self {
        debug_assert!(crate::args::REF_COUNT);
        debug_assert!(crate::args::RC_MATURE_EVACUATION);
        Self {
            remset,
            _p: PhantomData,
        }
    }

    #[inline(always)]
    fn address_is_valid_oop_edge(&self, e: Address, epoch: u8, immix: &Immix<VM>) -> bool {
        // Skip edges not in the mmtk heap
        if !immix.immix_space.address_in_space(e) && !immix.los().address_in_space(e) {
            return false;
        }
        // Skip edges in collection set
        if immix.address_in_defrag(e) {
            return false;
        }
        if crate::args::NO_RC_PAUSES_DURING_CONCURRENT_MARKING {
            return true;
        }
        // Check if it is a real oop field
        if immix.immix_space.address_in_space(e) {
            let block = Block::of(e);
            if block.get_state() == BlockState::Unallocated {
                return false;
            }
            if cfg!(feature = "slow_edge_check") {
                let mut cursor = e - 16;
                while cursor >= block.start() {
                    // Skip straddle lines
                    if rc::address_is_in_straddle_line(cursor) {
                        cursor = Line::align(cursor);
                        cursor = cursor - rc::MIN_OBJECT_SIZE;
                        continue;
                    }
                    // Check if the edge points to a real oop
                    let mut o = unsafe { cursor.to_object_reference() };
                    if rc::count(o) != 0 {
                        o = o.fix_start_address::<VM>();
                        let end = o.to_address() + o.get_size::<VM>();
                        if end <= e {
                            return false;
                        }
                        return VM::VMScanning::is_oop_field(o, e);
                    }
                    cursor = cursor - rc::MIN_OBJECT_SIZE;
                }
                return false;
            } else {
                if Line::of(e).pointer_is_valid(epoch) {
                    return true;
                }
                false
            }
        } else {
            if immix.los().pointer_is_valid(e, epoch) {
                return true;
            }
            false
        }
    }

    #[inline]
    fn process_edge(&mut self, e: Address, epoch: u8, immix: &Immix<VM>) -> bool {
        debug_assert!(e.is_mapped());
        // Skip edges that does not contain a real oop
        if !self.address_is_valid_oop_edge(e, epoch, immix) {
            return false;
        }
        // Skip objects that are dead or out of the collection set.
        let o = unsafe { e.load::<ObjectReference>() };
        if !immix.immix_space.in_space(o) || !o.is_mapped() {
            return false;
        }
        if rc::count(o) != 0 && Block::in_defrag_block::<VM>(o) {
            return true;
        }
        false
        // Maybe a forwarded nursery or mature object from inc processing.
        // if object_forwarding::is_forwarded_or_being_forwarded::<VM>(o) {
        //     return true;
        // }
        // rc::count(o) != 0 && Block::in_defrag_block::<VM>(o)
    }
}

impl<VM: VMBinding> GCWork<VM> for EvacuateMatureObjects<VM> {
    #[inline(always)]
    fn do_work(&mut self, worker: &mut GCWorker<VM>, mmtk: &'static MMTK<VM>) {
        let immix = mmtk.plan.downcast_ref::<Immix<VM>>().unwrap();
        debug_assert!(
            immix.current_pause() == Some(Pause::FinalMark)
                || immix.current_pause() == Some(Pause::FullTraceFast)
        );
        // cleanup edges
        let mut remset = vec![];
        mem::swap(&mut remset, &mut self.remset);
        let edges = remset
            .drain_filter(|e| {
                let (e, epoch) = Line::decode_validity_state(*e);
                self.process_edge(e, epoch, immix)
            })
            .map(|e| Line::decode_validity_state(e).0)
            .collect::<Vec<_>>();
        // transitive closure
        let w = LXRStopTheWorldProcessEdges::new(edges, false, mmtk);
        worker.add_work(WorkBucketStage::Closure, w);
    }
}<|MERGE_RESOLUTION|>--- conflicted
+++ resolved
@@ -56,23 +56,14 @@
         let plan_mut: &mut C::PlanType = unsafe { &mut *(self.plan as *const _ as *mut _) };
         plan_mut.prepare(worker.tls);
 
-<<<<<<< HEAD
         if !crate::args::REF_COUNT {
             for mutator in <C::VM as VMBinding>::VMActivePlan::mutators() {
                 mmtk.scheduler.work_buckets[WorkBucketStage::Prepare]
                     .add(PrepareMutator::<C::VM>::new(mutator));
             }
-            for w in &mmtk.scheduler.worker_group().workers {
+            for w in &mmtk.scheduler.worker_group().workers_shared {
                 w.local_work_bucket.add(PrepareCollector);
             }
-=======
-        for mutator in <C::VM as VMBinding>::VMActivePlan::mutators() {
-            mmtk.scheduler.work_buckets[WorkBucketStage::Prepare]
-                .add(PrepareMutator::<C::VM>::new(mutator));
-        }
-        for w in &mmtk.scheduler.worker_group().workers_shared {
-            w.local_work_bucket.add(PrepareCollector);
->>>>>>> 4ebb6b68
         }
     }
 }
@@ -142,16 +133,11 @@
                     .add(ReleaseMutator::<C::VM>::new(mutator));
             }
         }
-<<<<<<< HEAD
-        for w in &mmtk.scheduler.worker_group().workers {
-            // w.local_work_bucket.add(ReleaseCollector);
-            let w = unsafe { &mut *(w as *const _ as *mut GCWorker<C::VM>) };
-            // unsafe { w.local::<C::CopyContextType>() }.release();
-            w.get_copy_context_mut().release()
-=======
         for w in &mmtk.scheduler.worker_group().workers_shared {
+            // FIXME: Performance
             w.local_work_bucket.add(ReleaseCollector);
->>>>>>> 4ebb6b68
+            // let w = unsafe { &mut *(w as *const _ as *mut GCWorkerShared<C::VM>) };
+            // w.get_copy_context_mut().release()
         }
         // TODO: Process weak references properly
         mmtk.reference_processors.clear();
