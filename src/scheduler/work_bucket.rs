use super::worker::WorkerMonitor;
use super::*;
use crate::vm::VMBinding;
use crossbeam::deque::{Injector, Steal, Worker};
use enum_map::Enum;
use std::sync::atomic::{AtomicBool, Ordering};
<<<<<<< HEAD
use std::sync::{Arc, Condvar, Mutex, RwLock};
=======
use std::sync::{Arc, Mutex};
>>>>>>> 8dd1b732

struct BucketQueue<VM: VMBinding> {
    // FIXME: Performance!
    queue: RwLock<Injector<Box<dyn GCWork<VM>>>>,
}

impl<VM: VMBinding> BucketQueue<VM> {
    fn new() -> Self {
        Self {
            queue: RwLock::new(Injector::new()),
        }
    }

    fn is_empty(&self) -> bool {
        self.queue.read().unwrap().is_empty()
    }

    fn steal_batch_and_pop(
        &self,
        dest: &Worker<Box<dyn GCWork<VM>>>,
    ) -> Steal<Box<dyn GCWork<VM>>> {
        self.queue.read().unwrap().steal_batch_and_pop(dest)
    }

    fn push(&self, w: Box<dyn GCWork<VM>>) {
        self.queue.read().unwrap().push(w);
    }

    fn push_all(&self, ws: Vec<Box<dyn GCWork<VM>>>) {
        for w in ws {
            self.queue.read().unwrap().push(w);
        }
    }
}

pub type BucketOpenCondition<VM> = Box<dyn (Fn(&GCWorkScheduler<VM>) -> bool) + Send>;

pub struct WorkBucket<VM: VMBinding> {
    disable: AtomicBool,
    active: AtomicBool,
    queue: BucketQueue<VM>,
    prioritized_queue: Option<BucketQueue<VM>>,
    monitor: Arc<WorkerMonitor>,
    can_open: Option<BucketOpenCondition<VM>>,
    /// After this bucket is activated and all pending work packets (including the packets in this
    /// bucket) are drained, this work packet, if exists, will be added to this bucket.  When this
    /// happens, it will prevent opening subsequent work packets.
    ///
    /// The sentinel work packet may set another work packet as the new sentinel which will be
    /// added to this bucket again after all pending work packets are drained.  This may happend
    /// again and again, causing the GC to stay at the same stage and drain work packets in a loop.
    ///
    /// This is useful for handling weak references that may expand the transitive closure
    /// recursively, such as ephemerons and Java-style SoftReference and finalizers.  Sentinels
    /// can be used repeatedly to discover and process more such objects.
    sentinel: Mutex<Option<Box<dyn GCWork<VM>>>>,
}

impl<VM: VMBinding> WorkBucket<VM> {
    pub(crate) fn new(active: bool, monitor: Arc<WorkerMonitor>) -> Self {
        Self {
            disable: AtomicBool::new(false),
            active: AtomicBool::new(active),
            queue: BucketQueue::new(),
            prioritized_queue: None,
            monitor,
            can_open: None,
            sentinel: Mutex::new(None),
        }
    }

    pub fn set_as_enabled(&self) {
        self.disable.store(false, Ordering::SeqCst)
    }

    pub fn set_as_disabled(&self) {
        self.disable.store(true, Ordering::SeqCst)
    }

    pub fn disabled(&self) -> bool {
        self.disable.load(Ordering::Relaxed)
    }

    pub fn enable_prioritized_queue(&mut self) {
        self.prioritized_queue = Some(BucketQueue::new());
    }

    pub fn swap_queue(
        &self,
        mut new_queue: Injector<Box<dyn GCWork<VM>>>,
    ) -> Injector<Box<dyn GCWork<VM>>> {
        let mut queue = self.queue.queue.write().unwrap();
        std::mem::swap::<Injector<Box<dyn GCWork<VM>>>>(&mut queue, &mut new_queue);
        new_queue
    }

    pub fn swap_queue_prioritized(
        &self,
        mut new_queue: Injector<Box<dyn GCWork<VM>>>,
    ) -> Injector<Box<dyn GCWork<VM>>> {
        let mut queue = self
            .prioritized_queue
            .as_ref()
            .unwrap()
            .queue
            .write()
            .unwrap();
        std::mem::swap::<Injector<Box<dyn GCWork<VM>>>>(&mut queue, &mut new_queue);
        new_queue
    }

    fn notify_one_worker(&self) {
        // If the bucket is not activated, don't notify anyone.
        if !self.is_activated() {
            return;
        }
        // Notify one if there're any parked workers.
<<<<<<< HEAD
        if self.group.parked_workers() > 0 {
            // let _guard = self.monitor.0.lock().unwrap();
            self.monitor.1.notify_one()
        }
=======
        self.monitor.notify_work_available(false);
>>>>>>> 8dd1b732
    }

    pub fn force_notify_all_workers(&self) {
        if self.group.parked_workers() > 0 {
            // let _guard = self.monitor.0.lock().unwrap();
            self.monitor.1.notify_all()
        }
    }

    pub fn notify_all_workers(&self) {
        // If the bucket is not activated, don't notify anyone.
        if !self.is_activated() {
            return;
        }
        // Notify all if there're any parked workers.
<<<<<<< HEAD
        if self.group.parked_workers() > 0 {
            // let _guard = self.monitor.0.lock().unwrap();
            self.monitor.1.notify_all()
        }
=======
        self.monitor.notify_work_available(true);
>>>>>>> 8dd1b732
    }

    pub fn is_activated(&self) -> bool {
        self.active.load(Ordering::SeqCst)
    }

    /// Enable the bucket
    pub fn activate(&self) {
        self.active.store(true, Ordering::SeqCst);
    }

    /// Test if the bucket is drained
    pub fn is_empty(&self) -> bool {
        if self.disabled() {
            return true;
        }
        self.queue.is_empty()
            && self
                .prioritized_queue
                .as_ref()
                .map(|q| q.is_empty())
                .unwrap_or(true)
    }

    pub fn is_drained(&self) -> bool {
        self.is_activated() && self.is_empty()
    }

    /// Disable the bucket
    pub fn deactivate(&self) {
        debug_assert!(self.is_empty(), "Bucket not drained before close");
        self.active.store(false, Ordering::Relaxed);
    }

    /// Add a work packet to this bucket
    /// Panic if this bucket cannot receive prioritized packets.
    pub fn add_prioritized(&self, work: Box<dyn GCWork<VM>>) {
        debug_assert!(!self.disabled());
        self.prioritized_queue.as_ref().unwrap().push(work);
        self.notify_one_worker();
    }

    /// Add a work packet to this bucket
    pub fn add<W: GCWork<VM>>(&self, work: W) {
        debug_assert!(!self.disabled());
        self.queue.push(Box::new(work));
        self.notify_one_worker();
    }

    /// Add a work packet to this bucket
    pub fn add_boxed(&self, work: Box<dyn GCWork<VM>>) {
        debug_assert!(!self.disabled());
        self.queue.push(work);
        self.notify_one_worker();
    }

    /// Add multiple packets with a higher priority.
    /// Panic if this bucket cannot receive prioritized packets.
    pub fn bulk_add_prioritized(&self, work_vec: Vec<Box<dyn GCWork<VM>>>) {
        debug_assert!(!self.disabled());
        self.prioritized_queue.as_ref().unwrap().push_all(work_vec);
        if self.is_activated() {
            self.notify_all_workers();
        }
    }

    /// Add multiple packets
    pub fn bulk_add(&self, work_vec: Vec<Box<dyn GCWork<VM>>>) {
        debug_assert!(!self.disabled());
        if work_vec.is_empty() {
            return;
        }
        let len = work_vec.len();
        self.queue.push_all(work_vec);
        if self.is_activated() {
            if len == 1 {
                self.notify_one_worker();
            } else {
                self.notify_all_workers();
            }
        }
    }

    /// Get a work packet from this bucket
    pub fn poll(&self, worker: &Worker<Box<dyn GCWork<VM>>>) -> Steal<Box<dyn GCWork<VM>>> {
        if self.disabled() || !self.is_activated() || self.is_empty() {
            return Steal::Empty;
        }
        if let Some(prioritized_queue) = self.prioritized_queue.as_ref() {
            prioritized_queue
                .steal_batch_and_pop(worker)
                .or_else(|| self.queue.steal_batch_and_pop(worker))
        } else {
            self.queue.steal_batch_and_pop(worker)
        }
    }

    pub fn set_open_condition(
        &mut self,
        pred: impl Fn(&GCWorkScheduler<VM>) -> bool + Send + 'static,
    ) {
        self.can_open = Some(Box::new(pred));
    }

    pub fn set_sentinel(&self, new_sentinel: Box<dyn GCWork<VM>>) {
        let mut sentinel = self.sentinel.lock().unwrap();
        *sentinel = Some(new_sentinel);
    }

    pub fn has_sentinel(&self) -> bool {
        let sentinel = self.sentinel.lock().unwrap();
        sentinel.is_some()
    }

    pub fn update(&self, scheduler: &GCWorkScheduler<VM>) -> bool {
        if let Some(can_open) = self.can_open.as_ref() {
            if !self.is_activated() && can_open(scheduler) {
                self.activate();
                return true;
            }
        }
        false
    }

    pub fn maybe_schedule_sentinel(&self) -> bool {
        debug_assert!(
            self.is_activated(),
            "Attempted to schedule sentinel work while bucket is not open"
        );
        let maybe_sentinel = {
            let mut sentinel = self.sentinel.lock().unwrap();
            sentinel.take()
        };
        if let Some(work) = maybe_sentinel {
            // We cannot call `self.add` now, because:
            // 1.  The current function is called only when all workers parked, and we are holding
            //     the monitor lock.  `self.add` also needs that lock to notify other workers.
            //     Trying to lock it again will result in deadlock.
            // 2.  After this function returns, the current worker will check if there is pending
            //     work immediately, and notify other workers.
            // So we can just "sneak" the sentinel work packet into the current bucket now.
            self.queue.push(work);
            true
        } else {
            false
        }
    }
}

#[derive(Debug, Enum, Copy, Clone, Eq, PartialEq, Hash)]
pub enum WorkBucketStage {
    /// This bucket is always open.
    Unconstrained,
    FinishConcurrentWork,
    Initial,
    /// Preparation work.  Plans, spaces, GC workers, mutators, etc. should be prepared for GC at
    /// this stage.
    Prepare,
    /// Compute the transtive closure following only strong references.
    Closure,
    /// Handle Java-style soft references, and potentially expand the transitive closure.
    SoftRefClosure,
    /// Handle Java-style weak references.
    WeakRefClosure,
    /// Resurrect Java-style finalizable objects, and potentially expand the transitive closure.
    FinalRefClosure,
    /// Handle Java-style phantom references.
    PhantomRefClosure,
    /// Let the VM handle VM-specific weak data structures, including weak references, weak
    /// collections, table of finalizable objects, ephemerons, etc.  Potentially expand the
    /// transitive closure.
    ///
    /// NOTE: This stage is intended to replace the Java-specific weak reference handling stages
    /// above.
    VMRefClosure,
    /// Compute the forwarding addresses of objects (mark-compact-only).
    CalculateForwarding,
    /// Scan roots again to initiate another transitive closure to update roots and reference
    /// after computing the forwarding addresses (mark-compact-only).
    SecondRoots,
    /// Update Java-style weak references after computing forwarding addresses (mark-compact-only).
    ///
    /// NOTE: This stage should be updated to adapt to the VM-side reference handling.  It shall
    /// be kept after removing `{Soft,Weak,Final,Phantom}RefClosure`.
    RefForwarding,
    /// Update the list of Java-style finalization cadidates and finalizable objects after
    /// computing forwarding addresses (mark-compact-only).
    FinalizableForwarding,
    /// Let the VM handle the forwarding of reference fields in any VM-specific weak data
    /// structures, including weak references, weak collections, table of finalizable objects,
    /// ephemerons, etc., after computing forwarding addresses (mark-compact-only).
    ///
    /// NOTE: This stage is intended to replace Java-specific forwarding phases above.
    VMRefForwarding,
    /// Compact objects (mark-compact-only).
    Compact,
    /// Work packets that should be done just before GC shall go here.  This includes releasing
    /// resources and setting states in plans, spaces, GC workers, mutators, etc.
    Release,
    STWRCDecsAndSweep,
    /// Resume mutators and end GC.
    Final,
}

// Alias
#[allow(non_upper_case_globals)]
impl WorkBucketStage {
    pub fn first_stw_stage() -> Self {
        WorkBucketStage::from_usize(1)
    }

    pub const RCProcessIncs: Self = Self::Initial;
    pub const RCEvacuateMature: Self = Self::Closure;
}<|MERGE_RESOLUTION|>--- conflicted
+++ resolved
@@ -4,11 +4,7 @@
 use crossbeam::deque::{Injector, Steal, Worker};
 use enum_map::Enum;
 use std::sync::atomic::{AtomicBool, Ordering};
-<<<<<<< HEAD
-use std::sync::{Arc, Condvar, Mutex, RwLock};
-=======
-use std::sync::{Arc, Mutex};
->>>>>>> 8dd1b732
+use std::sync::{Arc, Mutex, RwLock};
 
 struct BucketQueue<VM: VMBinding> {
     // FIXME: Performance!
@@ -126,21 +122,11 @@
             return;
         }
         // Notify one if there're any parked workers.
-<<<<<<< HEAD
-        if self.group.parked_workers() > 0 {
-            // let _guard = self.monitor.0.lock().unwrap();
-            self.monitor.1.notify_one()
-        }
-=======
         self.monitor.notify_work_available(false);
->>>>>>> 8dd1b732
     }
 
     pub fn force_notify_all_workers(&self) {
-        if self.group.parked_workers() > 0 {
-            // let _guard = self.monitor.0.lock().unwrap();
-            self.monitor.1.notify_all()
-        }
+        self.monitor.force_notify_work_available(true)
     }
 
     pub fn notify_all_workers(&self) {
@@ -149,14 +135,7 @@
             return;
         }
         // Notify all if there're any parked workers.
-<<<<<<< HEAD
-        if self.group.parked_workers() > 0 {
-            // let _guard = self.monitor.0.lock().unwrap();
-            self.monitor.1.notify_all()
-        }
-=======
         self.monitor.notify_work_available(true);
->>>>>>> 8dd1b732
     }
 
     pub fn is_activated(&self) -> bool {
