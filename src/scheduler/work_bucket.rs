use super::worker::WorkerGroup;
use super::*;
use crate::vm::VMBinding;
<<<<<<< HEAD
use crossbeam_deque::{Injector, Steal, Worker};
use enum_map::Enum;
use spin::RwLock;
use std::sync::atomic::{AtomicBool, Ordering};
use std::sync::{Arc, Condvar, Mutex};

enum BucketQueue<VM: VMBinding> {
    LockFree(Injector<Box<dyn GCWork<VM>>>),
    LwLock(RwLock<Injector<Box<dyn GCWork<VM>>>>),
}

impl<VM: VMBinding> BucketQueue<VM> {
    #[inline(always)]
    fn is_empty(&self) -> bool {
        match self {
            Self::LockFree(x) => x.is_empty(),
            Self::LwLock(x) => x.read().is_empty(),
        }
    }
    #[inline(always)]
    fn steal(&self) -> Steal<Box<dyn GCWork<VM>>> {
        match self {
            Self::LockFree(x) => x.steal(),
            Self::LwLock(x) => x.read().steal(),
        }
    }
=======
use crossbeam::deque::{Injector, Steal, Worker};
use enum_map::Enum;
use std::sync::atomic::{AtomicBool, Ordering};
use std::sync::{Arc, Condvar, Mutex};

struct BucketQueue<VM: VMBinding> {
    queue: Injector<Box<dyn GCWork<VM>>>,
}

impl<VM: VMBinding> BucketQueue<VM> {
    fn new() -> Self {
        Self {
            queue: Injector::new(),
        }
    }

    #[inline(always)]
    fn is_empty(&self) -> bool {
        self.queue.is_empty()
    }

>>>>>>> 43a67557
    #[inline(always)]
    fn steal_batch_and_pop(
        &self,
        dest: &Worker<Box<dyn GCWork<VM>>>,
    ) -> Steal<Box<dyn GCWork<VM>>> {
<<<<<<< HEAD
        match self {
            Self::LockFree(x) => x.steal_batch_and_pop(dest),
            Self::LwLock(x) => x.read().steal_batch_and_pop(dest),
        }
    }
    #[inline(always)]
    fn push(&self, w: Box<dyn GCWork<VM>>) {
        match self {
            Self::LockFree(x) => x.push(w),
            Self::LwLock(x) => x.read().push(w),
        }
    }
    #[inline(always)]
    fn push_all(&self, ws: Vec<Box<dyn GCWork<VM>>>) {
        match self {
            Self::LockFree(x) => {
                for w in ws {
                    x.push(w)
                }
            }
            Self::LwLock(x) => {
                let x = x.read();
                for w in ws {
                    x.push(w)
                }
            }
=======
        self.queue.steal_batch_and_pop(dest)
    }

    #[inline(always)]
    fn push(&self, w: Box<dyn GCWork<VM>>) {
        self.queue.push(w);
    }

    #[inline(always)]
    fn push_all(&self, ws: Vec<Box<dyn GCWork<VM>>>) {
        for w in ws {
            self.queue.push(w);
>>>>>>> 43a67557
        }
    }
}

pub struct WorkBucket<VM: VMBinding> {
    active: AtomicBool,
<<<<<<< HEAD
    /// A priority queue
    queue: BucketQueue<VM>,
    prioritized_queue: BucketQueue<VM>,
    monitor: Arc<(Mutex<()>, Condvar)>,
    can_open: Option<Box<dyn (Fn(&GCWorkScheduler<VM>) -> bool) + Send>>,
    group: Option<Arc<WorkerGroup<VM>>>,
}

impl<VM: VMBinding> WorkBucket<VM> {
    pub const DEFAULT_PRIORITY: usize = 1000;
    pub fn new(active: bool, monitor: Arc<(Mutex<()>, Condvar)>, unconstrained: bool) -> Self {
        Self {
            active: AtomicBool::new(active),
            queue: if unconstrained {
                BucketQueue::LwLock(RwLock::new(Injector::new()))
            } else {
                BucketQueue::LockFree(Injector::new())
            },
            prioritized_queue: if unconstrained {
                BucketQueue::LwLock(RwLock::new(Injector::new()))
            } else {
                BucketQueue::LockFree(Injector::new())
            },
            monitor,
            can_open: None,
            group: None,
        }
    }
    pub fn swap_queue(
        &self,
        mut queue: Injector<Box<dyn GCWork<VM>>>,
    ) -> Injector<Box<dyn GCWork<VM>>> {
        match &self.queue {
            BucketQueue::LockFree(_) => unreachable!(),
            BucketQueue::LwLock(x) => {
                std::mem::swap::<Injector<Box<dyn GCWork<VM>>>>(&mut x.write(), &mut queue);
                queue
            }
        }
    }
    pub fn swap_queue_prioritized(
        &self,
        mut queue: Injector<Box<dyn GCWork<VM>>>,
    ) -> Injector<Box<dyn GCWork<VM>>> {
        match &self.prioritized_queue {
            BucketQueue::LockFree(_) => unreachable!(),
            BucketQueue::LwLock(x) => {
                std::mem::swap::<Injector<Box<dyn GCWork<VM>>>>(&mut x.write(), &mut queue);
                queue
            }
        }
    }
    pub fn set_group(&mut self, group: Arc<WorkerGroup<VM>>) {
        self.group = Some(group)
    }
    #[inline(always)]
    fn parked_workers(&self) -> Option<usize> {
        Some(self.group.as_ref()?.parked_workers())
    }
    #[inline(always)]
    fn notify_one_worker(&self) {
        if !self.is_activated() {
            return;
        }
        if let Some(parked) = self.parked_workers() {
            if parked > 0 {
                let _guard = self.monitor.0.lock().unwrap();
                self.monitor.1.notify_one()
            }
        }
    }
    #[inline(always)]
    pub fn force_notify_all_workers(&self) {
        if let Some(parked) = self.parked_workers() {
            if parked > 0 {
                let _guard = self.monitor.0.lock().unwrap();
                self.monitor.1.notify_all()
            }
        }
    }
    #[inline(always)]
    pub fn notify_all_workers(&self) {
        if !self.is_activated() {
            return;
        }
        if let Some(parked) = self.parked_workers() {
            if parked > 0 {
                let _guard = self.monitor.0.lock().unwrap();
                self.monitor.1.notify_all()
            }
        }
    }
=======
    queue: BucketQueue<VM>,
    prioritized_queue: Option<BucketQueue<VM>>,
    monitor: Arc<(Mutex<()>, Condvar)>,
    can_open: Option<Box<dyn (Fn(&GCWorkScheduler<VM>) -> bool) + Send>>,
    group: Arc<WorkerGroup<VM>>,
}

impl<VM: VMBinding> WorkBucket<VM> {
    pub fn new(
        active: bool,
        monitor: Arc<(Mutex<()>, Condvar)>,
        group: Arc<WorkerGroup<VM>>,
    ) -> Self {
        Self {
            active: AtomicBool::new(active),
            queue: BucketQueue::new(),
            prioritized_queue: None,
            monitor,
            can_open: None,
            group,
        }
    }

    #[inline(always)]
    fn notify_one_worker(&self) {
        // If the bucket is not activated, don't notify anyone.
        if !self.is_activated() {
            return;
        }
        // Notify one if there're any parked workers.
        if self.group.parked_workers() > 0 {
            let _guard = self.monitor.0.lock().unwrap();
            self.monitor.1.notify_one()
        }
    }

    #[inline(always)]
    pub fn notify_all_workers(&self) {
        // If the bucket is not activated, don't notify anyone.
        if !self.is_activated() {
            return;
        }
        // Notify all if there're any parked workers.
        if self.group.parked_workers() > 0 {
            let _guard = self.monitor.0.lock().unwrap();
            self.monitor.1.notify_all()
        }
    }

>>>>>>> 43a67557
    #[inline(always)]
    pub fn is_activated(&self) -> bool {
        self.active.load(Ordering::SeqCst)
    }

    /// Enable the bucket
    pub fn activate(&self) {
        self.active.store(true, Ordering::SeqCst);
    }

    /// Test if the bucket is drained
    #[inline(always)]
    pub fn is_empty(&self) -> bool {
<<<<<<< HEAD
        self.queue.is_empty() && self.prioritized_queue.is_empty()
    }
=======
        self.queue.is_empty()
            && self
                .prioritized_queue
                .as_ref()
                .map(|q| q.is_empty())
                .unwrap_or(true)
    }

>>>>>>> 43a67557
    #[inline(always)]
    pub fn is_drained(&self) -> bool {
        self.is_activated() && self.is_empty()
    }

    /// Disable the bucket
    pub fn deactivate(&self) {
        debug_assert!(self.queue.is_empty(), "Bucket not drained before close");
<<<<<<< HEAD
        self.active.store(false, Ordering::SeqCst);
    }
    #[inline(always)]
    pub fn add_prioritized(&self, work: Box<dyn GCWork<VM>>) {
        self.prioritized_queue.push(work);
        if self.is_activated() && self.parked_workers().map(|c| c > 0).unwrap_or(true) {
            self.notify_one_worker();
        }
    }
    /// Add a work packet to this bucket, with a given priority
    #[inline(always)]
    pub fn add_with_priority(&self, _priority: usize, work: Box<dyn GCWork<VM>>) {
        self.queue.push(work);
        if self.is_activated() && self.parked_workers().map(|c| c > 0).unwrap_or(true) {
            self.notify_one_worker();
        }
    }
    /// Add a work packet to this bucket, with a default priority (1000)
=======
        self.active.store(false, Ordering::Relaxed);
    }

    /// Add a work packet to this bucket
    /// Panic if this bucket cannot receive prioritized packets.
    #[inline(always)]
    pub fn add_prioritized(&self, work: Box<dyn GCWork<VM>>) {
        self.prioritized_queue.as_ref().unwrap().push(work);
        self.notify_one_worker();
    }

    /// Add a work packet to this bucket
>>>>>>> 43a67557
    #[inline(always)]
    pub fn add<W: GCWork<VM>>(&self, work: W) {
        self.queue.push(Box::new(work));
        self.notify_one_worker();
    }

<<<<<<< HEAD
    #[inline(always)]
    pub fn add_dyn(&self, work: Box<dyn GCWork<VM>>) {
        self.add_with_priority(Self::DEFAULT_PRIORITY, work);
    }

    #[inline(always)]
    pub fn bulk_add_with_priority(&self, _priority: usize, work_vec: Vec<Box<dyn GCWork<VM>>>) {
        self.queue.push_all(work_vec);
        if self.is_activated() {
            self.notify_all_workers();
        }
    }
    #[inline(always)]
    pub fn bulk_add_prioritized(&self, work_vec: Vec<Box<dyn GCWork<VM>>>) {
        self.prioritized_queue.push_all(work_vec);
=======
    /// Add a work packet to this bucket
    #[inline(always)]
    pub fn add_boxed(&self, work: Box<dyn GCWork<VM>>) {
        self.queue.push(work);
        self.notify_one_worker();
    }

    /// Add multiple packets with a higher priority.
    /// Panic if this bucket cannot receive prioritized packets.
    #[inline(always)]
    pub fn bulk_add_prioritized(&self, work_vec: Vec<Box<dyn GCWork<VM>>>) {
        self.prioritized_queue.as_ref().unwrap().push_all(work_vec);
>>>>>>> 43a67557
        if self.is_activated() {
            self.notify_all_workers();
        }
    }
<<<<<<< HEAD
=======

    /// Add multiple packets
>>>>>>> 43a67557
    #[inline(always)]
    pub fn bulk_add(&self, work_vec: Vec<Box<dyn GCWork<VM>>>) {
        if work_vec.is_empty() {
            return;
        }
<<<<<<< HEAD
        self.bulk_add_with_priority(1000, work_vec)
    }
    /// Get a work packet (with the greatest priority) from this bucket
    #[inline(always)]
    pub fn poll(&self, worker: &Worker<Box<dyn GCWork<VM>>>) -> Steal<Box<dyn GCWork<VM>>> {
        if !self.active.load(Ordering::SeqCst)
            || (self.queue.is_empty() && self.prioritized_queue.is_empty())
        {
            return Steal::Empty;
        }
        self.prioritized_queue
            .steal_batch_and_pop(worker)
            .or_else(|| self.queue.steal_batch_and_pop(worker))
    }
    #[inline(always)]
    pub fn poll_no_batch(&self) -> Steal<Box<dyn GCWork<VM>>> {
        if !self.active.load(Ordering::SeqCst) {
            return Steal::Empty;
        }
        if self.queue.is_empty() && self.prioritized_queue.is_empty() {
            return Steal::Empty;
        }
        self.prioritized_queue
            .steal()
            .or_else(|| self.queue.steal())
=======
        self.queue.push_all(work_vec);
        if self.is_activated() {
            self.notify_all_workers();
        }
    }

    /// Get a work packet from this bucket
    #[inline(always)]
    pub fn poll(&self, worker: &Worker<Box<dyn GCWork<VM>>>) -> Steal<Box<dyn GCWork<VM>>> {
        if !self.is_activated() || self.is_empty() {
            return Steal::Empty;
        }
        if let Some(prioritized_queue) = self.prioritized_queue.as_ref() {
            prioritized_queue
                .steal_batch_and_pop(worker)
                .or_else(|| self.queue.steal_batch_and_pop(worker))
        } else {
            self.queue.steal_batch_and_pop(worker)
        }
>>>>>>> 43a67557
    }

    pub fn set_open_condition(
        &mut self,
        pred: impl Fn(&GCWorkScheduler<VM>) -> bool + Send + 'static,
    ) {
        self.can_open = Some(Box::new(pred));
    }
<<<<<<< HEAD
=======

>>>>>>> 43a67557
    #[inline(always)]
    pub fn update(&self, scheduler: &GCWorkScheduler<VM>) -> bool {
        if let Some(can_open) = self.can_open.as_ref() {
            if !self.is_activated() && can_open(scheduler) {
                self.activate();
                return true;
            }
        }
        false
    }
}

#[derive(Debug, Enum, Copy, Clone, Eq, PartialEq, Hash)]
pub enum WorkBucketStage {
    Unconstrained,
    FinishConcurrentWork,
    Initial,
    Prepare,
    Closure,
    SoftRefClosure,
    WeakRefClosure,
    FinalRefClosure,
    PhantomRefClosure,
    CalculateForwarding,
    SecondRoots,
    RefForwarding,
    FinalizableForwarding,
    Compact,
    Release,
    Final,
}

<<<<<<< HEAD
// Alias
#[allow(non_upper_case_globals)]
impl WorkBucketStage {
    pub const RCProcessIncs: Self = Self::Initial;
    #[cfg(feature = "ix_delayed_nursery_evacuation")]
    pub const RCEvacuateNursery: Self = Self::RefClosure;
    #[cfg(not(feature = "ix_delayed_nursery_evacuation"))]
    pub const RCEvacuateMature: Self = Self::Closure;
    pub const RCReleaseNursery: Self = Self::Release;
    #[cfg(not(feature = "instrumentation"))]
    pub const RCFullHeapRelease: Self = Self::RefForwarding;
    #[cfg(not(feature = "instrumentation"))]
    pub const RCProcessDecs: Self = Self::Release;

    #[cfg(feature = "instrumentation")]
    pub const RCFullHeapRelease: Self = Self::Compact;
    #[cfg(feature = "instrumentation")]
    pub const RCProcessDecs: Self = Self::RefForwarding;

    pub const fn rc_process_incs_stage() -> Self {
        if crate::args::EAGER_INCREMENTS && !crate::args::BARRIER_MEASUREMENT {
            WorkBucketStage::Unconstrained
        } else {
            WorkBucketStage::RCProcessIncs
        }
=======
impl WorkBucketStage {
    #[inline]
    pub fn first_stw_stage() -> Self {
        WorkBucketStage::from_usize(1)
>>>>>>> 43a67557
    }
}

pub const LAST_CLOSURE_BUCKET: WorkBucketStage = WorkBucketStage::PhantomRefClosure;<|MERGE_RESOLUTION|>--- conflicted
+++ resolved
@@ -1,34 +1,6 @@
 use super::worker::WorkerGroup;
 use super::*;
 use crate::vm::VMBinding;
-<<<<<<< HEAD
-use crossbeam_deque::{Injector, Steal, Worker};
-use enum_map::Enum;
-use spin::RwLock;
-use std::sync::atomic::{AtomicBool, Ordering};
-use std::sync::{Arc, Condvar, Mutex};
-
-enum BucketQueue<VM: VMBinding> {
-    LockFree(Injector<Box<dyn GCWork<VM>>>),
-    LwLock(RwLock<Injector<Box<dyn GCWork<VM>>>>),
-}
-
-impl<VM: VMBinding> BucketQueue<VM> {
-    #[inline(always)]
-    fn is_empty(&self) -> bool {
-        match self {
-            Self::LockFree(x) => x.is_empty(),
-            Self::LwLock(x) => x.read().is_empty(),
-        }
-    }
-    #[inline(always)]
-    fn steal(&self) -> Steal<Box<dyn GCWork<VM>>> {
-        match self {
-            Self::LockFree(x) => x.steal(),
-            Self::LwLock(x) => x.read().steal(),
-        }
-    }
-=======
 use crossbeam::deque::{Injector, Steal, Worker};
 use enum_map::Enum;
 use std::sync::atomic::{AtomicBool, Ordering};
@@ -50,40 +22,11 @@
         self.queue.is_empty()
     }
 
->>>>>>> 43a67557
     #[inline(always)]
     fn steal_batch_and_pop(
         &self,
         dest: &Worker<Box<dyn GCWork<VM>>>,
     ) -> Steal<Box<dyn GCWork<VM>>> {
-<<<<<<< HEAD
-        match self {
-            Self::LockFree(x) => x.steal_batch_and_pop(dest),
-            Self::LwLock(x) => x.read().steal_batch_and_pop(dest),
-        }
-    }
-    #[inline(always)]
-    fn push(&self, w: Box<dyn GCWork<VM>>) {
-        match self {
-            Self::LockFree(x) => x.push(w),
-            Self::LwLock(x) => x.read().push(w),
-        }
-    }
-    #[inline(always)]
-    fn push_all(&self, ws: Vec<Box<dyn GCWork<VM>>>) {
-        match self {
-            Self::LockFree(x) => {
-                for w in ws {
-                    x.push(w)
-                }
-            }
-            Self::LwLock(x) => {
-                let x = x.read();
-                for w in ws {
-                    x.push(w)
-                }
-            }
-=======
         self.queue.steal_batch_and_pop(dest)
     }
 
@@ -96,107 +39,12 @@
     fn push_all(&self, ws: Vec<Box<dyn GCWork<VM>>>) {
         for w in ws {
             self.queue.push(w);
->>>>>>> 43a67557
         }
     }
 }
 
 pub struct WorkBucket<VM: VMBinding> {
     active: AtomicBool,
-<<<<<<< HEAD
-    /// A priority queue
-    queue: BucketQueue<VM>,
-    prioritized_queue: BucketQueue<VM>,
-    monitor: Arc<(Mutex<()>, Condvar)>,
-    can_open: Option<Box<dyn (Fn(&GCWorkScheduler<VM>) -> bool) + Send>>,
-    group: Option<Arc<WorkerGroup<VM>>>,
-}
-
-impl<VM: VMBinding> WorkBucket<VM> {
-    pub const DEFAULT_PRIORITY: usize = 1000;
-    pub fn new(active: bool, monitor: Arc<(Mutex<()>, Condvar)>, unconstrained: bool) -> Self {
-        Self {
-            active: AtomicBool::new(active),
-            queue: if unconstrained {
-                BucketQueue::LwLock(RwLock::new(Injector::new()))
-            } else {
-                BucketQueue::LockFree(Injector::new())
-            },
-            prioritized_queue: if unconstrained {
-                BucketQueue::LwLock(RwLock::new(Injector::new()))
-            } else {
-                BucketQueue::LockFree(Injector::new())
-            },
-            monitor,
-            can_open: None,
-            group: None,
-        }
-    }
-    pub fn swap_queue(
-        &self,
-        mut queue: Injector<Box<dyn GCWork<VM>>>,
-    ) -> Injector<Box<dyn GCWork<VM>>> {
-        match &self.queue {
-            BucketQueue::LockFree(_) => unreachable!(),
-            BucketQueue::LwLock(x) => {
-                std::mem::swap::<Injector<Box<dyn GCWork<VM>>>>(&mut x.write(), &mut queue);
-                queue
-            }
-        }
-    }
-    pub fn swap_queue_prioritized(
-        &self,
-        mut queue: Injector<Box<dyn GCWork<VM>>>,
-    ) -> Injector<Box<dyn GCWork<VM>>> {
-        match &self.prioritized_queue {
-            BucketQueue::LockFree(_) => unreachable!(),
-            BucketQueue::LwLock(x) => {
-                std::mem::swap::<Injector<Box<dyn GCWork<VM>>>>(&mut x.write(), &mut queue);
-                queue
-            }
-        }
-    }
-    pub fn set_group(&mut self, group: Arc<WorkerGroup<VM>>) {
-        self.group = Some(group)
-    }
-    #[inline(always)]
-    fn parked_workers(&self) -> Option<usize> {
-        Some(self.group.as_ref()?.parked_workers())
-    }
-    #[inline(always)]
-    fn notify_one_worker(&self) {
-        if !self.is_activated() {
-            return;
-        }
-        if let Some(parked) = self.parked_workers() {
-            if parked > 0 {
-                let _guard = self.monitor.0.lock().unwrap();
-                self.monitor.1.notify_one()
-            }
-        }
-    }
-    #[inline(always)]
-    pub fn force_notify_all_workers(&self) {
-        if let Some(parked) = self.parked_workers() {
-            if parked > 0 {
-                let _guard = self.monitor.0.lock().unwrap();
-                self.monitor.1.notify_all()
-            }
-        }
-    }
-    #[inline(always)]
-    pub fn notify_all_workers(&self) {
-        if !self.is_activated() {
-            return;
-        }
-        if let Some(parked) = self.parked_workers() {
-            if parked > 0 {
-                let _guard = self.monitor.0.lock().unwrap();
-                self.monitor.1.notify_all()
-            }
-        }
-    }
-=======
     queue: BucketQueue<VM>,
     prioritized_queue: Option<BucketQueue<VM>>,
     monitor: Arc<(Mutex<()>, Condvar)>,
@@ -220,6 +68,31 @@
         }
     }
 
+    pub fn enable_prioritized_queue(&mut self) {
+        self.prioritized_queue = Some(BucketQueue::new());
+    }
+
+    pub fn swap_queue(
+        &self,
+        mut queue: Injector<Box<dyn GCWork<VM>>>,
+    ) -> Injector<Box<dyn GCWork<VM>>> {
+        let me = unsafe { &mut *(self as *const Self as *mut Self) };
+        std::mem::swap::<Injector<Box<dyn GCWork<VM>>>>(&mut me.queue.queue, &mut queue);
+        queue
+    }
+
+    pub fn swap_queue_prioritized(
+        &self,
+        mut queue: Injector<Box<dyn GCWork<VM>>>,
+    ) -> Injector<Box<dyn GCWork<VM>>> {
+        let me = unsafe { &mut *(self as *const Self as *mut Self) };
+        std::mem::swap::<Injector<Box<dyn GCWork<VM>>>>(
+            &mut me.prioritized_queue.as_mut().unwrap().queue,
+            &mut queue,
+        );
+        queue
+    }
+
     #[inline(always)]
     fn notify_one_worker(&self) {
         // If the bucket is not activated, don't notify anyone.
@@ -234,6 +107,14 @@
     }
 
     #[inline(always)]
+    pub fn force_notify_all_workers(&self) {
+        if self.group.parked_workers() > 0 {
+            let _guard = self.monitor.0.lock().unwrap();
+            self.monitor.1.notify_all()
+        }
+    }
+
+    #[inline(always)]
     pub fn notify_all_workers(&self) {
         // If the bucket is not activated, don't notify anyone.
         if !self.is_activated() {
@@ -246,7 +127,6 @@
         }
     }
 
->>>>>>> 43a67557
     #[inline(always)]
     pub fn is_activated(&self) -> bool {
         self.active.load(Ordering::SeqCst)
@@ -260,10 +140,6 @@
     /// Test if the bucket is drained
     #[inline(always)]
     pub fn is_empty(&self) -> bool {
-<<<<<<< HEAD
-        self.queue.is_empty() && self.prioritized_queue.is_empty()
-    }
-=======
         self.queue.is_empty()
             && self
                 .prioritized_queue
@@ -272,7 +148,6 @@
                 .unwrap_or(true)
     }
 
->>>>>>> 43a67557
     #[inline(always)]
     pub fn is_drained(&self) -> bool {
         self.is_activated() && self.is_empty()
@@ -281,26 +156,6 @@
     /// Disable the bucket
     pub fn deactivate(&self) {
         debug_assert!(self.queue.is_empty(), "Bucket not drained before close");
-<<<<<<< HEAD
-        self.active.store(false, Ordering::SeqCst);
-    }
-    #[inline(always)]
-    pub fn add_prioritized(&self, work: Box<dyn GCWork<VM>>) {
-        self.prioritized_queue.push(work);
-        if self.is_activated() && self.parked_workers().map(|c| c > 0).unwrap_or(true) {
-            self.notify_one_worker();
-        }
-    }
-    /// Add a work packet to this bucket, with a given priority
-    #[inline(always)]
-    pub fn add_with_priority(&self, _priority: usize, work: Box<dyn GCWork<VM>>) {
-        self.queue.push(work);
-        if self.is_activated() && self.parked_workers().map(|c| c > 0).unwrap_or(true) {
-            self.notify_one_worker();
-        }
-    }
-    /// Add a work packet to this bucket, with a default priority (1000)
-=======
         self.active.store(false, Ordering::Relaxed);
     }
 
@@ -313,30 +168,12 @@
     }
 
     /// Add a work packet to this bucket
->>>>>>> 43a67557
     #[inline(always)]
     pub fn add<W: GCWork<VM>>(&self, work: W) {
         self.queue.push(Box::new(work));
         self.notify_one_worker();
     }
 
-<<<<<<< HEAD
-    #[inline(always)]
-    pub fn add_dyn(&self, work: Box<dyn GCWork<VM>>) {
-        self.add_with_priority(Self::DEFAULT_PRIORITY, work);
-    }
-
-    #[inline(always)]
-    pub fn bulk_add_with_priority(&self, _priority: usize, work_vec: Vec<Box<dyn GCWork<VM>>>) {
-        self.queue.push_all(work_vec);
-        if self.is_activated() {
-            self.notify_all_workers();
-        }
-    }
-    #[inline(always)]
-    pub fn bulk_add_prioritized(&self, work_vec: Vec<Box<dyn GCWork<VM>>>) {
-        self.prioritized_queue.push_all(work_vec);
-=======
     /// Add a work packet to this bucket
     #[inline(always)]
     pub fn add_boxed(&self, work: Box<dyn GCWork<VM>>) {
@@ -349,48 +186,17 @@
     #[inline(always)]
     pub fn bulk_add_prioritized(&self, work_vec: Vec<Box<dyn GCWork<VM>>>) {
         self.prioritized_queue.as_ref().unwrap().push_all(work_vec);
->>>>>>> 43a67557
         if self.is_activated() {
             self.notify_all_workers();
         }
     }
-<<<<<<< HEAD
-=======
 
     /// Add multiple packets
->>>>>>> 43a67557
     #[inline(always)]
     pub fn bulk_add(&self, work_vec: Vec<Box<dyn GCWork<VM>>>) {
         if work_vec.is_empty() {
             return;
         }
-<<<<<<< HEAD
-        self.bulk_add_with_priority(1000, work_vec)
-    }
-    /// Get a work packet (with the greatest priority) from this bucket
-    #[inline(always)]
-    pub fn poll(&self, worker: &Worker<Box<dyn GCWork<VM>>>) -> Steal<Box<dyn GCWork<VM>>> {
-        if !self.active.load(Ordering::SeqCst)
-            || (self.queue.is_empty() && self.prioritized_queue.is_empty())
-        {
-            return Steal::Empty;
-        }
-        self.prioritized_queue
-            .steal_batch_and_pop(worker)
-            .or_else(|| self.queue.steal_batch_and_pop(worker))
-    }
-    #[inline(always)]
-    pub fn poll_no_batch(&self) -> Steal<Box<dyn GCWork<VM>>> {
-        if !self.active.load(Ordering::SeqCst) {
-            return Steal::Empty;
-        }
-        if self.queue.is_empty() && self.prioritized_queue.is_empty() {
-            return Steal::Empty;
-        }
-        self.prioritized_queue
-            .steal()
-            .or_else(|| self.queue.steal())
-=======
         self.queue.push_all(work_vec);
         if self.is_activated() {
             self.notify_all_workers();
@@ -410,7 +216,6 @@
         } else {
             self.queue.steal_batch_and_pop(worker)
         }
->>>>>>> 43a67557
     }
 
     pub fn set_open_condition(
@@ -419,10 +224,7 @@
     ) {
         self.can_open = Some(Box::new(pred));
     }
-<<<<<<< HEAD
-=======
-
->>>>>>> 43a67557
+
     #[inline(always)]
     pub fn update(&self, scheduler: &GCWorkScheduler<VM>) -> bool {
         if let Some(can_open) = self.can_open.as_ref() {
@@ -455,10 +257,14 @@
     Final,
 }
 
-<<<<<<< HEAD
 // Alias
 #[allow(non_upper_case_globals)]
 impl WorkBucketStage {
+    #[inline]
+    pub fn first_stw_stage() -> Self {
+        WorkBucketStage::from_usize(1)
+    }
+
     pub const RCProcessIncs: Self = Self::Initial;
     #[cfg(feature = "ix_delayed_nursery_evacuation")]
     pub const RCEvacuateNursery: Self = Self::RefClosure;
@@ -481,12 +287,6 @@
         } else {
             WorkBucketStage::RCProcessIncs
         }
-=======
-impl WorkBucketStage {
-    #[inline]
-    pub fn first_stw_stage() -> Self {
-        WorkBucketStage::from_usize(1)
->>>>>>> 43a67557
     }
 }
 
