use super::worker::WorkerGroup;
use super::*;
use crate::vm::VMBinding;
use crossbeam::deque::{Injector, Steal, Worker};
use enum_map::Enum;
use std::sync::atomic::{AtomicBool, Ordering};
use std::sync::{Arc, Mutex, RwLock};

struct BucketQueue<VM: VMBinding> {
    // FIXME: Performance!
    queue: RwLock<Injector<Box<dyn GCWork<VM>>>>,
}

impl<VM: VMBinding> BucketQueue<VM> {
    fn new() -> Self {
        Self {
            queue: RwLock::new(Injector::new()),
        }
    }

    fn is_empty(&self) -> bool {
        self.queue.read().unwrap().is_empty()
    }

    fn steal_batch_and_pop(
        &self,
        dest: &Worker<Box<dyn GCWork<VM>>>,
    ) -> Steal<Box<dyn GCWork<VM>>> {
        self.queue.read().unwrap().steal_batch_and_pop(dest)
    }

    fn push(&self, w: Box<dyn GCWork<VM>>) {
        self.queue.read().unwrap().push(w);
    }

    fn push_all(&self, ws: Vec<Box<dyn GCWork<VM>>>) {
        for w in ws {
            self.queue.read().unwrap().push(w);
        }
    }
}

pub type BucketOpenCondition<VM> = Box<dyn (Fn(&GCWorkScheduler<VM>) -> bool) + Send>;

pub struct WorkBucket<VM: VMBinding> {
    disable: AtomicBool,
    active: AtomicBool,
    queue: BucketQueue<VM>,
    prioritized_queue: Option<BucketQueue<VM>>,
    can_open: Option<BucketOpenCondition<VM>>,
    /// After this bucket is activated and all pending work packets (including the packets in this
    /// bucket) are drained, this work packet, if exists, will be added to this bucket.  When this
    /// happens, it will prevent opening subsequent work packets.
    ///
    /// The sentinel work packet may set another work packet as the new sentinel which will be
    /// added to this bucket again after all pending work packets are drained.  This may happend
    /// again and again, causing the GC to stay at the same stage and drain work packets in a loop.
    ///
    /// This is useful for handling weak references that may expand the transitive closure
    /// recursively, such as ephemerons and Java-style SoftReference and finalizers.  Sentinels
    /// can be used repeatedly to discover and process more such objects.
    sentinel: Mutex<Option<Box<dyn GCWork<VM>>>>,
    generic_group: Arc<WorkerGroup<VM>>,
    stw_group: Arc<WorkerGroup<VM>>,
    in_concurrent: AtomicBool,
}

impl<VM: VMBinding> WorkBucket<VM> {
    pub fn new(
        active: bool,
        generic_group: Arc<WorkerGroup<VM>>,
        stw_group: Arc<WorkerGroup<VM>>,
    ) -> Self {
        Self {
            disable: AtomicBool::new(false),
            active: AtomicBool::new(active),
            queue: BucketQueue::new(),
            prioritized_queue: None,
            can_open: None,
            sentinel: Mutex::new(None),
            generic_group,
            stw_group,
            in_concurrent: AtomicBool::new(true),
        }
    }

    pub fn set_in_concurrent(&self, in_concurrent: bool) {
        self.in_concurrent.store(in_concurrent, Ordering::SeqCst);
    }

    pub fn set_as_enabled(&self) {
        self.disable.store(false, Ordering::SeqCst)
    }

    pub fn set_as_disabled(&self) {
        self.disable.store(true, Ordering::SeqCst)
    }

    pub fn disabled(&self) -> bool {
        self.disable.load(Ordering::Relaxed)
    }

    pub fn enable_prioritized_queue(&mut self) {
        self.prioritized_queue = Some(BucketQueue::new());
    }

    pub fn swap_queue(
        &self,
        mut new_queue: Injector<Box<dyn GCWork<VM>>>,
    ) -> Injector<Box<dyn GCWork<VM>>> {
        let mut queue = self.queue.queue.write().unwrap();
        std::mem::swap::<Injector<Box<dyn GCWork<VM>>>>(&mut queue, &mut new_queue);
        new_queue
    }

    pub fn swap_queue_prioritized(
        &self,
        mut new_queue: Injector<Box<dyn GCWork<VM>>>,
    ) -> Injector<Box<dyn GCWork<VM>>> {
        let mut queue = self
            .prioritized_queue
            .as_ref()
            .unwrap()
            .queue
            .write()
            .unwrap();
        std::mem::swap::<Injector<Box<dyn GCWork<VM>>>>(&mut queue, &mut new_queue);
        new_queue
    }

    fn notify_one_worker(&self) {
        // If the bucket is not activated, don't notify anyone.
        if !self.is_activated() {
            return;
        }
        // Notify one if there're any parked workers.
        if !self.in_concurrent.load(Ordering::SeqCst) {
            if self.generic_group.parked_workers_in_group() > 0 {
                self.generic_group.monitor.1.notify_one();
            } else if self.stw_group.parked_workers_in_group() > 0 {
                self.stw_group.monitor.1.notify_one();
            }
        } else {
            if self.generic_group.parked_workers_in_group() > 0 {
                self.generic_group.monitor.1.notify_one();
            }
        }
    }

    fn notify_all_workers(&self) {
        // If the bucket is not activated, don't notify anyone.
        if !self.is_activated() {
            return;
        }
        // Notify all if there're any parked workers.
        if self.generic_group.parked_workers_in_group() > 0 {
            self.generic_group.monitor.1.notify_all();
        }
        if !self.in_concurrent.load(Ordering::SeqCst) {
            if self.stw_group.parked_workers_in_group() > 0 {
                self.stw_group.monitor.1.notify_all();
            }
        }
    }

    pub fn is_activated(&self) -> bool {
        self.active.load(Ordering::SeqCst)
    }

    /// Enable the bucket
    pub fn activate(&self) {
        self.active.store(true, Ordering::SeqCst);
    }

    /// Test if the bucket is drained
    pub fn is_empty(&self) -> bool {
        if self.disabled() {
            return true;
        }
        self.queue.is_empty()
            && self
                .prioritized_queue
                .as_ref()
                .map(|q| q.is_empty())
                .unwrap_or(true)
    }

    pub fn is_drained(&self) -> bool {
        self.is_activated() && self.is_empty()
    }

    /// Disable the bucket
    pub fn deactivate(&self) {
        debug_assert!(self.is_empty(), "Bucket not drained before close");
        self.active.store(false, Ordering::Relaxed);
    }

    /// Add a work packet to this bucket
    /// Panic if this bucket cannot receive prioritized packets.
    pub fn add_prioritized(&self, work: Box<dyn GCWork<VM>>) {
        debug_assert!(!self.disabled());
        self.prioritized_queue.as_ref().unwrap().push(work);
        self.notify_one_worker();
    }

    /// Add a work packet to this bucket
    pub fn add<W: GCWork<VM>>(&self, work: W) {
        debug_assert!(!self.disabled());
        self.queue.push(Box::new(work));
        self.notify_one_worker();
    }

    /// Add a work packet to this bucket
    pub fn add_boxed(&self, work: Box<dyn GCWork<VM>>) {
        debug_assert!(!self.disabled());
        self.queue.push(work);
        self.notify_one_worker();
    }

    /// Add multiple packets with a higher priority.
    /// Panic if this bucket cannot receive prioritized packets.
    pub fn bulk_add_prioritized(&self, work_vec: Vec<Box<dyn GCWork<VM>>>) {
        debug_assert!(!self.disabled());
        self.prioritized_queue.as_ref().unwrap().push_all(work_vec);
        if self.is_activated() {
            self.notify_all_workers();
        }
    }

    /// Add multiple packets
    pub fn bulk_add(&self, work_vec: Vec<Box<dyn GCWork<VM>>>) {
        debug_assert!(!self.disabled());
        if work_vec.is_empty() {
            return;
        }
        let len = work_vec.len();
        self.queue.push_all(work_vec);
        if self.is_activated() {
            if len == 1 {
                self.notify_one_worker();
            } else {
                self.notify_all_workers();
            }
        }
    }

    /// Get a work packet from this bucket
    pub fn poll(&self, worker: &Worker<Box<dyn GCWork<VM>>>) -> Steal<Box<dyn GCWork<VM>>> {
        if self.disabled() || !self.is_activated() || self.is_empty() {
            return Steal::Empty;
        }
        if let Some(prioritized_queue) = self.prioritized_queue.as_ref() {
            prioritized_queue
                .steal_batch_and_pop(worker)
                .or_else(|| self.queue.steal_batch_and_pop(worker))
        } else {
            self.queue.steal_batch_and_pop(worker)
        }
    }

    pub fn set_open_condition(
        &mut self,
        pred: impl Fn(&GCWorkScheduler<VM>) -> bool + Send + 'static,
    ) {
        self.can_open = Some(Box::new(pred));
    }

    pub fn set_sentinel(&self, new_sentinel: Box<dyn GCWork<VM>>) {
        let mut sentinel = self.sentinel.lock().unwrap();
        *sentinel = Some(new_sentinel);
    }

    pub fn has_sentinel(&self) -> bool {
        let sentinel = self.sentinel.lock().unwrap();
        sentinel.is_some()
    }

    pub fn update(&self, scheduler: &GCWorkScheduler<VM>) -> bool {
        if let Some(can_open) = self.can_open.as_ref() {
            if !self.is_activated() && can_open(scheduler) {
                self.activate();
                return true;
            }
        }
        false
    }

    pub fn maybe_schedule_sentinel(&self) -> bool {
        debug_assert!(
            self.is_activated(),
            "Attempted to schedule sentinel work while bucket is not open"
        );
        let maybe_sentinel = {
            let mut sentinel = self.sentinel.lock().unwrap();
            sentinel.take()
        };
        if let Some(work) = maybe_sentinel {
            // We cannot call `self.add` now, because:
            // 1.  The current function is called only when all workers parked, and we are holding
            //     the monitor lock.  `self.add` also needs that lock to notify other workers.
            //     Trying to lock it again will result in deadlock.
            // 2.  After this function returns, the current worker will check if there is pending
            //     work immediately, and notify other workers.
            // So we can just "sneak" the sentinel work packet into the current bucket now.
            self.queue.push(work);
            true
        } else {
            false
        }
    }
}

<<<<<<< HEAD
#[derive(Debug, Enum, Copy, Clone, Eq, PartialEq, Hash)]
=======
/// This enum defines all the work bucket types. The scheduler
/// will instantiate a work bucket for each stage defined here.
#[derive(Debug, Enum, Copy, Clone, Eq, PartialEq)]
>>>>>>> 79fb0bb1
pub enum WorkBucketStage {
    /// This bucket is always open.
    Unconstrained,
    FinishConcurrentWork,
    Initial,
    /// Preparation work.  Plans, spaces, GC workers, mutators, etc. should be prepared for GC at
    /// this stage.
    Prepare,
    /// Clear the VO bit metadata.  Mainly used by ImmixSpace.
    #[cfg(feature = "vo_bit")]
    ClearVOBits,
    /// Compute the transtive closure starting from transitively pinning (TP) roots following only strong references.
    /// No objects in this closure are allow to move.
    TPinningClosure,
    /// Trace (non-transitively) pinning roots. Objects pointed by those roots must not move, but their children may. To ensure correctness, these must be processed after TPinningClosure
    PinningRootsTrace,
    /// Compute the transtive closure following only strong references.
    Closure,
    /// Handle Java-style soft references, and potentially expand the transitive closure.
    SoftRefClosure,
    /// Handle Java-style weak references.
    WeakRefClosure,
    /// Resurrect Java-style finalizable objects, and potentially expand the transitive closure.
    FinalRefClosure,
    /// Handle Java-style phantom references.
    PhantomRefClosure,
    /// Let the VM handle VM-specific weak data structures, including weak references, weak
    /// collections, table of finalizable objects, ephemerons, etc.  Potentially expand the
    /// transitive closure.
    ///
    /// NOTE: This stage is intended to replace the Java-specific weak reference handling stages
    /// above.
    VMRefClosure,
    /// Compute the forwarding addresses of objects (mark-compact-only).
    CalculateForwarding,
    /// Scan roots again to initiate another transitive closure to update roots and reference
    /// after computing the forwarding addresses (mark-compact-only).
    SecondRoots,
    /// Update Java-style weak references after computing forwarding addresses (mark-compact-only).
    ///
    /// NOTE: This stage should be updated to adapt to the VM-side reference handling.  It shall
    /// be kept after removing `{Soft,Weak,Final,Phantom}RefClosure`.
    RefForwarding,
    /// Update the list of Java-style finalization cadidates and finalizable objects after
    /// computing forwarding addresses (mark-compact-only).
    FinalizableForwarding,
    /// Let the VM handle the forwarding of reference fields in any VM-specific weak data
    /// structures, including weak references, weak collections, table of finalizable objects,
    /// ephemerons, etc., after computing forwarding addresses (mark-compact-only).
    ///
    /// NOTE: This stage is intended to replace Java-specific forwarding phases above.
    VMRefForwarding,
    /// Compact objects (mark-compact-only).
    Compact,
    /// Work packets that should be done just before GC shall go here.  This includes releasing
    /// resources and setting states in plans, spaces, GC workers, mutators, etc.
    Release,
    STWRCDecsAndSweep,
    /// Resume mutators and end GC.
    Final,
}

// Alias
#[allow(non_upper_case_globals)]
impl WorkBucketStage {
    /// The first stop-the-world bucket.
    pub fn first_stw_stage() -> Self {
        WorkBucketStage::from_usize(1)
    }

    pub const RCProcessIncs: Self = Self::Initial;
    pub const RCEvacuateMature: Self = Self::Closure;
}<|MERGE_RESOLUTION|>--- conflicted
+++ resolved
@@ -310,13 +310,9 @@
     }
 }
 
-<<<<<<< HEAD
-#[derive(Debug, Enum, Copy, Clone, Eq, PartialEq, Hash)]
-=======
 /// This enum defines all the work bucket types. The scheduler
 /// will instantiate a work bucket for each stage defined here.
-#[derive(Debug, Enum, Copy, Clone, Eq, PartialEq)]
->>>>>>> 79fb0bb1
+#[derive(Debug, Enum, Copy, Clone, Eq, PartialEq, Hash)]
 pub enum WorkBucketStage {
     /// This bucket is always open.
     Unconstrained,
