--- conflicted
+++ resolved
@@ -44,12 +44,6 @@
     fn name(&self) -> String;
     /// Return a reference to [`WorkCounterBase`]
     fn get_base(&self) -> &WorkCounterBase;
-<<<<<<< HEAD
-    /// Return a mutatable reference to [`WorkCounterBase`]
-    #[allow(unused)]
-    fn get_base_mut(&mut self) -> &mut WorkCounterBase;
-=======
->>>>>>> dccce906
 }
 
 impl Clone for Box<dyn WorkCounter> {
