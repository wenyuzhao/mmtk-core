--- conflicted
+++ resolved
@@ -5,7 +5,6 @@
 use std::any::TypeId;
 use std::any::{type_name, Any};
 
-<<<<<<< HEAD
 /// A special kind of work that will execute on the coordinator (i.e. controller) thread
 ///
 /// The coordinator thread holds the global monitor lock when executing `CoordinatorWork`s.
@@ -13,6 +12,13 @@
 /// For this case, use `WorkBucket::add_with_priority_unsync` instead.
 pub trait CoordinatorWork<VM: VMBinding>: 'static + Send + GCWork<VM> {}
 
+/// This defines a GC work packet which are assigned to the [`GCWorker`]s by the scheduler.
+/// Work packets carry payloads that indicate the work to be done. For example, a work packet may
+/// contain a pointer to a stack that must be scanned, or it may contain a large buffer of pointers
+/// that need to be traced, or it might contain a range of static variables to be scanned, etc. The size
+/// of the work packet will need to consider at least two points of tension: the work packet must be large
+/// enough to ensure that the costs of managing the work packets do not dominate, and the packet must be
+/// small enough that good load balancing is achieved.
 pub trait GCWork<VM: VMBinding>: 'static + Send + Any {
     fn should_defer(&self) -> bool {
         false
@@ -20,16 +26,6 @@
     fn is_concurrent_marking_work(&self) -> bool {
         false
     }
-=======
-/// This defines a GC work packet which are assigned to the [`GCWorker`]s by the scheduler.
-/// Work packets carry payloads that indicate the work to be done. For example, a work packet may
-/// contain a pointer to a stack that must be scanned, or it may contain a large buffer of pointers
-/// that need to be traced, or it might contain a range of static variables to be scanned, etc. The size
-/// of the work packet will need to consider at least two points of tension: the work packet must be large
-/// enough to ensure that the costs of managing the work packets do not dominate, and the packet must be
-/// small enough that good load balancing is achieved.
-pub trait GCWork<VM: VMBinding>: 'static + Send {
->>>>>>> 79fb0bb1
     /// Define the work for this packet. However, this is not supposed to be called directly.
     /// Usually `do_work_with_stat()` should be used.
     ///
