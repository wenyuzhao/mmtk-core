--- conflicted
+++ resolved
@@ -83,15 +83,8 @@
 
     /// Coordinate workers to perform GC in response to a GC request.
     pub fn do_gc_until_completion(&mut self) {
-<<<<<<< HEAD
         self.scheduler.in_gc_pause.store(true, Ordering::SeqCst);
-        // if !crate::LazySweepingJobs::all_finished() {
-        //     self.scheduler.work_buckets[WorkBucketStage::Unconstrained].force_notify_all_workers();
-        // }
-
-=======
         let gc_start = std::time::Instant::now();
->>>>>>> 08fd8ab0
         // Schedule collection.
         self.initiate_coordinator_work(&mut ScheduleCollection, true);
 
@@ -149,8 +142,9 @@
         //       Otherwise, for generational GCs, workers will receive and process
         //       newly generated remembered-sets from those open buckets.
         //       But these remsets should be preserved until next GC.
-<<<<<<< HEAD
-        let mut end_of_gc = EndOfGC;
+        let mut end_of_gc = EndOfGC {
+            elapsed: gc_start.elapsed(),
+        };
 
         // Note: We cannot use `initiate_coordinator_work` here.  If we increment the
         // `pending_coordinator_packets` counter when a worker spuriously wakes up, it may try to
@@ -169,13 +163,6 @@
 
         self.scheduler.in_gc_pause.store(false, Ordering::SeqCst);
         self.scheduler.schedule_concurrent_packets(queue, pqueue);
-=======
-        let mut end_of_gc = EndOfGC {
-            elapsed: gc_start.elapsed(),
-        };
-        self.initiate_coordinator_work(&mut end_of_gc, false);
-
->>>>>>> 08fd8ab0
         self.scheduler.debug_assert_all_buckets_deactivated();
     }
 
