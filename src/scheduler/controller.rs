--- conflicted
+++ resolved
@@ -10,15 +10,12 @@
 use crate::util::VMWorkerThread;
 use crate::vm::VMBinding;
 use crate::MMTK;
-<<<<<<< HEAD
 use atomic::Ordering;
 use crossbeam::deque::Injector;
-=======
 
 use self::channel::{Event, Receiver};
->>>>>>> 8dd1b732
-
-use super::{CoordinatorWork, GCWorkScheduler, GCWorker};
+
+use super::{CoordinatorWork, GCWorkScheduler, GCWorker, GCWork};
 
 pub(crate) mod channel;
 
@@ -151,29 +148,12 @@
         // All GC workers must have parked by now.
         debug_assert!(self.scheduler.worker_monitor.debug_is_group_sleeping());
         debug_assert!(!self.scheduler.worker_group.has_designated_work());
-<<<<<<< HEAD
-        // Sometimes multiple finish messages will be sent. Skip them.
-        for message in self.receiver.try_iter() {
-            match message {
-                CoordinatorMessage::Work(_) => unreachable!(),
-                CoordinatorMessage::Finish => {}
-            }
-        }
-        {
-            // Note: GC workers may spuriously wake up, examining the states of work buckets and
-            // trying to open them.  Use lock to ensure workers do not wake up when we deactivate
-            // buckets.
-            let _guard = self.scheduler.worker_monitor.0.lock().unwrap();
-            self.scheduler.deactivate_all();
-        }
-=======
 
         // Deactivate all work buckets to prepare for the next GC.
         // NOTE: There is no need to hold any lock.
         // All GC workers are doing "group sleeping" now,
         // so they will not wake up while we deactivate buckets.
         self.scheduler.deactivate_all();
->>>>>>> 8dd1b732
 
         let mut queue = Injector::new();
         type Q<VM> = Injector<Box<dyn GCWork<VM>>>;
