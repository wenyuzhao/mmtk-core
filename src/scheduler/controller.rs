--- conflicted
+++ resolved
@@ -3,11 +3,8 @@
 //! MMTk has many GC threads.  There are many GC worker threads and one GC controller thread.
 //! The GC controller thread responds to GC requests and coordinates the workers to perform GC.
 
-use std::sync::atomic::Ordering;
 use std::sync::mpsc::Receiver;
 use std::sync::Arc;
-
-use crossbeam_deque::Injector;
 
 use super::work_bucket::*;
 use crate::plan::gc_requester::GCRequester;
@@ -17,6 +14,7 @@
 use crate::vm::VMBinding;
 use crate::MMTK;
 use atomic::Ordering;
+use crossbeam::deque::Injector;
 
 use super::{GCWork, GCWorkScheduler, GCWorker};
 
@@ -97,38 +95,21 @@
         }
     }
 
-<<<<<<< HEAD
+    /// Coordinate workers to perform GC in response to a GC request.
+    pub fn do_gc_until_completion(&mut self) {
         self.scheduler.in_gc_pause.store(true, Ordering::SeqCst);
         if !crate::LazySweepingJobs::all_finished() {
             self.scheduler.work_buckets[WorkBucketStage::Unconstrained].force_notify_all_workers();
         }
 
-=======
-    /// Coordinate workers to perform GC in response to a GC request.
-    pub fn do_gc_until_completion(&mut self) {
->>>>>>> 43a67557
         // Schedule collection.
         ScheduleCollection.do_work_with_stat(&mut self.coordinator_worker, self.mmtk);
 
         // Drain the message queue and execute coordinator work.
         loop {
             let message = self.receiver.recv().unwrap();
-<<<<<<< HEAD
-            match message {
-                CoordinatorMessage::Work(mut work) => {
-                    work.do_work_with_stat(worker, mmtk);
-                }
-                CoordinatorMessage::AllWorkerParked | CoordinatorMessage::BucketDrained => {
-                    unreachable!()
-                }
-                CoordinatorMessage::Finish => {}
-            }
-            let _guard = self.scheduler.worker_monitor.0.lock().unwrap();
-            if self.scheduler.worker_group.all_parked() && self.scheduler.all_buckets_empty() {
-=======
             let finished = self.process_message(message);
             if finished {
->>>>>>> 43a67557
                 break;
             }
         }
