//! The GC controller thread.
//!
//! MMTk has many GC threads.  There are many GC worker threads and one GC controller thread.
//! The GC controller thread responds to GC requests and coordinates the workers to perform GC.

use std::sync::mpsc::Receiver;
use std::sync::Arc;

use crate::plan::gc_requester::GCRequester;
use crate::scheduler::gc_work::{EndOfGC, ScheduleCollection};
use crate::scheduler::{CoordinatorMessage, GCWork};
use crate::util::VMWorkerThread;
use crate::vm::VMBinding;
use crate::MMTK;
use atomic::Ordering;
use crossbeam::deque::Injector;

use super::{CoordinatorWork, GCWorkScheduler, GCWorker};

/// The thread local struct for the GC controller, the counterpart of `GCWorker`.
pub struct GCController<VM: VMBinding> {
    /// The reference to the MMTk instance.
    mmtk: &'static MMTK<VM>,
    /// The reference to the GC requester.
    requester: Arc<GCRequester<VM>>,
    /// The reference to the scheduler.
    scheduler: Arc<GCWorkScheduler<VM>>,
    /// The receiving end of the channel to get controller/coordinator message from workers.
    receiver: Receiver<CoordinatorMessage<VM>>,
    /// The `GCWorker` is used to execute packets. The controller is also a `GCWorker`.
    coordinator_worker: GCWorker<VM>,
}

impl<VM: VMBinding> GCController<VM> {
    pub fn new(
        mmtk: &'static MMTK<VM>,
        requester: Arc<GCRequester<VM>>,
        scheduler: Arc<GCWorkScheduler<VM>>,
        receiver: Receiver<CoordinatorMessage<VM>>,
        coordinator_worker: GCWorker<VM>,
    ) -> Box<GCController<VM>> {
        Box::new(Self {
            mmtk,
            requester,
            scheduler,
            receiver,
            coordinator_worker,
        })
    }

<<<<<<< HEAD
    pub fn run(&mut self, tls: VMWorkerThread) {
        #[cfg(feature = "tracing")]
=======
    /// The main loop for the GC controller.
    pub fn run(&mut self, tls: VMWorkerThread) -> ! {
>>>>>>> 79fb0bb1
        probe!(mmtk, gccontroller_run);
        // Initialize the GC worker for coordinator. We are not using the run() method from
        // GCWorker so we manually initialize the worker here.
        self.coordinator_worker.tls = tls;

        loop {
            debug!("[STWController: Waiting for request...]");
            self.requester.wait_for_request();
            debug!("[STWController: Request recieved.]");

            self.do_gc_until_completion_traced();
            debug!("[STWController: Worker threads complete!]");
        }
    }

    /// Process a message. Return true if the GC is finished.
    fn process_message(&mut self, message: CoordinatorMessage<VM>) -> bool {
        match message {
            CoordinatorMessage::Work(mut work) => {
                self.execute_coordinator_work(work.as_mut(), true);
                false
            }
            CoordinatorMessage::Finish => {
                // Quit only if all the buckets are empty.
                // For concurrent GCs, the coordinator thread may receive this message when
                // some buckets are still not empty. Under such case, the coordinator
                // should ignore the message.
                self.scheduler.current_epoch_finished()
            }
        }
    }

    /// A wrapper method for [`do_gc_until_completion`](GCController::do_gc_until_completion) to insert USDT tracepoints.
    fn do_gc_until_completion_traced(&mut self) {
        #[cfg(feature = "tracing")]
        probe!(mmtk, gc_start);
        self.do_gc_until_completion();
        #[cfg(feature = "tracing")]
        probe!(mmtk, gc_end);
    }

    /// Coordinate workers to perform GC in response to a GC request.
    fn do_gc_until_completion(&mut self) {
        let gc_start = std::time::Instant::now();
        // Schedule collection.
        self.initiate_coordinator_work(&mut ScheduleCollection, true);

        // Tell GC trigger that GC started - this happens after ScheduleCollection so we
        // will know what kind of GC this is (e.g. nursery vs mature in gen copy, defrag vs fast in Immix)
        self.mmtk
            .get_plan()
            .base()
            .gc_trigger
            .policy
            .on_gc_start(self.mmtk);

        // Drain the message queue and execute coordinator work.
        loop {
            let message = self.receiver.recv().unwrap();
            let finished = self.process_message(message);
            if finished {
                break;
            }
        }
        debug_assert!(!self.scheduler.has_designated_work());
        // Sometimes multiple finish messages will be sent. Skip them.
        for message in self.receiver.try_iter() {
            match message {
                CoordinatorMessage::Work(_) => unreachable!(),
                CoordinatorMessage::Finish => {}
            }
        }
        {
            // Note: GC workers may spuriously wake up, examining the states of work buckets and
            // trying to open them.  Use lock to ensure workers do not wake up when we deactivate
            // buckets.
            self.scheduler.deactivate_all();
        }

        let mut queue = Injector::new();
        type Q<VM> = Injector<Box<dyn GCWork<VM>>>;
        std::mem::swap::<Q<VM>>(
            &mut queue,
            &mut self.scheduler.postponed_concurrent_work.write(),
        );

        let mut pqueue = Injector::new();
        std::mem::swap::<Q<VM>>(
            &mut pqueue,
            &mut self.scheduler.postponed_concurrent_work_prioritized.write(),
        );

        // Tell GC trigger that GC ended - this happens before EndOfGC where we resume mutators.
        self.mmtk.gc_trigger.policy.on_gc_end(self.mmtk);

        // Finalization: Resume mutators, reset gc states
        // Note: Resume-mutators must happen after all work buckets are closed.
        //       Otherwise, for generational GCs, workers will receive and process
        //       newly generated remembered-sets from those open buckets.
        //       But these remsets should be preserved until next GC.
        let mut end_of_gc = EndOfGC {
            elapsed: gc_start.elapsed(),
        };

        // Note: We cannot use `initiate_coordinator_work` here.  If we increment the
        // `pending_coordinator_packets` counter when a worker spuriously wakes up, it may try to
        // open new buckets and result in an assertion error.
        // See: https://github.com/mmtk/mmtk-core/issues/770
        //
        // The `pending_coordinator_packets` counter and the `initiate_coordinator_work` function
        // were introduced to prevent any buckets from being opened while `ScheduleCollection` or
        // `StopMutators` is being executed. (See the doc comment of `initiate_coordinator_work`.)
        // `EndOfGC` doesn't add any new work packets, therefore it does not need this layer of
        // synchronization.
        //
        // FIXME: We should redesign the synchronization mechanism to properly address the opening
        // condition of buckets.  See: https://github.com/mmtk/mmtk-core/issues/774
        end_of_gc.do_work_with_stat(&mut self.coordinator_worker, self.mmtk);

        self.scheduler.set_in_gc_pause(false);
        self.scheduler.schedule_concurrent_packets(queue, pqueue);
        self.scheduler.debug_assert_all_buckets_deactivated();
    }

    /// The controller uses this method to start executing a coordinator work immediately.
    ///
    /// Note: GC workers will start executing work packets as soon as individual work packets
    /// are added.  If the coordinator work (such as `ScheduleCollection`) adds multiple work
    /// packets into different buckets, workers may open subsequent buckets while the coordinator
    /// work still has packets to be added to prior buckets.  For this reason, we use the
    /// `pending_coordinator_packets` to prevent the workers from opening any work buckets while
    /// this coordinator work is being executed.
    ///
    /// # Arguments
    ///
    /// -   `work`: The work to execute.
    /// -   `notify_workers`: Notify one worker after the work is finished. Useful for proceeding
    ///     to the next work bucket stage.
    fn initiate_coordinator_work(
        &mut self,
        work: &mut dyn CoordinatorWork<VM>,
        notify_workers: bool,
    ) {
        self.scheduler
            .pending_coordinator_packets
            .fetch_add(1, Ordering::SeqCst);

        self.execute_coordinator_work(work, notify_workers)
    }

    fn execute_coordinator_work(
        &mut self,
        work: &mut dyn CoordinatorWork<VM>,
        notify_workers: bool,
    ) {
        work.do_work_with_stat(&mut self.coordinator_worker, self.mmtk);

        self.scheduler
            .pending_coordinator_packets
            .fetch_sub(1, Ordering::SeqCst);

        if notify_workers {
            // When a coordinator work finishes, there is a chance that all GC workers parked, and
            // no work packets are added to any open buckets.  We need to wake up one GC worker so
            // that it can open more work buckets.
            self.scheduler.wakeup_one_stw_worker();
        };
    }
}<|MERGE_RESOLUTION|>--- conflicted
+++ resolved
@@ -48,13 +48,9 @@
         })
     }
 
-<<<<<<< HEAD
-    pub fn run(&mut self, tls: VMWorkerThread) {
-        #[cfg(feature = "tracing")]
-=======
     /// The main loop for the GC controller.
     pub fn run(&mut self, tls: VMWorkerThread) -> ! {
->>>>>>> 79fb0bb1
+        #[cfg(feature = "tracing")]
         probe!(mmtk, gccontroller_run);
         // Initialize the GC worker for coordinator. We are not using the run() method from
         // GCWorker so we manually initialize the worker here.
