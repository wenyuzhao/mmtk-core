use super::stat::WorkerLocalStat;
use super::work_bucket::*;
use super::*;
use crate::mmtk::MMTK;
#[cfg(feature = "utilization")]
use crate::plan::immix::Pause;
#[cfg(feature = "utilization")]
use crate::plan::lxr::LXR;
use crate::util::copy::GCWorkerCopyContext;
use crate::util::{opaque_pointer::*, ObjectReference};
use crate::vm::{Collection, GCThreadContext, VMBinding};
use atomic::Atomic;
use atomic_refcell::{AtomicRef, AtomicRefCell, AtomicRefMut};
use crossbeam::deque::{self, Stealer};
use crossbeam::queue::ArrayQueue;
#[cfg(feature = "count_live_bytes_in_gc")]
use std::sync::atomic::AtomicUsize;
use std::sync::atomic::Ordering;
use std::sync::{Arc, Mutex};
#[cfg(feature = "utilization")]
use std::time::Instant;

#[cfg(feature = "fifo")]
pub type ItemWorker<T> = crate::util::deque::fifo::Worker<T>;
#[cfg(feature = "fifo")]
pub type ItemStealer<T> = crate::util::deque::fifo::Stealer<T>;

#[cfg(not(feature = "fifo"))]
pub type ItemWorker<T> = crate::util::deque::lifo::Worker<T>;
#[cfg(not(feature = "fifo"))]
pub type ItemStealer<T> = crate::util::deque::lifo::Stealer<T>;

/// Represents the ID of a GC worker thread.
pub type ThreadId = usize;

thread_local! {
    /// Current worker's ordinal
    static WORKER_ORDINAL: Atomic<ThreadId> = const { Atomic::new(ThreadId::MAX) };
    static _WORKER: Atomic<usize> = Atomic::new(0);
}

lazy_static! {
    static ref _WORKERS: Mutex<Vec<OpaquePointer>> = Mutex::new(Vec::new());
}

pub fn reset_workers<VM: VMBinding>() {
    let workers = _WORKERS.lock().unwrap();
    for w in workers.iter() {
        let w = w.as_mut_ptr::<GCWorker<VM>>();
        unsafe {
            (*w).get_copy_context_mut().release();
        }
    }
}

/// Get current worker ordinal. Return `None` if the current thread is not a worker.
pub fn current_worker_ordinal() -> Option<ThreadId> {
    let ordinal = WORKER_ORDINAL.with(|x| x.load(Ordering::Relaxed));
    if ordinal == ThreadId::MAX {
        None
    } else {
        Some(ordinal)
    }
}

/// The struct has one instance per worker, but is shared between workers via the scheduler
/// instance.  This structure is used for communication between workers, e.g. adding designated
/// work packets, stealing work packets from other workers, and collecting per-worker statistics.
pub struct GCWorkerShared<VM: VMBinding> {
    /// Worker-local statistics data.
    stat: AtomicRefCell<WorkerLocalStat<VM>>,
    /// Accumulated bytes for live objects in this GC. When each worker scans
    /// objects, we increase the live bytes. We get this value from each worker
    /// at the end of a GC, and reset this counter.
    #[cfg(feature = "count_live_bytes_in_gc")]
    live_bytes: AtomicUsize,
    /// A queue of GCWork that can only be processed by the owned thread.
    pub designated_work: ArrayQueue<(BucketId, Box<dyn GCWork>)>,
    /// Handle for stealing packets from the current worker
<<<<<<< HEAD
    pub stealer: Option<Stealer<(BucketId, Box<dyn GCWork>)>>,
}

impl<VM: VMBinding> GCWorkerShared<VM> {
    pub fn new(stealer: Option<Stealer<(BucketId, Box<dyn GCWork>)>>) -> Self {
=======
    pub stealer: Option<Stealer<Box<dyn GCWork<VM>>>>,
    pub deque_stealer: ItemStealer<VM::VMSlot>,
    pub obj_deque_stealer: ItemStealer<ObjectReference>,
    pub satb_deque_stealer: ItemStealer<ObjectReference>,
    pub ordinal: ThreadId,
}

impl<VM: VMBinding> GCWorkerShared<VM> {
    pub fn new(
        ordinal: ThreadId,
        stealer: Option<Stealer<Box<dyn GCWork<VM>>>>,
        ds: ItemStealer<VM::VMSlot>,
        ds2: ItemStealer<ObjectReference>,
        ds3: ItemStealer<ObjectReference>,
    ) -> Self {
>>>>>>> ff0b71e4
        Self {
            ordinal,
            stat: Default::default(),
            #[cfg(feature = "count_live_bytes_in_gc")]
            live_bytes: AtomicUsize::new(0),
            designated_work: ArrayQueue::new(16),
            stealer,
            deque_stealer: ds,
            obj_deque_stealer: ds2,
            satb_deque_stealer: ds3,
        }
    }

    #[cfg(feature = "count_live_bytes_in_gc")]
    pub(crate) fn increase_live_bytes(&self, bytes: usize) {
        self.live_bytes.fetch_add(bytes, Ordering::Relaxed);
    }

    #[cfg(feature = "count_live_bytes_in_gc")]
    pub(crate) fn get_and_clear_live_bytes(&self) -> usize {
        self.live_bytes.swap(0, Ordering::SeqCst)
    }
}

/// A GC worker.  This part is privately owned by a worker thread.
pub struct GCWorker<VM: VMBinding> {
    /// The VM-specific thread-local state of the GC thread.
    pub tls: VMWorkerThread,
    /// The ordinal of the worker, numbered from 0 to the number of workers minus one.
    pub ordinal: ThreadId,
    /// The reference to the scheduler.
    scheduler: Arc<GCWorkScheduler<VM>>,
    /// The copy context, used to implement copying GC.
    copy: GCWorkerCopyContext<VM>,
    /// The reference to the MMTk instance.
    pub mmtk: &'static MMTK<VM>,
    /// Reference to the shared part of the GC worker.  It is used for synchronization.
    pub shared: Arc<GCWorkerShared<VM>>,
    /// Local work packet queue.
<<<<<<< HEAD
    pub local_work_buffer: deque::Worker<(BucketId, Box<dyn GCWork>)>,
=======
    pub local_work_buffer: deque::Worker<Box<dyn GCWork<VM>>>,
    pub deque: ItemWorker<VM::VMSlot>,
    pub obj_deque: ItemWorker<ObjectReference>,
    pub satb_deque: ItemWorker<ObjectReference>,
    pub hash_seed: AtomicUsize,
    pub cache: Option<Box<dyn GCWork<VM>>>,
>>>>>>> ff0b71e4
}

unsafe impl<VM: VMBinding> Sync for GCWorkerShared<VM> {}
unsafe impl<VM: VMBinding> Send for GCWorkerShared<VM> {}

// Error message for borrowing `GCWorkerShared::stat`.
const STAT_BORROWED_MSG: &str = "GCWorkerShared.stat is already borrowed.  This may happen if \
    the mutator calls harness_begin or harness_end while the GC is running.";

impl<VM: VMBinding> GCWorkerShared<VM> {
    pub fn borrow_stat(&self) -> AtomicRef<WorkerLocalStat<VM>> {
        self.stat.try_borrow().expect(STAT_BORROWED_MSG)
    }

    pub fn borrow_stat_mut(&self) -> AtomicRefMut<WorkerLocalStat<VM>> {
        self.stat.try_borrow_mut().expect(STAT_BORROWED_MSG)
    }
}

/// A special error type that indicate a worker should exit.
/// This may happen if the VM needs to fork and asks workers to exit.
#[derive(Debug)]
pub(crate) struct WorkerShouldExit;

/// The result type of `GCWorker::pool`.
/// Too many functions return `Option<Box<dyn GCWork<VM>>>`.  In most cases, when `None` is
/// returned, the caller should try getting work packets from another place.  To avoid confusion,
/// we use `Err(WorkerShouldExit)` to clearly indicate that the worker should exit immediately.
pub(crate) type PollResult = Result<(BucketId, Box<dyn GCWork>), WorkerShouldExit>;

impl<VM: VMBinding> GCWorker<VM> {
    pub(crate) fn new(
        mmtk: &'static MMTK<VM>,
        ordinal: ThreadId,
        scheduler: Arc<GCWorkScheduler<VM>>,
        shared: Arc<GCWorkerShared<VM>>,
<<<<<<< HEAD
        local_work_buffer: deque::Worker<(BucketId, Box<dyn GCWork>)>,
=======
        local_work_buffer: deque::Worker<Box<dyn GCWork<VM>>>,
        deque: ItemWorker<VM::VMSlot>,
        obj_deque: ItemWorker<ObjectReference>,
        satb_deque: ItemWorker<ObjectReference>,
>>>>>>> ff0b71e4
    ) -> Self {
        // use rand::prelude::*;
        // let mut rng = thread_rng();

        Self {
            tls: VMWorkerThread(VMThread::UNINITIALIZED),
            ordinal,
            // We will set this later
            copy: GCWorkerCopyContext::new_non_copy(),
            scheduler,
            mmtk,
            shared,
            local_work_buffer,
            deque,
            obj_deque,
            satb_deque,
            hash_seed: AtomicUsize::new(17),
            cache: None,
            // hash_seed: rng.gen_range(0..102400),
        }
    }

    pub fn mmtk() -> &'static MMTK<VM> {
        Self::current().mmtk
    }

    /// Get current worker.
    pub fn current() -> &'static mut Self {
        let ptr = _WORKER.with(|x| x.load(Ordering::Relaxed)) as *mut Self;
        unsafe { &mut *ptr }
    }

    const LOCALLY_CACHED_WORK_PACKETS: usize = 16;

    /// Add a work packet to the work queue and mark it with a higher priority.
    /// If the bucket is activated, the packet will be pushed to the local queue, otherwise it will be
    /// pushed to the global bucket with a higher priority.
    // pub fn add_work_prioritized(&mut self, bucket: WorkBucketStage, work: impl GCWork) {
    //     if !self.scheduler().work_buckets[bucket].is_activated()
    //         || self.local_work_buffer.len() >= Self::LOCALLY_CACHED_WORK_PACKETS
    //     {
    //         self.scheduler.work_buckets[bucket].add_prioritized(Box::new(work));
    //         return;
    //     }
    //     self.local_work_buffer.push(Box::new(work));
    // }

    // pub fn add_boxed_work(&mut self, bucket: WorkBucketStage, work: Box<dyn GCWork>) {
    //     if !self.scheduler().work_buckets[bucket].is_activated()
    //         || self.local_work_buffer.len() >= Self::LOCALLY_CACHED_WORK_PACKETS
    //     {
    //         self.scheduler.work_buckets[bucket].add_boxed(work);
    //         return;
    //     }
    //     self.local_work_buffer.push(work);
    // }

    // /// Add a work packet to the work queue.
    // /// If the bucket is activated, the packet will be pushed to the local queue, otherwise it will be
    // /// pushed to the global bucket.
    // pub fn add_work(&mut self, bucket: WorkBucketStage, work: impl GCWork) {
    //     if !self.scheduler().work_buckets[bucket].is_activated()
    //         || self.local_work_buffer.len() >= Self::LOCALLY_CACHED_WORK_PACKETS
    //     {
    //         self.scheduler.work_buckets[bucket].add(work);
    //         return;
    //     }
    //     self.local_work_buffer.push(Box::new(work));
    // }

    pub fn add_local_packet(
        &mut self,
        bucket: BucketId,
        work: Box<dyn GCWork>,
    ) -> Result<(), Box<dyn GCWork>> {
        if self.local_work_buffer.len() >= Self::LOCALLY_CACHED_WORK_PACKETS {
            return Err(work);
        }
        self.local_work_buffer.push((bucket, work));
        Ok(())
    }

    /// Get the scheduler. There is only one scheduler per MMTk instance.
    pub fn scheduler(&self) -> &GCWorkScheduler<VM> {
        &self.scheduler
    }

    /// Get a mutable reference of the copy context for this worker.
    pub fn get_copy_context_mut(&mut self) -> &mut GCWorkerCopyContext<VM> {
        &mut self.copy
    }

    /// Poll a ready-to-execute work packet in the following order:
    ///
    /// 1. Any packet that should be processed only by this worker.
    /// 2. Poll from the local work queue.
    /// 3. Poll from activated global work-buckets
    /// 4. Steal from other workers
<<<<<<< HEAD
    fn poll(&mut self) -> PollResult {
=======
    fn poll(&mut self) -> PollResult<VM> {
        if let Some(work) = self.cache.take() {
            return Ok(work);
        }
>>>>>>> ff0b71e4
        if let Some(work) = self.shared.designated_work.pop() {
            return Ok(work);
        }

        if let Some(work) = self.local_work_buffer.pop() {
            return Ok(work);
        }

        self.scheduler().poll(self)
    }

    /// Entry point of the worker thread.
    ///
    /// This function will resolve thread affinity, if it has been specified by the user.
    ///
    /// Each worker will keep polling and executing work packets in a loop.  It runs until the
    /// worker is requested to exit.  Currently a worker may exit after
    /// [`crate::mmtk::MMTK::prepare_to_fork`] is called.
    ///
    /// Arguments:
    /// * `tls`: The VM-specific thread-local storage for this GC worker thread.
    /// * `mmtk`: A reference to an MMTk instance.
    pub fn run(mut self: Box<Self>, tls: VMWorkerThread, mmtk: &'static MMTK<VM>) {
        #[cfg(feature = "tracing")]
        probe!(mmtk, gcworker_run);
        debug!(
            "Worker started. ordinal: {}, {}",
            self.ordinal,
            crate::util::rust_util::debug_process_thread_id(),
        );
        WORKER_ORDINAL.with(|x| x.store(self.ordinal, Ordering::SeqCst));
        let worker = (&mut *self as &mut Self) as *mut Self;
        _WORKER.with(|x| {
            x.store(
                (&mut *self as &mut Self) as *mut Self as usize,
                Ordering::SeqCst,
            )
        });
        _WORKERS
            .lock()
            .unwrap()
            .push(OpaquePointer::from_mut_ptr(worker));
        self.scheduler.resolve_affinity(self.ordinal);
        self.tls = tls;
        self.copy = crate::plan::create_gc_worker_context(tls, mmtk);
        let lower_priority_for_concurrent_work = crate::args().lower_concurrent_worker_priority;
        assert!(!lower_priority_for_concurrent_work);
        loop {
            // Instead of having work_start and work_end tracepoints, we have
            // one tracepoint before polling for more work and one tracepoint
            // before executing the work.
            // This allows measuring the distribution of both the time needed
            // poll work (between work_poll and work), and the time needed to
            // execute work (between work and next work_poll).
            // If we have work_start and work_end, we cannot measure the first
            // poll.
            #[cfg(feature = "tracing")]
            probe!(mmtk, work_poll);
            let Ok((bucket, mut work)) = self.poll() else {
                // The worker is asked to exit.  Break from the loop.
                break;
            };
            // probe! expands to an empty block on unsupported platforms
            #[allow(unused_variables)]
            #[cfg(feature = "tracing")]
            let typename = work.get_type_name();

            #[cfg(feature = "bpftrace_workaround")]
            // Workaround a problem where bpftrace script cannot see the work packet names,
            // by force loading from the packet name.
            // See the "Known issues" section in `tools/tracing/timeline/README.md`
            std::hint::black_box(unsafe { *(typename.as_ptr()) });

            #[cfg(feature = "tracing")]
            probe!(mmtk, work, typename.as_ptr(), typename.len());
            #[cfg(feature = "utilization")]
            let t = Instant::now();
            #[cfg(feature = "utilization")]
            let record = crate::inside_harness() && !self.scheduler.in_concurrent();
            work.do_work_with_stat();
            std::mem::drop(work);
            #[cfg(feature = "utilization")]
            if record && !self.scheduler.in_concurrent() {
                let us = t.elapsed().as_micros();
                let lxr = self.mmtk.get_plan().downcast_ref::<LXR<VM>>();
                let pause = lxr.map(|x| x.current_pause()).flatten();
                use BucketId::*;
                // Transitive closure
                if BucketId::Closure.is_open() && !BucketId::WeakRefClosure.is_open() {
                    if let Some(start) = super::TRACE_START.elapsed_us_opt() {
                        let us = us.min(start);
                        super::TOTAL_TRACE_BUSY_TIME_US.fetch_add(us as usize, Ordering::SeqCst);
                    }
                }
                // RC increments
                if pause == Some(Pause::RefCount) && Incs.is_open() && !Release.is_open() {
                    if let Some(start) = super::INCS_START.elapsed_us_opt() {
                        let us = us.min(start);
                        super::TOTAL_INC_BUSY_TIME_US.fetch_add(us as usize, Ordering::SeqCst);
                    }
                }
                if pause != Some(Pause::RefCount) && Incs.is_open() && !Prepare.is_open() {
                    if let Some(start) = super::INCS_START.elapsed_us_opt() {
                        let us = us.min(start);
                        super::TOTAL_INC_BUSY_TIME_US.fetch_add(us as usize, Ordering::SeqCst);
                    }
                }
                // Whole GC except Release bucket
                if !Release.is_open() && (lxr.is_none() || (!Decs.is_open() && !Finish.is_open())) {
                    super::TOTAL_BUSY_TIME_US.fetch_add(us as usize, Ordering::SeqCst);
                }
            }
            if bucket.get_bucket().dec() {
                self.mmtk.scheduler.notify_bucket_empty(Some(bucket));
            }
            flush_logs!();
        }
        debug!(
            "Worker exiting. ordinal: {}, {}",
            self.ordinal,
            crate::util::rust_util::debug_process_thread_id(),
        );
        #[cfg(feature = "tracing")]
        probe!(mmtk, gcworker_exit);

        mmtk.scheduler.surrender_gc_worker(self);
    }

    pub fn steal_best_of_2<T>(
        &self,
        deque: &ItemWorker<T>,
        workers: &[Arc<GCWorkerShared<VM>>],
        stealer: impl Fn(&GCWorkerShared<VM>) -> &ItemStealer<T>,
    ) -> Option<T> {
        const BULK: bool = cfg!(feature = "steal_bulk");
        let n = workers.len();
        if n > 2 {
            let (k1, k2) =
                GCWorkScheduler::<VM>::get_random_steal_index(self.ordinal, &self.hash_seed, n);
            let stealer1 = stealer(&workers[k1]);
            let stealer2 = stealer(&workers[k2]);
            let sz1 = stealer1.size();
            let sz2 = stealer2.size();
            if sz1 < sz2 {
                return stealer2
                    .steal_and_pop(&deque, |n| if BULK { n / 2 } else { 1 })
                    .ok()
                    .map(|x| x.0);
            } else {
                return stealer1
                    .steal_and_pop(&deque, |n| if BULK { n / 2 } else { 1 })
                    .ok()
                    .map(|x| x.0);
            }
        } else if n == 2 {
            let k = (self.ordinal + 1) % 2;
            let stealer = stealer(&workers[k]);
            return stealer
                .steal_and_pop(&deque, |n| if BULK { n / 2 } else { 1 })
                .ok()
                .map(|x| x.0);
        } else {
            return None;
        }
    }
}

/// Stateful part of [`WorkerGroup`].
enum WorkerCreationState<VM: VMBinding> {
    /// The initial state.  `GCWorker` structs have not been created and GC worker threads have not
    /// been spawn.
    Initial {
        /// The local work queues for to-be-created workers.
<<<<<<< HEAD
        local_work_queues: Vec<deque::Worker<(BucketId, Box<dyn GCWork>)>>,
=======
        local_work_queues: Vec<deque::Worker<Box<dyn GCWork<VM>>>>,
        local_item_queues: Vec<ItemWorker<VM::VMSlot>>,
        local_obj_queues: Vec<ItemWorker<ObjectReference>>,
        local_satb_queues: Vec<ItemWorker<ObjectReference>>,
>>>>>>> ff0b71e4
    },
    /// All worker threads are spawn and running.  `GCWorker` structs have been transferred to
    /// worker threads.
    Spawned,
    /// Worker threads are stopping, or have already stopped, for forking. Instances of `GCWorker`
    /// structs are collected here to be reused when GC workers are respawn.
    Surrendered {
        /// `GCWorker` instances not currently owned by active GC worker threads.  Once GC workers
        /// are respawn, they will take ownership of these `GCWorker` instances.
        // Note: Clippy warns about `Vec<Box<T>>` because `Vec<T>` is already in the heap.
        // However, the purpose of this `Vec` is allowing GC worker threads to give their
        // `Box<GCWorker<VM>>` instances back to this pool.  Therefore, the `Box` is necessary.
        #[allow(clippy::vec_box)]
        workers: Vec<Box<GCWorker<VM>>>,
    },
}

/// A worker group to manage all the GC workers.
pub(crate) struct WorkerGroup<VM: VMBinding> {
    /// Shared worker data
    pub workers_shared: Vec<Arc<GCWorkerShared<VM>>>,
    /// The stateful part.  `None` means state transition is underway.
    state: Mutex<Option<WorkerCreationState<VM>>>,
}

/// We have to persuade Rust that `WorkerGroup` is safe to share because the compiler thinks one
/// worker can refer to another worker via the path "worker -> scheduler -> worker_group ->
/// `Surrendered::workers` -> worker" which is cyclic reference and unsafe.
unsafe impl<VM: VMBinding> Sync for WorkerGroup<VM> {}

impl<VM: VMBinding> WorkerGroup<VM> {
    /// Create a WorkerGroup
    pub fn new(num_workers: usize) -> Arc<Self> {
        let local_work_queues = (0..num_workers)
            .map(|_| deque::Worker::new_fifo())
            .collect::<Vec<_>>();

        let local_item_queues = (0..num_workers)
            .map(|_| ItemWorker::new(64))
            .collect::<Vec<_>>();

        let local_obj_queues = (0..num_workers)
            .map(|_| ItemWorker::new(64))
            .collect::<Vec<_>>();

        let local_satb_queues = (0..num_workers)
            .map(|_| ItemWorker::new(64))
            .collect::<Vec<_>>();

        let workers_shared = (0..num_workers)
            .map(|i| {
                Arc::new(GCWorkerShared::<VM>::new(
                    i,
                    Some(local_work_queues[i].stealer()),
                    local_item_queues[i].stealer(),
                    local_obj_queues[i].stealer(),
                    local_satb_queues[i].stealer(),
                ))
            })
            .collect::<Vec<_>>();

        Arc::new(Self {
            workers_shared,
            state: Mutex::new(Some(WorkerCreationState::Initial {
                local_work_queues,
                local_item_queues,
                local_obj_queues,
                local_satb_queues,
            })),
        })
    }

    /// Spawn GC worker threads for the first time.
    pub fn initial_spawn(&self, tls: VMThread, mmtk: &'static MMTK<VM>) {
        let mut state = self.state.lock().unwrap();

        let WorkerCreationState::Initial {
            local_work_queues,
            local_item_queues,
            local_obj_queues,
            local_satb_queues,
        } = state.take().unwrap()
        else {
            panic!("GCWorker structs have already been created");
        };

        let workers = self.create_workers(
            local_work_queues,
            local_item_queues,
            local_obj_queues,
            local_satb_queues,
            mmtk,
        );
        self.spawn(workers, tls);

        *state = Some(WorkerCreationState::Spawned);
    }

    /// Respawn GC threads after stopping for forking.
    pub fn respawn(&self, tls: VMThread) {
        let mut state = self.state.lock().unwrap();

        let WorkerCreationState::Surrendered { workers } = state.take().unwrap() else {
            panic!("GCWorker structs have not been created, yet.");
        };

        self.spawn(workers, tls);

        *state = Some(WorkerCreationState::Spawned)
    }

    /// Create `GCWorker` instances.
    #[allow(clippy::vec_box)] // See `WorkerCreationState::Surrendered`.
    fn create_workers(
        &self,
<<<<<<< HEAD
        local_work_queues: Vec<deque::Worker<(BucketId, Box<dyn GCWork>)>>,
=======
        local_work_queues: Vec<deque::Worker<Box<dyn GCWork<VM>>>>,
        local_item_queues: Vec<ItemWorker<VM::VMSlot>>,
        local_obj_queues: Vec<ItemWorker<ObjectReference>>,
        local_satb_queues: Vec<ItemWorker<ObjectReference>>,
>>>>>>> ff0b71e4
        mmtk: &'static MMTK<VM>,
    ) -> Vec<Box<GCWorker<VM>>> {
        debug!("Creating GCWorker instances...");

        assert_eq!(self.workers_shared.len(), local_work_queues.len());

        // Each `GCWorker` instance corresponds to a `GCWorkerShared` at the same index.
        let workers = (local_work_queues.into_iter())
            .zip(self.workers_shared.iter())
            .zip(local_item_queues.into_iter())
            .zip(local_obj_queues.into_iter())
            .zip(local_satb_queues.into_iter())
            .enumerate()
            .map(
                |(ordinal, ((((queue, shared), item_queue), obj_queue), satb_queue))| {
                    Box::new(GCWorker::new(
                        mmtk,
                        ordinal,
                        mmtk.scheduler.clone(),
                        shared.clone(),
                        queue,
                        item_queue,
                        obj_queue,
                        satb_queue,
                    ))
                },
            )
            .collect::<Vec<_>>();

        debug!("Created {} GCWorker instances.", workers.len());
        workers
    }

    /// Spawn all the worker threads
    #[allow(clippy::vec_box)] // See `WorkerCreationState::Surrendered`.
    fn spawn(&self, workers: Vec<Box<GCWorker<VM>>>, tls: VMThread) {
        debug!(
            "Spawning GC workers.  {}",
            crate::util::rust_util::debug_process_thread_id(),
        );

        // We transfer the ownership of each `GCWorker` instance to a GC thread.
        for worker in workers {
            VM::VMCollection::spawn_gc_thread(tls, GCThreadContext::<VM>::Worker(worker));
        }

        debug!(
            "Spawned {} worker threads.  {}",
            self.worker_count(),
            crate::util::rust_util::debug_process_thread_id(),
        );
    }

    /// Prepare the buffer for workers to surrender their `GCWorker` structs.
    pub fn prepare_surrender_buffer(&self) {
        let mut state = self.state.lock().unwrap();
        assert!(matches!(*state, Some(WorkerCreationState::Spawned)));

        *state = Some(WorkerCreationState::Surrendered {
            workers: Vec::with_capacity(self.worker_count()),
        })
    }

    /// Return the `GCWorker` struct to the worker group.
    /// This function returns `true` if all workers returned their `GCWorker` structs.
    pub fn surrender_gc_worker(&self, worker: Box<GCWorker<VM>>) -> bool {
        let mut state = self.state.lock().unwrap();
        let WorkerCreationState::Surrendered { ref mut workers } = state.as_mut().unwrap() else {
            panic!("GCWorker structs have not been created, yet.");
        };
        let ordinal = worker.ordinal;
        workers.push(worker);
        trace!(
            "Worker {} surrendered. ({}/{})",
            ordinal,
            workers.len(),
            self.worker_count()
        );
        workers.len() == self.worker_count()
    }

    /// Get the number of workers in the group
    pub fn worker_count(&self) -> usize {
        self.workers_shared.len()
    }

    /// Return true if there're any pending designated work
    pub fn has_designated_work(&self) -> bool {
        self.workers_shared
            .iter()
            .any(|w| !w.designated_work.is_empty())
    }

    #[cfg(feature = "count_live_bytes_in_gc")]
    pub fn get_and_clear_worker_live_bytes(&self) -> usize {
        self.workers_shared
            .iter()
            .map(|w| w.get_and_clear_live_bytes())
            .sum()
    }
}<|MERGE_RESOLUTION|>--- conflicted
+++ resolved
@@ -77,14 +77,7 @@
     /// A queue of GCWork that can only be processed by the owned thread.
     pub designated_work: ArrayQueue<(BucketId, Box<dyn GCWork>)>,
     /// Handle for stealing packets from the current worker
-<<<<<<< HEAD
     pub stealer: Option<Stealer<(BucketId, Box<dyn GCWork>)>>,
-}
-
-impl<VM: VMBinding> GCWorkerShared<VM> {
-    pub fn new(stealer: Option<Stealer<(BucketId, Box<dyn GCWork>)>>) -> Self {
-=======
-    pub stealer: Option<Stealer<Box<dyn GCWork<VM>>>>,
     pub deque_stealer: ItemStealer<VM::VMSlot>,
     pub obj_deque_stealer: ItemStealer<ObjectReference>,
     pub satb_deque_stealer: ItemStealer<ObjectReference>,
@@ -94,12 +87,11 @@
 impl<VM: VMBinding> GCWorkerShared<VM> {
     pub fn new(
         ordinal: ThreadId,
-        stealer: Option<Stealer<Box<dyn GCWork<VM>>>>,
+        stealer: Option<Stealer<(BucketId, Box<dyn GCWork>)>>,
         ds: ItemStealer<VM::VMSlot>,
         ds2: ItemStealer<ObjectReference>,
         ds3: ItemStealer<ObjectReference>,
     ) -> Self {
->>>>>>> ff0b71e4
         Self {
             ordinal,
             stat: Default::default(),
@@ -139,16 +131,12 @@
     /// Reference to the shared part of the GC worker.  It is used for synchronization.
     pub shared: Arc<GCWorkerShared<VM>>,
     /// Local work packet queue.
-<<<<<<< HEAD
     pub local_work_buffer: deque::Worker<(BucketId, Box<dyn GCWork>)>,
-=======
-    pub local_work_buffer: deque::Worker<Box<dyn GCWork<VM>>>,
     pub deque: ItemWorker<VM::VMSlot>,
     pub obj_deque: ItemWorker<ObjectReference>,
     pub satb_deque: ItemWorker<ObjectReference>,
     pub hash_seed: AtomicUsize,
-    pub cache: Option<Box<dyn GCWork<VM>>>,
->>>>>>> ff0b71e4
+    pub cache: Option<(BucketId, Box<dyn GCWork>)>,
 }
 
 unsafe impl<VM: VMBinding> Sync for GCWorkerShared<VM> {}
@@ -185,14 +173,10 @@
         ordinal: ThreadId,
         scheduler: Arc<GCWorkScheduler<VM>>,
         shared: Arc<GCWorkerShared<VM>>,
-<<<<<<< HEAD
         local_work_buffer: deque::Worker<(BucketId, Box<dyn GCWork>)>,
-=======
-        local_work_buffer: deque::Worker<Box<dyn GCWork<VM>>>,
         deque: ItemWorker<VM::VMSlot>,
         obj_deque: ItemWorker<ObjectReference>,
         satb_deque: ItemWorker<ObjectReference>,
->>>>>>> ff0b71e4
     ) -> Self {
         // use rand::prelude::*;
         // let mut rng = thread_rng();
@@ -291,14 +275,10 @@
     /// 2. Poll from the local work queue.
     /// 3. Poll from activated global work-buckets
     /// 4. Steal from other workers
-<<<<<<< HEAD
     fn poll(&mut self) -> PollResult {
-=======
-    fn poll(&mut self) -> PollResult<VM> {
         if let Some(work) = self.cache.take() {
             return Ok(work);
         }
->>>>>>> ff0b71e4
         if let Some(work) = self.shared.designated_work.pop() {
             return Ok(work);
         }
@@ -472,14 +452,10 @@
     /// been spawn.
     Initial {
         /// The local work queues for to-be-created workers.
-<<<<<<< HEAD
         local_work_queues: Vec<deque::Worker<(BucketId, Box<dyn GCWork>)>>,
-=======
-        local_work_queues: Vec<deque::Worker<Box<dyn GCWork<VM>>>>,
         local_item_queues: Vec<ItemWorker<VM::VMSlot>>,
         local_obj_queues: Vec<ItemWorker<ObjectReference>>,
         local_satb_queues: Vec<ItemWorker<ObjectReference>>,
->>>>>>> ff0b71e4
     },
     /// All worker threads are spawn and running.  `GCWorker` structs have been transferred to
     /// worker threads.
@@ -595,14 +571,10 @@
     #[allow(clippy::vec_box)] // See `WorkerCreationState::Surrendered`.
     fn create_workers(
         &self,
-<<<<<<< HEAD
         local_work_queues: Vec<deque::Worker<(BucketId, Box<dyn GCWork>)>>,
-=======
-        local_work_queues: Vec<deque::Worker<Box<dyn GCWork<VM>>>>,
         local_item_queues: Vec<ItemWorker<VM::VMSlot>>,
         local_obj_queues: Vec<ItemWorker<ObjectReference>>,
         local_satb_queues: Vec<ItemWorker<ObjectReference>>,
->>>>>>> ff0b71e4
         mmtk: &'static MMTK<VM>,
     ) -> Vec<Box<GCWorker<VM>>> {
         debug!("Creating GCWorker instances...");
