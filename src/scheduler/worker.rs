--- conflicted
+++ resolved
@@ -20,9 +20,8 @@
 
 thread_local! {
     /// Current worker's ordinal
-<<<<<<< HEAD
-    static WORKER_ORDINAL: Atomic<Option<ThreadId>> = Atomic::new(None);
-    static _WORKER: Atomic<Option<*mut ()>> = Atomic::new(None);
+    static WORKER_ORDINAL: Atomic<ThreadId> = Atomic::new(ThreadId::MAX);
+    static _WORKER: Atomic<usize> = Atomic::new(0);
 }
 
 lazy_static! {
@@ -37,20 +36,21 @@
             (*w).get_copy_context_mut().release();
         }
     }
-=======
-    static WORKER_ORDINAL: Atomic<ThreadId> = Atomic::new(ThreadId::MAX);
->>>>>>> 79fb0bb1
 }
 
 /// Get current worker ordinal. Return `None` if the current thread is not a worker.
-pub fn current_worker_ordinal() -> ThreadId {
+pub fn current_worker_ordinal() -> Option<ThreadId> {
     let ordinal = WORKER_ORDINAL.with(|x| x.load(Ordering::Relaxed));
     debug_assert_ne!(
         ordinal,
         ThreadId::MAX,
         "Thread-local variable WORKER_ORDINAL not set yet."
     );
-    ordinal
+    if ordinal == ThreadId::MAX {
+        None
+    } else {
+        Some(ordinal)
+    }
 }
 
 /// The part shared between a GCWorker and the scheduler.
@@ -169,7 +169,7 @@
 
     /// Get current worker.
     pub fn current() -> &'static mut Self {
-        let ptr = _WORKER.with(|x| x.load(Ordering::Relaxed)).unwrap() as *mut Self;
+        let ptr = _WORKER.with(|x| x.load(Ordering::Relaxed)) as *mut Self;
         unsafe { &mut *ptr }
     }
 
@@ -245,17 +245,13 @@
     pub fn run(&mut self, tls: VMWorkerThread, mmtk: &'static MMTK<VM>) {
         #[cfg(feature = "tracing")]
         probe!(mmtk, gcworker_run);
-<<<<<<< HEAD
-        WORKER_ORDINAL.with(|x| x.store(Some(self.ordinal), Ordering::SeqCst));
+        WORKER_ORDINAL.with(|x| x.store(self.ordinal, Ordering::SeqCst));
         let worker = self as *mut Self;
-        _WORKER.with(|x| x.store(Some(self as *mut Self as *mut ()), Ordering::SeqCst));
+        _WORKER.with(|x| x.store(self as *mut Self as usize, Ordering::SeqCst));
         _WORKERS
             .lock()
             .unwrap()
             .push(OpaquePointer::from_mut_ptr(worker));
-=======
-        WORKER_ORDINAL.with(|x| x.store(self.ordinal, Ordering::SeqCst));
->>>>>>> 79fb0bb1
         self.scheduler.resolve_affinity(self.ordinal);
         self.tls = tls;
         self.copy = crate::plan::create_gc_worker_context(tls, mmtk);
