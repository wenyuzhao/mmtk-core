--- conflicted
+++ resolved
@@ -69,7 +69,7 @@
 /// and also waking up workers when more work packets are available.
 pub(crate) struct WorkerMonitor {
     /// The synchronized part.
-    sync: Mutex<WorkerMonitorSync>,
+    pub sync: Mutex<WorkerMonitorSync>,
     /// This is notified when new work is made available for the workers.
     /// Particularly, it is notified when
     /// -   `sync.worker_group_state` is transitioned to `Working` because
@@ -106,20 +106,9 @@
     /// The total number of workers.
     worker_count: usize,
     /// Number of parked workers.
-<<<<<<< HEAD
     pub parked_workers: usize,
-    /// This flag is set to true when all workers have parked,
-    /// and cleared if a work packet is added to an open bucket, or a new bucket is opened.
-    /// No workers can unpark while this flag is set.
-    ///
-    /// Note that testing this flag is *not* equivalent to testing `parked_workers == num_workers`.
-    /// This field is used to *receive notification* for the event of more work becoming available.
-    pub group_sleep: bool,
-=======
-    parked_workers: usize,
     /// The worker group state.
     worker_group_state: WorkerGroupState,
->>>>>>> 43e8a92b
 }
 
 impl WorkerMonitor {
@@ -225,13 +214,8 @@
     /// Called before a worker is parked.
     ///
     /// Return true if all the workers are parked.
-<<<<<<< HEAD
-    pub fn inc_parked_workers(&mut self) -> bool {
-        let old: usize = self.parked_workers;
-=======
     fn inc_parked_workers(&mut self) -> bool {
         let old = self.parked_workers;
->>>>>>> 43e8a92b
         debug_assert!(old < self.worker_count);
         let new = old + 1;
         self.parked_workers = new;
