use super::stat::WorkerLocalStat;
use super::work_bucket::*;
use super::*;
use crate::mmtk::MMTK;
use crate::util::copy::GCWorkerCopyContext;
use crate::util::opaque_pointer::*;
use crate::vm::{Collection, GCThreadContext, VMBinding};
use atomic_refcell::{AtomicRef, AtomicRefCell, AtomicRefMut};
use crossbeam_deque::{Stealer, Worker};
use std::ffi::c_void;
use std::sync::atomic::{AtomicBool, AtomicUsize, Ordering};
use std::sync::mpsc::Sender;
use std::sync::{Arc, Weak};
use thread_priority::ThreadPriority;

/// Thread-local data for each worker thread.
///
/// For mmtk, each gc can define their own worker-local data, to contain their required copy allocators and other stuffs.
pub trait GCWorkerLocal {
    fn init(&mut self, _tls: VMWorkerThread) {}
}

/// This struct will be accessed during trace_object(), which is performance critical.
/// However, we do not know its concrete type as the plan and its copy context is dynamically selected.
/// Instead use a void* type to store it, and during trace_object() we cast it to the correct copy context type.
#[derive(Copy, Clone)]
pub struct GCWorkerLocalPtr {
    data: *mut c_void,
    // Save the type name for debug builds, so we can later do type check
    #[cfg(debug_assertions)]
    ty: &'static str,
}

impl GCWorkerLocalPtr {
    pub const UNINITIALIZED: Self = GCWorkerLocalPtr {
        data: std::ptr::null_mut(),
        #[cfg(debug_assertions)]
        ty: "uninitialized",
    };

    pub fn new<W: GCWorkerLocal>(worker_local: W) -> Self {
        GCWorkerLocalPtr {
            data: Box::into_raw(Box::new(worker_local)) as *mut c_void,
            #[cfg(debug_assertions)]
            ty: std::any::type_name::<W>(),
        }
    }

    /// # Safety
    /// The user needs to guarantee that the type supplied here is the same type used to create this pointer.
    pub unsafe fn as_type<W: GCWorkerLocal>(&mut self) -> &mut W {
        #[cfg(debug_assertions)]
        debug_assert_eq!(self.ty, std::any::type_name::<W>());
        &mut *(self.data as *mut W)
    }
}

/// The part shared between a GCWorker and the scheduler.
/// This structure is used for communication, e.g. adding new work packets.
pub struct GCWorkerShared<VM: VMBinding> {
    /// True if the GC worker is parked.
    pub parked: AtomicBool,
    /// Worker-local statistics data.
    stat: AtomicRefCell<WorkerLocalStat<VM>>,
    /// Incoming work packets to be executed by the current worker.
    pub local_work_bucket: WorkBucket<VM>,
    pub local_work_buffer: Worker<Box<dyn GCWork<VM>>>,
}

/// A GC worker.  This part is privately owned by a worker thread.
/// The GC controller also has an embedded `GCWorker` because it may also execute work packets.
pub struct GCWorker<VM: VMBinding> {
    /// The VM-specific thread-local state of the GC thread.
    pub tls: VMWorkerThread,
    /// The ordinal of the worker, numbered from 0 to the number of workers minus one.
    /// 0 if it is the embedded worker of the GC controller thread.
    pub ordinal: usize,
    /// The reference to the scheduler.
    scheduler: Arc<GCWorkScheduler<VM>>,
    /// The copy context, used to implement copying GC.
    copy: GCWorkerCopyContext<VM>,
    /// The sending end of the channel to send message to the controller thread.
    pub sender: Sender<CoordinatorMessage<VM>>,
    /// The reference to the MMTk instance.
    mmtk: &'static MMTK<VM>,
    /// True if this struct is the embedded GCWorker of the controller thread.
    /// False if this struct belongs to a standalone GCWorker thread.
    is_coordinator: bool,
<<<<<<< HEAD
=======
    /// Cache of work packets created by the current worker.
    /// May be flushed to the global pool or executed locally.
    local_work_buffer: Vec<(WorkBucketStage, Box<dyn GCWork<VM>>)>,
    /// Reference to the shared part of the GC worker.  It is used for synchronization.
>>>>>>> 29afb0c2
    pub shared: Arc<GCWorkerShared<VM>>,
}

unsafe impl<VM: VMBinding> Sync for GCWorkerShared<VM> {}
unsafe impl<VM: VMBinding> Send for GCWorkerShared<VM> {}

// Error message for borrowing `GCWorkerShared::stat`.
const STAT_BORROWED_MSG: &str = "GCWorkerShared.stat is already borrowed.  This may happen if \
    the mutator calls harness_begin or harness_end while the GC is running.";

impl<VM: VMBinding> GCWorkerShared<VM> {
    pub fn is_parked(&self) -> bool {
        self.parked.load(Ordering::SeqCst)
    }

    pub fn borrow_stat(&self) -> AtomicRef<WorkerLocalStat<VM>> {
        self.stat.try_borrow().expect(STAT_BORROWED_MSG)
    }

    pub fn borrow_stat_mut(&self) -> AtomicRefMut<WorkerLocalStat<VM>> {
        self.stat.try_borrow_mut().expect(STAT_BORROWED_MSG)
    }
}

impl<VM: VMBinding> GCWorker<VM> {
    pub fn new(
        mmtk: &'static MMTK<VM>,
        ordinal: usize,
        scheduler: Arc<GCWorkScheduler<VM>>,
        is_coordinator: bool,
        sender: Sender<CoordinatorMessage<VM>>,
    ) -> Self {
        let worker_monitor = scheduler.worker_monitor.clone();
        Self {
            tls: VMWorkerThread(VMThread::UNINITIALIZED),
            ordinal,
            // We will set this later
            copy: GCWorkerCopyContext::new_non_copy(),
            sender,
            scheduler,
            mmtk,
            is_coordinator,
            shared: Arc::new(GCWorkerShared {
                parked: AtomicBool::new(true),
                stat: Default::default(),
                local_work_buffer: Worker::new_fifo(),
                local_work_bucket: WorkBucket::new(true, worker_monitor, false),
            }),
        }
    }

    #[inline]
    pub fn add_work_prioritized(&mut self, bucket: WorkBucketStage, work: impl GCWork<VM>) {
        if !self.scheduler().work_buckets[bucket].is_activated()
            || !self.shared.local_work_buffer.is_empty()
        {
            self.scheduler.work_buckets[bucket].add_prioritized(box work);
            return;
        }
        self.shared.local_work_buffer.push(box work);
    }

    #[inline]
    pub fn add_work(&mut self, bucket: WorkBucketStage, work: impl GCWork<VM>) {
        if !self.scheduler().work_buckets[bucket].is_activated()
            || !self.shared.local_work_buffer.is_empty()
        {
            self.scheduler.work_buckets[bucket].add(work);
            return;
        }
        self.shared.local_work_buffer.push(box work);
    }

    pub fn is_coordinator(&self) -> bool {
        self.is_coordinator
    }

    pub fn scheduler(&self) -> &GCWorkScheduler<VM> {
        &self.scheduler
    }

    pub fn get_copy_context_mut(&mut self) -> &mut GCWorkerCopyContext<VM> {
        &mut self.copy
    }

    pub fn do_work(&'static mut self, mut work: impl GCWork<VM>) {
        work.do_work(self, self.mmtk);
    }

    fn poll(&self) -> Box<dyn GCWork<VM>> {
        self.shared
            .local_work_buffer
            .pop()
            .or_else(|| Some(self.scheduler().poll(self)))
            .unwrap()
    }

    pub fn run(&mut self, tls: VMWorkerThread, mmtk: &'static MMTK<VM>) {
        self.tls = tls;
        self.copy = crate::plan::create_gc_worker_context(tls, mmtk);
        self.shared.parked.store(false, Ordering::SeqCst);
        IS_WORKER.store(true, Ordering::SeqCst);
        WORKER_ID.store(self.ordinal, Ordering::SeqCst);
        let lower_priority_for_concurrent_work = *crate::args::LOWER_CONCURRENT_GC_THREAD_PRIORITY;
        let mut low_priority = false;
        loop {
            let mut work = self.poll();

            if lower_priority_for_concurrent_work {
                let in_concurrent = self.scheduler().in_concurrent();
                if in_concurrent && !low_priority {
                    let _ = thread_priority::set_current_thread_priority(ThreadPriority::Min);
                    low_priority = true;
                }
                if !in_concurrent && low_priority {
                    let _ = thread_priority::set_current_thread_priority(ThreadPriority::Max);
                    low_priority = false;
                }
            }

            debug_assert!(!self.shared.is_parked());
            if work.should_defer() {
                mmtk.scheduler.postpone_dyn(work);
                continue;
            }
            if let Some(stage) = work.should_move_to_stw() {
                if !self.scheduler.work_buckets[stage].is_activated() {
                    self.scheduler.work_buckets[stage].add_dyn(work);
                    continue;
                }
            }
            work.do_work_with_stat(self, mmtk);
        }
    }

    #[inline]
    pub fn is_concurrent_worker(&self) -> bool {
        self.ordinal
            < usize::max(
                1,
                (self.scheduler().num_workers() * *crate::args::CONCURRENT_GC_THREADS_RATIO / 100)
                    as usize,
            )
    }
}

#[thread_local]
pub static IS_WORKER: AtomicBool = AtomicBool::new(false);

#[thread_local]
pub static WORKER_ID: AtomicUsize = AtomicUsize::new(0);

pub struct WorkerGroup<VM: VMBinding> {
    pub workers_shared: Vec<Arc<GCWorkerShared<VM>>>,
    pub stealers: Vec<(usize, Stealer<Box<dyn GCWork<VM>>>)>,
    parked_workers: AtomicUsize,
}

impl<VM: VMBinding> WorkerGroup<VM> {
    pub fn new(
        mmtk: &'static MMTK<VM>,
        workers: usize,
        scheduler: Arc<GCWorkScheduler<VM>>,
        sender: Sender<CoordinatorMessage<VM>>,
    ) -> (Arc<Self>, Box<dyn FnOnce(VMThread)>) {
        let mut workers_shared = Vec::new();
        let mut workers_to_spawn = Vec::new();

        for ordinal in 0..workers {
            let worker = Box::new(GCWorker::new(
                mmtk,
                ordinal,
                scheduler.clone(),
                false,
                sender.clone(),
            ));
            let worker_shared = worker.shared.clone();
            workers_shared.push(worker_shared);
            workers_to_spawn.push(worker);
        }

        // NOTE: We cannot call spawn_gc_thread here,
        // because the worker will access `Scheduler::worker_group` immediately after started,
        // but that field will not be assigned to before this function returns.
        // Therefore we defer the spawning operation later.
        let deferred_spawn = Box::new(move |tls| {
            for worker in workers_to_spawn.drain(..) {
                VM::VMCollection::spawn_gc_thread(tls, GCThreadContext::<VM>::Worker(worker));
            }
        });

        let stealers = workers_shared
            .iter()
            .zip(0..workers)
            .map(|(w, ordinal)| (ordinal, w.local_work_buffer.stealer()))
            .collect();

        (
            Arc::new(Self {
                workers_shared,
                stealers,
                parked_workers: Default::default(),
            }),
            deferred_spawn,
        )
    }

    #[inline(always)]
    pub fn worker_count(&self) -> usize {
        self.workers_shared.len()
    }

    #[inline(always)]
    pub fn inc_parked_workers(&self) -> bool {
        let old = self.parked_workers.fetch_add(1, Ordering::SeqCst);
        old + 1 == self.worker_count()
    }

    #[inline(always)]
    pub fn dec_parked_workers(&self) {
        self.parked_workers.fetch_sub(1, Ordering::SeqCst);
    }

    #[inline(always)]
    pub fn parked_workers(&self) -> usize {
        self.parked_workers.load(Ordering::SeqCst)
    }

    #[inline(always)]
    pub fn all_parked(&self) -> bool {
        self.parked_workers() == self.worker_count()
    }
}<|MERGE_RESOLUTION|>--- conflicted
+++ resolved
@@ -64,6 +64,8 @@
     stat: AtomicRefCell<WorkerLocalStat<VM>>,
     /// Incoming work packets to be executed by the current worker.
     pub local_work_bucket: WorkBucket<VM>,
+    /// Cache of work packets created by the current worker.
+    /// May be flushed to the global pool or executed locally.
     pub local_work_buffer: Worker<Box<dyn GCWork<VM>>>,
 }
 
@@ -86,13 +88,7 @@
     /// True if this struct is the embedded GCWorker of the controller thread.
     /// False if this struct belongs to a standalone GCWorker thread.
     is_coordinator: bool,
-<<<<<<< HEAD
-=======
-    /// Cache of work packets created by the current worker.
-    /// May be flushed to the global pool or executed locally.
-    local_work_buffer: Vec<(WorkBucketStage, Box<dyn GCWork<VM>>)>,
     /// Reference to the shared part of the GC worker.  It is used for synchronization.
->>>>>>> 29afb0c2
     pub shared: Arc<GCWorkerShared<VM>>,
 }
 
