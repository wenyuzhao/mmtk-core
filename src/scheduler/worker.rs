--- conflicted
+++ resolved
@@ -5,53 +5,32 @@
 use crate::util::copy::GCWorkerCopyContext;
 use crate::util::opaque_pointer::*;
 use crate::vm::{Collection, GCThreadContext, VMBinding};
-<<<<<<< HEAD
 use atomic::Atomic;
-use atomic_refcell::{AtomicRef, AtomicRefCell, AtomicRefMut};
-use crossbeam_deque::{Stealer, Worker};
-use std::sync::atomic::{AtomicBool, AtomicUsize, Ordering};
-use std::sync::mpsc::Sender;
-use std::sync::{Arc, Condvar, Mutex};
-use thread_priority::ThreadPriority;
-=======
 use atomic_refcell::{AtomicRef, AtomicRefCell, AtomicRefMut};
 use crossbeam::deque::{self, Stealer};
 use crossbeam::queue::ArrayQueue;
 use std::sync::atomic::{AtomicUsize, Ordering};
 use std::sync::mpsc::Sender;
 use std::sync::{Arc, Mutex};
->>>>>>> 43a67557
+use thread_priority::ThreadPriority;
 
 /// The part shared between a GCWorker and the scheduler.
 /// This structure is used for communication, e.g. adding new work packets.
 pub struct GCWorkerShared<VM: VMBinding> {
     /// Worker-local statistics data.
     stat: AtomicRefCell<WorkerLocalStat<VM>>,
-<<<<<<< HEAD
-    /// Incoming work packets to be executed by the current worker.
-    pub local_work_bucket: WorkBucket<VM>,
-    /// Cache of work packets created by the current worker.
-    /// May be flushed to the global pool or executed locally.
-    pub local_work_buffer: Worker<Box<dyn GCWork<VM>>>,
-=======
     /// A queue of GCWork that can only be processed by the owned thread.
     pub designated_work: ArrayQueue<Box<dyn GCWork<VM>>>,
     /// Handle for stealing packets from the current worker
     pub stealer: Option<Stealer<Box<dyn GCWork<VM>>>>,
->>>>>>> 43a67557
 }
 
 impl<VM: VMBinding> GCWorkerShared<VM> {
     pub fn new(stealer: Option<Stealer<Box<dyn GCWork<VM>>>>) -> Self {
         Self {
             stat: Default::default(),
-<<<<<<< HEAD
-            local_work_bucket: WorkBucket::new(true, worker_monitor, false),
-            local_work_buffer: Worker::new_fifo(),
-=======
             designated_work: ArrayQueue::new(16),
             stealer,
->>>>>>> 43a67557
         }
     }
 }
@@ -130,41 +109,23 @@
     #[inline]
     pub fn add_work_prioritized(&mut self, bucket: WorkBucketStage, work: impl GCWork<VM>) {
         if !self.scheduler().work_buckets[bucket].is_activated()
-<<<<<<< HEAD
-            || !self.shared.local_work_buffer.is_empty()
-=======
             || self.local_work_buffer.len() >= Self::LOCALLY_CACHED_WORK_PACKETS
->>>>>>> 43a67557
         {
             self.scheduler.work_buckets[bucket].add_prioritized(Box::new(work));
             return;
         }
-<<<<<<< HEAD
-        self.shared.local_work_buffer.push(Box::new(work));
-    }
-
-    #[inline]
-    pub fn add_work(&mut self, bucket: WorkBucketStage, work: impl GCWork<VM>) {
-        if !self.scheduler().work_buckets[bucket].is_activated()
-            || !self.shared.local_work_buffer.is_empty()
-        {
-            self.scheduler.work_buckets[bucket].add(work);
-            return;
-        }
-        self.shared.local_work_buffer.push(Box::new(work));
+        self.local_work_buffer.push(Box::new(work));
     }
 
     #[inline]
     pub fn add_boxed_work(&mut self, bucket: WorkBucketStage, work: Box<dyn GCWork<VM>>) {
         if !self.scheduler().work_buckets[bucket].is_activated()
-            || !self.shared.local_work_buffer.is_empty()
+            || self.local_work_buffer.len() >= Self::LOCALLY_CACHED_WORK_PACKETS
         {
-            self.scheduler.work_buckets[bucket].add_dyn(work);
+            self.scheduler.work_buckets[bucket].add_boxed(work);
             return;
         }
-        self.shared.local_work_buffer.push(work);
-=======
-        self.local_work_buffer.push(Box::new(work));
+        self.local_work_buffer.push(work);
     }
 
     /// Add a work packet to the work queue.
@@ -179,7 +140,6 @@
             return;
         }
         self.local_work_buffer.push(Box::new(work));
->>>>>>> 43a67557
     }
 
     pub fn is_coordinator(&self) -> bool {
@@ -216,19 +176,11 @@
         work.do_work(self, self.mmtk);
     }
 
-<<<<<<< HEAD
-    fn poll(&self) -> Box<dyn GCWork<VM>> {
-        self.shared
-            .local_work_buffer
-            .pop()
-            .or_else(|| Some(self.scheduler().poll(self)))
-            .unwrap()
-    }
-
+    /// Entry of the worker thread.
+    /// Each worker will keep polling and executing work packets in a loop.
     pub fn run(&mut self, tls: VMWorkerThread, mmtk: &'static MMTK<VM>) {
         self.tls = tls;
         self.copy = crate::plan::create_gc_worker_context(tls, mmtk);
-        self.shared.parked.store(false, Ordering::SeqCst);
         WORKER_ID.with(|x| x.store(Some(self.ordinal), Ordering::SeqCst));
         let lower_priority_for_concurrent_work = *crate::args::LOWER_CONCURRENT_GC_THREAD_PRIORITY;
         let mut low_priority = false;
@@ -247,14 +199,13 @@
                 }
             }
 
-            debug_assert!(!self.shared.is_parked());
             if work.should_defer() {
                 mmtk.scheduler.postpone_dyn(work);
                 continue;
             }
             if let Some(stage) = work.should_move_to_stw() {
                 if !self.scheduler.work_buckets[stage].is_activated() {
-                    self.scheduler.work_buckets[stage].add_dyn(work);
+                    self.scheduler.work_buckets[stage].add_boxed(work);
                     continue;
                 }
             }
@@ -277,44 +228,6 @@
     pub static WORKER_ID: Atomic<Option<usize>> = Atomic::new(None);
 }
 
-pub struct WorkerGroup<VM: VMBinding> {
-    pub workers_shared: Vec<Arc<GCWorkerShared<VM>>>,
-    pub stealers: Vec<(usize, Stealer<Box<dyn GCWork<VM>>>)>,
-    parked_workers: AtomicUsize,
-}
-
-impl<VM: VMBinding> WorkerGroup<VM> {
-    pub fn new(num_workers: usize, worker_monitor: Arc<(Mutex<()>, Condvar)>) -> Arc<Self> {
-        let workers_shared = (0..num_workers)
-            .map(|_| Arc::new(GCWorkerShared::<VM>::new(worker_monitor.clone())))
-            .collect::<Vec<_>>();
-
-        let stealers = workers_shared
-            .iter()
-            .zip(0..num_workers)
-            .map(|(w, ordinal)| (ordinal, w.local_work_buffer.stealer()))
-            .collect();
-
-        Arc::new(Self {
-            workers_shared,
-            stealers,
-            parked_workers: Default::default(),
-        })
-    }
-
-=======
-    /// Entry of the worker thread.
-    /// Each worker will keep polling and executing work packets in a loop.
-    pub fn run(&mut self, tls: VMWorkerThread, mmtk: &'static MMTK<VM>) {
-        self.tls = tls;
-        self.copy = crate::plan::create_gc_worker_context(tls, mmtk);
-        loop {
-            let mut work = self.poll();
-            work.do_work_with_stat(self, mmtk);
-        }
-    }
-}
-
 /// A worker group to manage all the GC workers (except the coordinator worker).
 pub struct WorkerGroup<VM: VMBinding> {
     /// Shared worker data
@@ -346,17 +259,13 @@
     }
 
     /// Spawn all the worker threads
->>>>>>> 43a67557
     pub fn spawn(
         &self,
         mmtk: &'static MMTK<VM>,
         sender: Sender<CoordinatorMessage<VM>>,
         tls: VMThread,
     ) {
-<<<<<<< HEAD
-=======
         let mut unspawned_local_work_queues = self.unspawned_local_work_queues.lock().unwrap();
->>>>>>> 43a67557
         // Spawn each worker thread.
         for (ordinal, shared) in self.workers_shared.iter().enumerate() {
             let worker = Box::new(GCWorker::new(
@@ -366,13 +275,6 @@
                 false,
                 sender.clone(),
                 shared.clone(),
-<<<<<<< HEAD
-            ));
-            VM::VMCollection::spawn_gc_thread(tls, GCThreadContext::<VM>::Worker(worker));
-        }
-    }
-
-=======
                 unspawned_local_work_queues.pop().unwrap(),
             ));
             VM::VMCollection::spawn_gc_thread(tls, GCThreadContext::<VM>::Worker(worker));
@@ -381,25 +283,11 @@
     }
 
     /// Get the number of workers in the group
->>>>>>> 43a67557
     #[inline(always)]
     pub fn worker_count(&self) -> usize {
         self.workers_shared.len()
     }
 
-<<<<<<< HEAD
-    #[inline(always)]
-    pub fn inc_parked_workers(&self) -> bool {
-        let old = self.parked_workers.fetch_add(1, Ordering::SeqCst);
-        old + 1 == self.worker_count()
-    }
-
-    #[inline(always)]
-    pub fn dec_parked_workers(&self) {
-        self.parked_workers.fetch_sub(1, Ordering::SeqCst);
-    }
-
-=======
     /// Increase the packed-workers counter.
     /// Called before a worker is parked.
     ///
@@ -420,22 +308,16 @@
     }
 
     /// Get the number of parked workers in the group
->>>>>>> 43a67557
     #[inline(always)]
     pub fn parked_workers(&self) -> usize {
         self.parked_workers.load(Ordering::SeqCst)
     }
 
-<<<<<<< HEAD
-=======
     /// Check if all the workers are packed
->>>>>>> 43a67557
     #[inline(always)]
     pub fn all_parked(&self) -> bool {
         self.parked_workers() == self.worker_count()
     }
-<<<<<<< HEAD
-=======
 
     /// Return true if there're any pending designated work
     pub fn has_designated_work(&self) -> bool {
@@ -443,5 +325,4 @@
             .iter()
             .any(|w| !w.designated_work.is_empty())
     }
->>>>>>> 43a67557
 }