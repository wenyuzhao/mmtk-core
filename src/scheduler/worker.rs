--- conflicted
+++ resolved
@@ -20,8 +20,7 @@
 
 thread_local! {
     /// Current worker's ordinal
-<<<<<<< HEAD
-    static WORKER_ORDINAL: Atomic<ThreadId> = Atomic::new(ThreadId::MAX);
+    static WORKER_ORDINAL: Atomic<ThreadId> = const { Atomic::new(ThreadId::MAX) };
     static _WORKER: Atomic<usize> = Atomic::new(0);
 }
 
@@ -37,9 +36,6 @@
             (*w).get_copy_context_mut().release();
         }
     }
-=======
-    static WORKER_ORDINAL: Atomic<ThreadId> = const { Atomic::new(ThreadId::MAX) };
->>>>>>> 86518d2e
 }
 
 /// Get current worker ordinal. Return `None` if the current thread is not a worker.
