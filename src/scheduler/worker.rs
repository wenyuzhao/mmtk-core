--- conflicted
+++ resolved
@@ -213,6 +213,7 @@
     /// Entry of the worker thread. Resolve thread affinity, if it has been specified by the user.
     /// Each worker will keep polling and executing work packets in a loop.
     pub fn run(&mut self, tls: VMWorkerThread, mmtk: &'static MMTK<VM>) {
+        #[cfg(feature = "tracing")]
         probe!(mmtk, gcworker_run);
         WORKER_ORDINAL.with(|x| x.store(Some(self.ordinal), Ordering::SeqCst));
         let worker = self as *mut Self;
@@ -227,18 +228,6 @@
         let lower_priority_for_concurrent_work = crate::args().lower_concurrent_worker_priority;
         assert!(!lower_priority_for_concurrent_work);
         loop {
-<<<<<<< HEAD
-            #[cfg(feature = "tracing")]
-            probe!(mmtk, work_poll);
-            let mut work = self.poll();
-            if crate::PAUSE_CONCURRENT_MARKING.load(Ordering::SeqCst) && work.should_defer() {
-                mmtk.scheduler.postpone_dyn(work);
-                continue;
-            }
-            #[cfg(feature = "tracing")]
-            let typename = work.get_type_name();
-            #[cfg(feature = "tracing")]
-=======
             // Instead of having work_start and work_end tracepoints, we have
             // one tracepoint before polling for more work and one tracepoint
             // before executing the work.
@@ -247,12 +236,14 @@
             // execute work (between work and next work_poll).
             // If we have work_start and work_end, we cannot measure the first
             // poll.
+            #[cfg(feature = "tracing")]
             probe!(mmtk, work_poll);
             let mut work = self.poll();
             // probe! expands to an empty block on unsupported platforms
             #[allow(unused_variables)]
+            #[cfg(feature = "tracing")]
             let typename = work.get_type_name();
->>>>>>> cc5a9983
+            #[cfg(feature = "tracing")]
             probe!(mmtk, work, typename.as_ptr(), typename.len());
             work.do_work_with_stat(self, mmtk);
             std::mem::drop(work);
