use super::stat::WorkerLocalStat;
use super::work_bucket::*;
use super::*;
use crate::mmtk::MMTK;
use crate::util::copy::GCWorkerCopyContext;
use crate::util::opaque_pointer::*;
use crate::vm::{Collection, GCThreadContext, VMBinding};
use atomic::Atomic;
use atomic_refcell::{AtomicRef, AtomicRefCell, AtomicRefMut};
use crossbeam::deque::{self, Stealer};
use crossbeam::queue::ArrayQueue;
#[cfg(feature = "count_live_bytes_in_gc")]
use std::sync::atomic::AtomicUsize;
use std::sync::atomic::{AtomicUsize, Ordering};
use std::sync::mpsc::Sender;
use std::sync::{Arc, Condvar, Mutex};

/// Represents the ID of a GC worker thread.
pub type ThreadId = usize;

thread_local! {
    /// Current worker's ordinal
    static WORKER_ORDINAL: Atomic<ThreadId> = Atomic::new(ThreadId::MAX);
    static _WORKER: Atomic<usize> = Atomic::new(0);
}

lazy_static! {
    static ref _WORKERS: Mutex<Vec<OpaquePointer>> = Mutex::new(Vec::new());
}

pub fn reset_workers<VM: VMBinding>() {
    let workers = _WORKERS.lock().unwrap();
    for w in workers.iter() {
        let w = w.as_mut_ptr::<GCWorker<VM>>();
        unsafe {
            (*w).get_copy_context_mut().release();
        }
    }
}

/// Get current worker ordinal. Return `None` if the current thread is not a worker.
pub fn current_worker_ordinal() -> Option<ThreadId> {
    let ordinal = WORKER_ORDINAL.with(|x| x.load(Ordering::Relaxed));
    debug_assert_ne!(
        ordinal,
        ThreadId::MAX,
        "Thread-local variable WORKER_ORDINAL not set yet."
    );
    if ordinal == ThreadId::MAX {
        None
    } else {
        Some(ordinal)
    }
}

/// The part shared between a GCWorker and the scheduler.
/// This structure is used for communication, e.g. adding new work packets.
pub struct GCWorkerShared<VM: VMBinding> {
    /// Worker-local statistics data.
    stat: AtomicRefCell<WorkerLocalStat<VM>>,
    /// Accumulated bytes for live objects in this GC. When each worker scans
    /// objects, we increase the live bytes. We get this value from each worker
    /// at the end of a GC, and reset this counter.
    #[cfg(feature = "count_live_bytes_in_gc")]
    live_bytes: AtomicUsize,
    /// A queue of GCWork that can only be processed by the owned thread.
    ///
    /// Note: Currently, designated work cannot be added from the GC controller thread, or
    /// there will be synchronization problems.  If it is necessary to do so, we need to
    /// update the code in `GCWorkScheduler::poll_slow` for proper synchornization.
    pub designated_work: ArrayQueue<Box<dyn GCWork<VM>>>,
    /// Handle for stealing packets from the current worker
    pub stealer: Option<Stealer<Box<dyn GCWork<VM>>>>,
    is_stw_worker: bool,
}

impl<VM: VMBinding> GCWorkerShared<VM> {
    pub fn new(stealer: Option<Stealer<Box<dyn GCWork<VM>>>>, is_stw_worker: bool) -> Self {
        Self {
            stat: Default::default(),
            #[cfg(feature = "count_live_bytes_in_gc")]
            live_bytes: AtomicUsize::new(0),
            designated_work: ArrayQueue::new(16),
            stealer,
            is_stw_worker,
        }
    }

    #[cfg(feature = "count_live_bytes_in_gc")]
    pub(crate) fn increase_live_bytes(&self, bytes: usize) {
        self.live_bytes.fetch_add(bytes, Ordering::Relaxed);
    }

    #[cfg(feature = "count_live_bytes_in_gc")]
    pub(crate) fn get_and_clear_live_bytes(&self) -> usize {
        self.live_bytes.swap(0, Ordering::SeqCst)
    }
}

/// A GC worker.  This part is privately owned by a worker thread.
/// The GC controller also has an embedded `GCWorker` because it may also execute work packets.
pub struct GCWorker<VM: VMBinding> {
    /// The VM-specific thread-local state of the GC thread.
    pub tls: VMWorkerThread,
    /// The ordinal of the worker, numbered from 0 to the number of workers minus one. The ordinal
    /// is usize::MAX if it is the embedded worker of the GC controller thread.
    pub ordinal: ThreadId,
    /// The reference to the scheduler.
    scheduler: Arc<GCWorkScheduler<VM>>,
    /// The copy context, used to implement copying GC.
    copy: GCWorkerCopyContext<VM>,
    /// The sending end of the channel to send message to the controller thread.
    pub sender: Sender<CoordinatorMessage<VM>>,
    /// The reference to the MMTk instance.
    pub mmtk: &'static MMTK<VM>,
    /// True if this struct is the embedded GCWorker of the controller thread.
    /// False if this struct belongs to a standalone GCWorker thread.
    is_coordinator: bool,
    /// Reference to the shared part of the GC worker.  It is used for synchronization.
    pub shared: Arc<GCWorkerShared<VM>>,
    /// Local work packet queue.
    pub local_work_buffer: deque::Worker<Box<dyn GCWork<VM>>>,
}

unsafe impl<VM: VMBinding> Sync for GCWorkerShared<VM> {}
unsafe impl<VM: VMBinding> Send for GCWorkerShared<VM> {}

// Error message for borrowing `GCWorkerShared::stat`.
const STAT_BORROWED_MSG: &str = "GCWorkerShared.stat is already borrowed.  This may happen if \
    the mutator calls harness_begin or harness_end while the GC is running.";

impl<VM: VMBinding> GCWorkerShared<VM> {
    pub fn borrow_stat(&self) -> AtomicRef<WorkerLocalStat<VM>> {
        self.stat.try_borrow().expect(STAT_BORROWED_MSG)
    }

    pub fn borrow_stat_mut(&self) -> AtomicRefMut<WorkerLocalStat<VM>> {
        self.stat.try_borrow_mut().expect(STAT_BORROWED_MSG)
    }
}

impl<VM: VMBinding> GCWorker<VM> {
    pub fn new(
        mmtk: &'static MMTK<VM>,
        ordinal: ThreadId,
        scheduler: Arc<GCWorkScheduler<VM>>,
        is_coordinator: bool,
        sender: Sender<CoordinatorMessage<VM>>,
        shared: Arc<GCWorkerShared<VM>>,
        local_work_buffer: deque::Worker<Box<dyn GCWork<VM>>>,
    ) -> Self {
        Self {
            tls: VMWorkerThread(VMThread::UNINITIALIZED),
            ordinal,
            // We will set this later
            copy: GCWorkerCopyContext::new_non_copy(),
            sender,
            scheduler,
            mmtk,
            is_coordinator,
            shared,
            local_work_buffer,
        }
    }

    pub fn is_stw(&self) -> bool {
        self.shared.is_stw_worker
    }

    /// Get current worker.
    pub fn current() -> &'static mut Self {
        let ptr = _WORKER.with(|x| x.load(Ordering::Relaxed)) as *mut Self;
        unsafe { &mut *ptr }
    }

    const LOCALLY_CACHED_WORK_PACKETS: usize = 16;

    /// Add a work packet to the work queue and mark it with a higher priority.
    /// If the bucket is activated, the packet will be pushed to the local queue, otherwise it will be
    /// pushed to the global bucket with a higher priority.
    pub fn add_work_prioritized(&mut self, bucket: WorkBucketStage, work: impl GCWork<VM>) {
        if !self.scheduler().work_buckets[bucket].is_activated()
            || self.local_work_buffer.len() >= Self::LOCALLY_CACHED_WORK_PACKETS
        {
            self.scheduler.work_buckets[bucket].add_prioritized(Box::new(work));
            return;
        }
        self.local_work_buffer.push(Box::new(work));
    }

    pub fn add_boxed_work(&mut self, bucket: WorkBucketStage, work: Box<dyn GCWork<VM>>) {
        if !self.scheduler().work_buckets[bucket].is_activated()
            || self.local_work_buffer.len() >= Self::LOCALLY_CACHED_WORK_PACKETS
        {
            self.scheduler.work_buckets[bucket].add_boxed(work);
            return;
        }
        self.local_work_buffer.push(work);
    }

    /// Add a work packet to the work queue.
    /// If the bucket is activated, the packet will be pushed to the local queue, otherwise it will be
    /// pushed to the global bucket.
    pub fn add_work(&mut self, bucket: WorkBucketStage, work: impl GCWork<VM>) {
        if !self.scheduler().work_buckets[bucket].is_activated()
            || self.local_work_buffer.len() >= Self::LOCALLY_CACHED_WORK_PACKETS
        {
            self.scheduler.work_buckets[bucket].add(work);
            return;
        }
        self.local_work_buffer.push(Box::new(work));
    }

    /// Is this worker a coordinator or a normal GC worker?
    pub fn is_coordinator(&self) -> bool {
        self.is_coordinator
    }

    /// Get the scheduler. There is only one scheduler per MMTk instance.
    pub fn scheduler(&self) -> &GCWorkScheduler<VM> {
        &self.scheduler
    }

    /// Get a mutable reference of the copy context for this worker.
    pub fn get_copy_context_mut(&mut self) -> &mut GCWorkerCopyContext<VM> {
        &mut self.copy
    }

    /// Poll a ready-to-execute work packet in the following order:
    ///
    /// 1. Any packet that should be processed only by this worker.
    /// 2. Poll from the local work queue.
    /// 3. Poll from activated global work-buckets
    /// 4. Steal from other workers
    fn poll(&self) -> Box<dyn GCWork<VM>> {
        self.shared
            .designated_work
            .pop()
            .or_else(|| self.local_work_buffer.pop())
            .unwrap_or_else(|| self.scheduler().poll(self))
    }

    /// Entry of the worker thread. Resolve thread affinity, if it has been specified by the user.
    /// Each worker will keep polling and executing work packets in a loop.
    pub fn run(&mut self, tls: VMWorkerThread, mmtk: &'static MMTK<VM>) {
        #[cfg(feature = "tracing")]
        probe!(mmtk, gcworker_run);
        WORKER_ORDINAL.with(|x| x.store(self.ordinal, Ordering::SeqCst));
        let worker = self as *mut Self;
        _WORKER.with(|x| x.store(self as *mut Self as usize, Ordering::SeqCst));
        _WORKERS
            .lock()
            .unwrap()
            .push(OpaquePointer::from_mut_ptr(worker));
        self.scheduler.resolve_affinity(self.ordinal);
        self.tls = tls;
        self.copy = crate::plan::create_gc_worker_context(tls, mmtk);
        let lower_priority_for_concurrent_work = crate::args().lower_concurrent_worker_priority;
        assert!(!lower_priority_for_concurrent_work);
        loop {
            // Instead of having work_start and work_end tracepoints, we have
            // one tracepoint before polling for more work and one tracepoint
            // before executing the work.
            // This allows measuring the distribution of both the time needed
            // poll work (between work_poll and work), and the time needed to
            // execute work (between work and next work_poll).
            // If we have work_start and work_end, we cannot measure the first
            // poll.
            #[cfg(feature = "tracing")]
            probe!(mmtk, work_poll);
            let mut work = self.poll();
            // probe! expands to an empty block on unsupported platforms
            #[allow(unused_variables)]
            #[cfg(feature = "tracing")]
            let typename = work.get_type_name();
<<<<<<< HEAD
            #[cfg(feature = "tracing")]
=======

            #[cfg(feature = "bpftrace_workaround")]
            // Workaround a problem where bpftrace script cannot see the work packet names,
            // by force loading from the packet name.
            // See the "Known issues" section in `tools/tracing/timeline/README.md`
            std::hint::black_box(unsafe { *(typename.as_ptr()) });

>>>>>>> 2d3677d6
            probe!(mmtk, work, typename.as_ptr(), typename.len());
            work.do_work_with_stat(self, mmtk);
            std::mem::drop(work);
            flush_logs!();
        }
    }
}

/// A worker group to manage all the GC workers (except the coordinator worker).
pub struct WorkerGroup<VM: VMBinding> {
    /// Shared worker data
    pub workers_shared: Vec<Arc<GCWorkerShared<VM>>>,
    parked_workers: AtomicUsize,
    total_parked_workers: Arc<AtomicUsize>,
    unspawned_local_work_queues: Mutex<Vec<deque::Worker<Box<dyn GCWork<VM>>>>>,
    ordinal_base: usize,
    pub monitor: Arc<(Arc<Mutex<()>>, Condvar)>,
    total_workers: usize,
}

impl<VM: VMBinding> WorkerGroup<VM> {
    /// Create a WorkerGroup
    pub fn new(
        total_parked_workers: Arc<AtomicUsize>,
        is_stw: bool,
        ordinal_base: usize,
        num_workers: usize,
        total_workers: usize,
        lock: Arc<Mutex<()>>,
    ) -> Arc<Self> {
        let unspawned_local_work_queues = (0..num_workers)
            .map(|_| deque::Worker::new_fifo())
            .collect::<Vec<_>>();

        let workers_shared = (0..num_workers)
            .map(|i| {
                Arc::new(GCWorkerShared::<VM>::new(
                    Some(unspawned_local_work_queues[i].stealer()),
                    is_stw,
                ))
            })
            .collect::<Vec<_>>();

        Arc::new(Self {
            workers_shared,
            parked_workers: Default::default(),
            total_parked_workers,
            unspawned_local_work_queues: Mutex::new(unspawned_local_work_queues),
            ordinal_base,
            monitor: Arc::new((lock, Default::default())),
            total_workers,
        })
    }

    /// Spawn all the worker threads
    pub fn spawn(
        &self,
        mmtk: &'static MMTK<VM>,
        sender: Sender<CoordinatorMessage<VM>>,
        tls: VMThread,
    ) {
        let mut unspawned_local_work_queues = self.unspawned_local_work_queues.lock().unwrap();
        // Spawn each worker thread.
        for (ordinal, shared) in self.workers_shared.iter().enumerate() {
            let worker = Box::new(GCWorker::new(
                mmtk,
                self.ordinal_base + ordinal,
                mmtk.scheduler.clone(),
                false,
                sender.clone(),
                shared.clone(),
                unspawned_local_work_queues.pop().unwrap(),
            ));
            VM::VMCollection::spawn_gc_thread(tls, GCThreadContext::<VM>::Worker(worker));
        }
        debug_assert!(unspawned_local_work_queues.is_empty());
    }

    /// Get the number of workers in the group
    pub fn worker_count(&self) -> usize {
        self.workers_shared.len()
    }

    /// Increase the packed-workers counter.
    /// Called before a worker is parked.
    ///
    /// Return true if all the workers are parked.
    pub fn inc_parked_workers(&self) -> bool {
        self.parked_workers.fetch_add(1, Ordering::SeqCst);
        let old = self.total_parked_workers.fetch_add(1, Ordering::SeqCst);
        debug_assert!(old < self.total_workers);
        old + 1 == self.total_workers
    }

    /// Decrease the packed-workers counter.
    /// Called after a worker is resumed from the parked state.
    pub fn dec_parked_workers(&self) {
        self.parked_workers.fetch_sub(1, Ordering::SeqCst);
        let old = self.total_parked_workers.fetch_sub(1, Ordering::SeqCst);
        debug_assert!(old <= self.total_workers);
    }

    /// Get the number of parked workers in the group
    pub fn parked_workers_in_group(&self) -> usize {
        self.parked_workers.load(Ordering::SeqCst)
    }

    /// Return true if there're any pending designated work
    pub fn has_designated_work(&self) -> bool {
        self.workers_shared
            .iter()
            .any(|w| !w.designated_work.is_empty())
    }

    #[cfg(feature = "count_live_bytes_in_gc")]
    pub fn get_and_clear_worker_live_bytes(&self) -> usize {
        self.workers_shared
            .iter()
            .map(|w| w.get_and_clear_live_bytes())
            .sum()
    }
}

/// This ensures the worker always decrements the parked worker count on all control flow paths.
pub(crate) struct ParkingGuard<'a, VM: VMBinding> {
    worker_group: &'a WorkerGroup<VM>,
    all_parked: bool,
}

impl<'a, VM: VMBinding> ParkingGuard<'a, VM> {
    pub fn new(worker_group: &'a WorkerGroup<VM>) -> Self {
        let all_parked = worker_group.inc_parked_workers();
        ParkingGuard {
            worker_group,
            all_parked,
        }
    }

    pub fn all_parked(&self) -> bool {
        self.all_parked
    }
}

impl<'a, VM: VMBinding> Drop for ParkingGuard<'a, VM> {
    fn drop(&mut self) {
        self.worker_group.dec_parked_workers();
    }
}<|MERGE_RESOLUTION|>--- conflicted
+++ resolved
@@ -273,9 +273,6 @@
             #[allow(unused_variables)]
             #[cfg(feature = "tracing")]
             let typename = work.get_type_name();
-<<<<<<< HEAD
-            #[cfg(feature = "tracing")]
-=======
 
             #[cfg(feature = "bpftrace_workaround")]
             // Workaround a problem where bpftrace script cannot see the work packet names,
@@ -283,7 +280,7 @@
             // See the "Known issues" section in `tools/tracing/timeline/README.md`
             std::hint::black_box(unsafe { *(typename.as_ptr()) });
 
->>>>>>> 2d3677d6
+            #[cfg(feature = "tracing")]
             probe!(mmtk, work, typename.as_ptr(), typename.len());
             work.do_work_with_stat(self, mmtk);
             std::mem::drop(work);
