--- conflicted
+++ resolved
@@ -9,16 +9,11 @@
 use atomic_refcell::{AtomicRef, AtomicRefCell, AtomicRefMut};
 use crossbeam::deque::{self, Stealer};
 use crossbeam::queue::ArrayQueue;
-<<<<<<< HEAD
+#[cfg(feature = "count_live_bytes_in_gc")]
+use std::sync::atomic::AtomicUsize;
 use std::sync::atomic::{AtomicUsize, Ordering};
 use std::sync::mpsc::Sender;
 use std::sync::{Arc, Mutex};
-=======
-#[cfg(feature = "count_live_bytes_in_gc")]
-use std::sync::atomic::AtomicUsize;
-use std::sync::atomic::Ordering;
-use std::sync::{Arc, Condvar, Mutex};
->>>>>>> e860907a
 
 /// Represents the ID of a GC worker thread.
 pub type ThreadId = usize;
@@ -377,7 +372,14 @@
             .iter()
             .any(|w| !w.designated_work.is_empty())
     }
-<<<<<<< HEAD
+
+    #[cfg(feature = "count_live_bytes_in_gc")]
+    pub fn get_and_clear_worker_live_bytes(&self) -> usize {
+        self.workers_shared
+            .iter()
+            .map(|w| w.get_and_clear_live_bytes())
+            .sum()
+    }
 }
 
 /// This ensures the worker always decrements the parked worker count on all control flow paths.
@@ -403,14 +405,5 @@
 impl<'a, VM: VMBinding> Drop for ParkingGuard<'a, VM> {
     fn drop(&mut self) {
         self.worker_group.dec_parked_workers();
-=======
-
-    #[cfg(feature = "count_live_bytes_in_gc")]
-    pub fn get_and_clear_worker_live_bytes(&self) -> usize {
-        self.workers_shared
-            .iter()
-            .map(|w| w.get_and_clear_live_bytes())
-            .sum()
->>>>>>> e860907a
     }
 }