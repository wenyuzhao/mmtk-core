--- conflicted
+++ resolved
@@ -78,11 +78,7 @@
     /// A queue of GCWork that can only be processed by the owned thread.
     pub designated_work: ArrayQueue<(BucketId, Box<dyn GCWork>)>,
     /// Handle for stealing packets from the current worker
-<<<<<<< HEAD
     pub stealer: Option<Stealer<(BucketId, Box<dyn GCWork>)>>,
-=======
-    pub stealer: Option<Stealer<Box<dyn GCWork<VM>>>>,
->>>>>>> 92c72028
     pub deque_stealer: ItemStealer<VM::VMSlot>,
     pub obj_deque_stealer: ItemStealer<ObjectReference>,
     pub satb_deque_stealer: ItemStealer<ObjectReference>,
@@ -92,11 +88,7 @@
 impl<VM: VMBinding> GCWorkerShared<VM> {
     pub fn new(
         ordinal: ThreadId,
-<<<<<<< HEAD
         stealer: Option<Stealer<(BucketId, Box<dyn GCWork>)>>,
-=======
-        stealer: Option<Stealer<Box<dyn GCWork<VM>>>>,
->>>>>>> 92c72028
         ds: ItemStealer<VM::VMSlot>,
         ds2: ItemStealer<ObjectReference>,
         ds3: ItemStealer<ObjectReference>,
@@ -140,20 +132,12 @@
     /// Reference to the shared part of the GC worker.  It is used for synchronization.
     pub shared: Arc<GCWorkerShared<VM>>,
     /// Local work packet queue.
-<<<<<<< HEAD
     pub local_work_buffer: deque::Worker<(BucketId, Box<dyn GCWork>)>,
-=======
-    pub local_work_buffer: deque::Worker<Box<dyn GCWork<VM>>>,
->>>>>>> 92c72028
     pub deque: ItemWorker<VM::VMSlot>,
     pub obj_deque: ItemWorker<ObjectReference>,
     pub satb_deque: ItemWorker<ObjectReference>,
     pub hash_seed: AtomicUsize,
-<<<<<<< HEAD
-    pub cache: Option<(BucketId, Box<dyn GCWork>)>,
-=======
-    pub cache: UnsafeCell<Option<Box<dyn GCWork<VM>>>>,
->>>>>>> 92c72028
+    pub cache: UnsafeCell<Option<(BucketId, Box<dyn GCWork>)>>,
 }
 
 unsafe impl<VM: VMBinding> Sync for GCWorkerShared<VM> {}
@@ -190,11 +174,7 @@
         ordinal: ThreadId,
         scheduler: Arc<GCWorkScheduler<VM>>,
         shared: Arc<GCWorkerShared<VM>>,
-<<<<<<< HEAD
         local_work_buffer: deque::Worker<(BucketId, Box<dyn GCWork>)>,
-=======
-        local_work_buffer: deque::Worker<Box<dyn GCWork<VM>>>,
->>>>>>> 92c72028
         deque: ItemWorker<VM::VMSlot>,
         obj_deque: ItemWorker<ObjectReference>,
         satb_deque: ItemWorker<ObjectReference>,
@@ -215,11 +195,7 @@
             obj_deque,
             satb_deque,
             hash_seed: AtomicUsize::new(17),
-<<<<<<< HEAD
-            cache: None,
-=======
             cache: UnsafeCell::new(None),
->>>>>>> 92c72028
             // hash_seed: rng.gen_range(0..102400),
         }
     }
@@ -300,13 +276,8 @@
     /// 2. Poll from the local work queue.
     /// 3. Poll from activated global work-buckets
     /// 4. Steal from other workers
-<<<<<<< HEAD
     fn poll(&mut self) -> PollResult {
-        if let Some(work) = self.cache.take() {
-=======
-    fn poll(&mut self) -> PollResult<VM> {
         if let Some(work) = self.cache.get_mut().take() {
->>>>>>> 92c72028
             return Ok(work);
         }
         if let Some(work) = self.shared.designated_work.pop() {
@@ -437,14 +408,6 @@
         mmtk.scheduler.surrender_gc_worker(self);
     }
 
-<<<<<<< HEAD
-    pub fn steal_best_of_2<T>(
-        &self,
-        deque: &ItemWorker<T>,
-        workers: &[Arc<GCWorkerShared<VM>>],
-        stealer: impl Fn(&GCWorkerShared<VM>) -> &ItemStealer<T>,
-    ) -> Option<T> {
-=======
     pub fn steal_from_others<T>(
         &self,
         deque: &ItemWorker<T>,
@@ -470,7 +433,6 @@
         workers: &[Arc<GCWorkerShared<VM>>],
         stealer: &impl Fn(&GCWorkerShared<VM>) -> &ItemStealer<T>,
     ) -> Option<T> {
->>>>>>> 92c72028
         const BULK: bool = cfg!(feature = "steal_bulk");
         let n = workers.len();
         if n > 2 {
@@ -510,11 +472,7 @@
     /// been spawn.
     Initial {
         /// The local work queues for to-be-created workers.
-<<<<<<< HEAD
         local_work_queues: Vec<deque::Worker<(BucketId, Box<dyn GCWork>)>>,
-=======
-        local_work_queues: Vec<deque::Worker<Box<dyn GCWork<VM>>>>,
->>>>>>> 92c72028
         local_item_queues: Vec<ItemWorker<VM::VMSlot>>,
         local_obj_queues: Vec<ItemWorker<ObjectReference>>,
         local_satb_queues: Vec<ItemWorker<ObjectReference>>,
@@ -633,11 +591,7 @@
     #[allow(clippy::vec_box)] // See `WorkerCreationState::Surrendered`.
     fn create_workers(
         &self,
-<<<<<<< HEAD
         local_work_queues: Vec<deque::Worker<(BucketId, Box<dyn GCWork>)>>,
-=======
-        local_work_queues: Vec<deque::Worker<Box<dyn GCWork<VM>>>>,
->>>>>>> 92c72028
         local_item_queues: Vec<ItemWorker<VM::VMSlot>>,
         local_obj_queues: Vec<ItemWorker<ObjectReference>>,
         local_satb_queues: Vec<ItemWorker<ObjectReference>>,
