//! A general scheduler implementation. MMTk uses it to schedule GC-related work.

pub mod affinity;

#[allow(clippy::module_inception)]
mod scheduler;
pub(crate) use scheduler::CoordinatorMessage;
pub(crate) use scheduler::GCWorkScheduler;

mod stat;
pub(self) mod work_counter;

mod work;
pub use work::CoordinatorWork;
pub use work::GCWork;
pub(crate) use work::GCWorkContext;

mod work_bucket;
pub use work_bucket::WorkBucketStage;

pub mod worker;
pub(crate) use worker::current_worker_ordinal;
pub use worker::GCWorker;

mod controller;
pub use controller::GCController;

pub(crate) mod gc_work;
<<<<<<< HEAD
pub use gc_work::{ProcessEdgesWork, RootKind};
// TODO: We shouldn't need to expose ScanStackRoot. However, OpenJDK uses it.
// We should do some refactoring related to Scanning::SCAN_MUTATORS_IN_SAFEPOINT
// to make sure this type is not exposed to the bindings.
pub use gc_work::ScanStackRoot;
=======
pub use gc_work::ProcessEdgesWork;
>>>>>>> e860907a
<|MERGE_RESOLUTION|>--- conflicted
+++ resolved
@@ -26,12 +26,4 @@
 pub use controller::GCController;
 
 pub(crate) mod gc_work;
-<<<<<<< HEAD
-pub use gc_work::{ProcessEdgesWork, RootKind};
-// TODO: We shouldn't need to expose ScanStackRoot. However, OpenJDK uses it.
-// We should do some refactoring related to Scanning::SCAN_MUTATORS_IN_SAFEPOINT
-// to make sure this type is not exposed to the bindings.
-pub use gc_work::ScanStackRoot;
-=======
-pub use gc_work::ProcessEdgesWork;
->>>>>>> e860907a
+pub use gc_work::{ProcessEdgesWork, RootKind};