--- conflicted
+++ resolved
@@ -19,14 +19,9 @@
 mod work_bucket;
 pub use work_bucket::WorkBucketStage;
 
-<<<<<<< HEAD
 pub mod worker;
-pub use worker::{current_worker_ordinal, GCWorker};
-=======
-mod worker;
 pub(crate) use worker::current_worker_ordinal;
 pub use worker::GCWorker;
->>>>>>> d4d6827a
 
 mod controller;
 pub use controller::GCController;
