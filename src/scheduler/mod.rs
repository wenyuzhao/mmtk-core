--- conflicted
+++ resolved
@@ -4,27 +4,21 @@
 
 #[allow(clippy::module_inception)]
 mod scheduler;
-pub(crate) use scheduler::CoordinatorMessage;
 pub(crate) use scheduler::GCWorkScheduler;
 
 mod stat;
 mod work_counter;
 
 mod work;
-pub use work::CoordinatorWork;
 pub use work::GCWork;
 pub(crate) use work::GCWorkContext;
 
 mod work_bucket;
 pub use work_bucket::WorkBucketStage;
 
-<<<<<<< HEAD
 pub mod worker;
-=======
-mod worker;
 mod worker_goals;
 mod worker_monitor;
->>>>>>> 5ab62f96
 pub(crate) use worker::current_worker_ordinal;
 pub use worker::GCWorker;
 
