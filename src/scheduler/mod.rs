//! A general scheduler implementation. MMTk uses it to schedule GC-related work.

#[allow(clippy::module_inception)]
mod scheduler;
pub(crate) use scheduler::CoordinatorMessage;
pub(crate) use scheduler::GCWorkScheduler;
pub(crate) use scheduler::LAST_ACTIVATE_TIME;

mod stat;
pub(self) mod work_counter;

mod work;
pub use work::CoordinatorWork;
pub use work::GCWork;
pub(crate) use work::GCWorkContext;

mod work_bucket;
pub use work_bucket::WorkBucketStage;

mod worker;
<<<<<<< HEAD
pub use worker::GCWorker;
pub use worker::WORKER_ID;
=======
pub use worker::{current_worker_ordinal, GCWorker};
>>>>>>> ccd8e3de

mod controller;
pub use controller::GCController;

pub(crate) mod gc_work;
pub use gc_work::ProcessEdgesWork;
// TODO: We shouldn't need to expose ScanStackRoot. However, OpenJDK uses it.
// We should do some refactoring related to Scanning::SCAN_MUTATORS_IN_SAFEPOINT
// to make sure this type is not exposed to the bindings.
pub use gc_work::ScanStackRoot;<|MERGE_RESOLUTION|>--- conflicted
+++ resolved
@@ -18,12 +18,7 @@
 pub use work_bucket::WorkBucketStage;
 
 mod worker;
-<<<<<<< HEAD
-pub use worker::GCWorker;
-pub use worker::WORKER_ID;
-=======
 pub use worker::{current_worker_ordinal, GCWorker};
->>>>>>> ccd8e3de
 
 mod controller;
 pub use controller::GCController;
