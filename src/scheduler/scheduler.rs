--- conflicted
+++ resolved
@@ -25,7 +25,6 @@
 use std::sync::{Arc, Condvar, Mutex, RwLock, RwLockReadGuard};
 use std::time::Instant;
 use worker::GCWorkerShared;
-<<<<<<< HEAD
 
 pub trait IntoBoxedPacket {
     fn into_boxed_packet(self) -> Box<dyn GCWork>;
@@ -42,8 +41,6 @@
         self
     }
 }
-=======
->>>>>>> 92c72028
 
 pub struct GCWorkScheduler<VM: VMBinding> {
     active_bucket: ActiveWorkBucket,
@@ -579,11 +576,7 @@
         worker_id: usize,
         hash_seed: &AtomicUsize,
         workers: &[Arc<GCWorkerShared<VM>>],
-<<<<<<< HEAD
     ) -> Steal<(BucketId, Box<dyn GCWork>)> {
-=======
-    ) -> Steal<Box<dyn GCWork<VM>>> {
->>>>>>> 92c72028
         let n = workers.len();
         if n > 2 {
             let (k1, k2) = Self::get_random_steal_index(worker_id, hash_seed, n);
@@ -603,11 +596,7 @@
     }
 
     /// Get a schedulable work packet without retry.
-<<<<<<< HEAD
-    pub fn try_steal(&self, worker: &GCWorker<VM>) -> Steal<(BucketId, Box<dyn GCWork>)> {
-=======
-    fn try_steal(&self, worker: &GCWorker<VM>) -> Steal<Box<dyn GCWork<VM>>> {
->>>>>>> 92c72028
+    fn try_steal(&self, worker: &GCWorker<VM>) -> Steal<(BucketId, Box<dyn GCWork>)> {
         for _ in 0..self.worker_group.workers_shared.len() * 2 {
             if let Steal::Success(slot) = Self::steal_best_of_2(
                 worker.ordinal,
@@ -620,9 +609,7 @@
         Steal::Empty
     }
 
-<<<<<<< HEAD
-=======
-    pub fn try_poll_or_steal(&self, worker: &GCWorker<VM>) -> Option<Box<dyn GCWork<VM>>> {
+    pub fn try_poll_or_steal(&self, worker: &GCWorker<VM>) -> Option<(BucketId, Box<dyn GCWork>)> {
         // steal
         if let Steal::Success(w) = self.try_steal(worker) {
             return Some(w);
@@ -631,15 +618,13 @@
         loop {
             let mut retry = false;
             // Try get a packet from a work bucket.
-            for work_bucket in self.work_buckets.values() {
-                match work_bucket.poll(&worker.local_work_buffer) {
-                    Steal::Success(w) => return Some(w),
-                    Steal::Retry => {
-                        retry = true;
-                        continue;
-                    }
-                    _ => {}
-                }
+            match self.active_bucket.poll(&worker.local_work_buffer) {
+                Steal::Success(w) => return Some(w),
+                Steal::Retry => {
+                    retry = true;
+                    continue;
+                }
+                _ => {}
             }
             if !retry {
                 break;
@@ -648,7 +633,6 @@
         None
     }
 
->>>>>>> 92c72028
     /// Get a schedulable work packet.
     fn poll_schedulable_work(&self, worker: &GCWorker<VM>) -> Option<(BucketId, Box<dyn GCWork>)> {
         // Loop until we successfully get a packet.
