--- conflicted
+++ resolved
@@ -217,16 +217,10 @@
         self.affinity.resolve_affinity(thread);
     }
 
-<<<<<<< HEAD
-    pub fn schedule_common_work_no_refs<C: GCWorkContext<VM = VM> + 'static>(
+    pub fn schedule_common_work_no_refs<C: GCWorkContext<VM = VM>>(
         &self,
         plan: &'static C::PlanType,
     ) {
-=======
-    /// Schedule all the common work packets
-    pub fn schedule_common_work<C: GCWorkContext<VM = VM>>(&self, plan: &'static C::PlanType) {
-        use crate::plan::Plan;
->>>>>>> 61d20e2d
         use crate::scheduler::gc_work::*;
         // Stop & scan mutators (mutator scanning can happen before STW)
         self.work_buckets[WorkBucketStage::Unconstrained].add(StopMutators::<C>::new());
