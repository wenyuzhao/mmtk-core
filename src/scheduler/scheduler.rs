--- conflicted
+++ resolved
@@ -25,7 +25,7 @@
 pub struct GCWorkScheduler<VM: VMBinding> {
     pub work_buckets: EnumMap<WorkBucketStage, WorkBucket<VM>>,
     /// workers
-    worker_group: Option<WorkerGroup<VM>>,
+    worker_group: Option<Arc<WorkerGroup<VM>>>,
     /// Condition Variable for worker synchronization
     pub worker_monitor: Arc<(Mutex<()>, Condvar)>,
     mmtk: Option<&'static MMTK<VM>>,
@@ -191,24 +191,7 @@
 
         self_mut.mmtk = Some(mmtk);
         self_mut.coordinator_worker = Some(RwLock::new(GCWorker::new(
-<<<<<<< HEAD
             233,
-            Arc::downgrade(self),
-            true,
-            self.channel.0.clone(),
-        )));
-        self_mut.worker_group = Some(WorkerGroup::new(
-            num_workers,
-            Arc::downgrade(self),
-            self.channel.0.clone(),
-        ));
-        let group = self_mut.worker_group.as_ref().unwrap().clone();
-        self_mut.work_buckets.values_mut().for_each(|bucket| {
-            bucket.set_group(group.clone());
-        });
-        self.worker_group.as_ref().unwrap().spawn_workers(tls, mmtk);
-=======
-            0,
             self.clone(),
             true,
             self.channel.0.clone(),
@@ -216,10 +199,14 @@
         let (worker_group, spawn_workers) =
             WorkerGroup::new(num_workers, self.clone(), self.channel.0.clone());
         self_mut.worker_group = Some(worker_group);
+
+        let group = self_mut.worker_group.as_ref().unwrap().clone();
+        self_mut.work_buckets.values_mut().for_each(|bucket| {
+            bucket.set_group(group.clone());
+        });
         // FIXME: because of the `Arc::get_mut_unchanged` above, we are now mutating the scheduler
         // while the spawned workers already have access to the scheduler.
         spawn_workers(tls);
->>>>>>> 4ebb6b68
 
         {
             // Unconstrained is always open. Prepare will be opened at the beginning of a GC.
@@ -515,7 +502,6 @@
             .unwrap();
     }
 
-<<<<<<< HEAD
     #[inline(always)]
     pub fn in_concurrent(&self) -> bool {
         !self.in_gc_pause.load(Ordering::SeqCst)
@@ -534,22 +520,16 @@
     #[inline(always)]
     fn pop_schedulable_work_once(&self, worker: &GCWorker<VM>) -> Steal<Box<dyn GCWork<VM>>> {
         let mut retry = false;
-        match worker.local_work_bucket.poll_no_batch() {
+        match worker.shared.local_work_bucket.poll_no_batch() {
             Steal::Success(w) => return Steal::Success(w),
             Steal::Retry => retry = true,
             _ => {}
         }
         if self.in_concurrent() && !worker.is_concurrent_worker() {
             return Steal::Empty;
-=======
-    #[inline]
-    fn pop_scheduable_work(&self, worker: &GCWorker<VM>) -> Option<(Box<dyn GCWork<VM>>, bool)> {
-        if let Some(work) = worker.shared.local_work_bucket.poll() {
-            return Some((work, worker.shared.local_work_bucket.is_empty()));
->>>>>>> 4ebb6b68
         }
         for work_bucket in self.work_buckets.values() {
-            match work_bucket.poll(&worker.local_work_buffer) {
+            match work_bucket.poll(&worker.shared.local_work_buffer) {
                 Steal::Success(w) => return Steal::Success(w),
                 Steal::Retry => retry = true,
                 _ => {}
@@ -603,8 +583,7 @@
         debug_assert!(!worker.shared.is_parked());
         let mut guard = self.worker_monitor.0.lock().unwrap();
         loop {
-<<<<<<< HEAD
-            debug_assert!(!worker.is_parked());
+            debug_assert!(!worker.shared.is_parked());
             if let Some(work) = self.pop_schedulable_work(worker) {
                 return work;
             }
@@ -623,36 +602,14 @@
                     return work;
                 }
                 worker.sender.send(CoordinatorMessage::Finish).unwrap();
-=======
-            debug_assert!(!worker.shared.is_parked());
-            if let Some((work, bucket_is_empty)) = self.pop_scheduable_work(worker) {
-                if bucket_is_empty {
-                    worker
-                        .sender
-                        .send(CoordinatorMessage::BucketDrained)
-                        .unwrap();
-                }
-                return work;
-            }
-            // Park this worker
-            worker.shared.parked.store(true, Ordering::SeqCst);
-            if self.worker_group().all_parked() {
-                worker
-                    .sender
-                    .send(CoordinatorMessage::AllWorkerParked)
-                    .unwrap();
->>>>>>> 4ebb6b68
             }
             // Wait
             // println!("[{}] sleep", worker.ordinal);
             guard = self.worker_monitor.1.wait(guard).unwrap();
             // println!("[{}] wake", worker.ordinal);
             // Unpark this worker
-<<<<<<< HEAD
             self.worker_group().dec_parked_workers();
-=======
             worker.shared.parked.store(false, Ordering::SeqCst);
->>>>>>> 4ebb6b68
         }
     }
 
@@ -673,8 +630,8 @@
             summary.merge(&worker_stat);
         }
         let coordinator_worker = self.coordinator_worker.as_ref().unwrap().read().unwrap();
-<<<<<<< HEAD
-        summary.merge(&coordinator_worker.stat);
+        let coordinator_worker_stat = coordinator_worker.shared.borrow_stat();
+        summary.merge(&coordinator_worker_stat);
         let mut stat = summary.harness_stat();
         if crate::plan::barriers::TAKERATE_MEASUREMENT {
             let fast = crate::plan::barriers::FAST_COUNT.load(Ordering::SeqCst);
@@ -695,11 +652,6 @@
             }
         }
         stat
-=======
-        let coordinator_worker_stat = coordinator_worker.shared.borrow_stat();
-        summary.merge(&coordinator_worker_stat);
-        summary.harness_stat()
->>>>>>> 4ebb6b68
     }
 
     pub fn notify_mutators_paused(&self, mmtk: &'static MMTK<VM>) {
