--- conflicted
+++ resolved
@@ -60,7 +60,6 @@
 
         // Create work buckets for workers.
         let mut work_buckets = enum_map! {
-<<<<<<< HEAD
             WorkBucketStage::Unconstrained => WorkBucket::new(true, worker_monitor.clone(), true),
             WorkBucketStage::FinishConcurrentWork => WorkBucket::new(false, worker_monitor.clone(), false),
             WorkBucketStage::Initial => WorkBucket::new(false, worker_monitor.clone(), false),
@@ -68,22 +67,11 @@
             WorkBucketStage::Closure => WorkBucket::new(false, worker_monitor.clone(), false),
             WorkBucketStage::RefClosure => WorkBucket::new(false, worker_monitor.clone(), false),
             WorkBucketStage::CalculateForwarding => WorkBucket::new(false, worker_monitor.clone(), false),
+            WorkBucketStage::SecondRoots => WorkBucket::new(false, worker_monitor.clone(),false),
             WorkBucketStage::RefForwarding => WorkBucket::new(false, worker_monitor.clone(), false),
             WorkBucketStage::Compact => WorkBucket::new(false, worker_monitor.clone(), false),
             WorkBucketStage::Release => WorkBucket::new(false, worker_monitor.clone(), false),
             WorkBucketStage::Final => WorkBucket::new(false, worker_monitor.clone(), false),
-=======
-            WorkBucketStage::Unconstrained => WorkBucket::new(true, worker_monitor.clone()),
-            WorkBucketStage::Prepare => WorkBucket::new(false, worker_monitor.clone()),
-            WorkBucketStage::Closure => WorkBucket::new(false, worker_monitor.clone()),
-            WorkBucketStage::RefClosure => WorkBucket::new(false, worker_monitor.clone()),
-            WorkBucketStage::CalculateForwarding => WorkBucket::new(false, worker_monitor.clone()),
-            WorkBucketStage::SecondRoots => WorkBucket::new(false, worker_monitor.clone()),
-            WorkBucketStage::RefForwarding => WorkBucket::new(false, worker_monitor.clone()),
-            WorkBucketStage::Compact => WorkBucket::new(false, worker_monitor.clone()),
-            WorkBucketStage::Release => WorkBucket::new(false, worker_monitor.clone()),
-            WorkBucketStage::Final => WorkBucket::new(false, worker_monitor.clone()),
->>>>>>> 2d8dedcb
         };
 
         // Set the open condition of each bucket.
@@ -121,22 +109,11 @@
                 open_stages.push(s);
             };
 
-<<<<<<< HEAD
             for stages in stages {
                 if stages != WorkBucketStage::Unconstrained && stages != first_stw_stage {
                     open_next(stages);
                 }
             }
-=======
-            open_next(Closure);
-            open_next(RefClosure);
-            open_next(CalculateForwarding);
-            open_next(SecondRoots);
-            open_next(RefForwarding);
-            open_next(Compact);
-            open_next(Release);
-            open_next(Final);
->>>>>>> 2d8dedcb
         }
 
         let coordinator_worker_shared = Arc::new(GCWorkerShared::<VM>::new(worker_monitor.clone()));
@@ -399,7 +376,6 @@
     }
 
     pub fn deactivate_all(&self) {
-<<<<<<< HEAD
         self.work_buckets.iter().for_each(|(id, bkt)| {
             if id != WorkBucketStage::Unconstrained {
                 bkt.deactivate();
@@ -429,34 +405,6 @@
                     assert!(!bkt.is_activated());
                 }
             });
-=======
-        for (stage, bucket) in self.work_buckets.iter() {
-            if stage == WorkBucketStage::Unconstrained {
-                continue;
-            }
-
-            bucket.deactivate();
-        }
-    }
-
-    pub fn reset_state(&self) {
-        for (stage, bucket) in self.work_buckets.iter() {
-            if stage == WorkBucketStage::Unconstrained || stage == WorkBucketStage::Prepare {
-                continue;
-            }
-
-            bucket.deactivate();
-        }
-    }
-
-    pub fn debug_assert_all_buckets_deactivated(&self) {
-        for (stage, bucket) in self.work_buckets.iter() {
-            if stage == WorkBucketStage::Unconstrained {
-                return;
-            }
-
-            debug_assert!(!bucket.is_activated());
->>>>>>> 2d8dedcb
         }
     }
 
