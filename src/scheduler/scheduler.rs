--- conflicted
+++ resolved
@@ -5,20 +5,12 @@
 use crate::mmtk::MMTK;
 use crate::util::opaque_pointer::*;
 use crate::util::options::AffinityKind;
-<<<<<<< HEAD
+use crate::util::rust_util::array_from_fn;
 use crate::util::reference_processor::PhantomRefProcessing;
 use crate::vm::Collection;
 use crate::vm::{GCThreadContext, VMBinding};
 use crossbeam::deque::{self, Injector, Steal};
-use enum_map::Enum;
-use enum_map::{enum_map, EnumMap};
-=======
-use crate::util::rust_util::array_from_fn;
-use crate::vm::Collection;
-use crate::vm::{GCThreadContext, VMBinding};
-use crossbeam::deque::{self, Steal};
 use enum_map::{Enum, EnumMap};
->>>>>>> 0fc03e9f
 use std::collections::HashMap;
 use std::sync::atomic::{AtomicBool, AtomicUsize, Ordering};
 use std::sync::Arc;
@@ -53,36 +45,12 @@
         let worker_group = WorkerGroup::new(num_workers);
 
         // Create work buckets for workers.
-<<<<<<< HEAD
-        let mut work_buckets = enum_map! {
-            WorkBucketStage::Unconstrained => WorkBucket::new(true, worker_monitor.clone()),
-            WorkBucketStage::FinishConcurrentWork => WorkBucket::new(false, worker_monitor.clone()),
-            WorkBucketStage::Initial => WorkBucket::new(false, worker_monitor.clone()),
-            WorkBucketStage::Prepare => WorkBucket::new(false, worker_monitor.clone()),
-            WorkBucketStage::Closure => WorkBucket::new(false, worker_monitor.clone()),
-            WorkBucketStage::SoftRefClosure => WorkBucket::new(false, worker_monitor.clone()),
-            WorkBucketStage::WeakRefClosure => WorkBucket::new(false, worker_monitor.clone()),
-            WorkBucketStage::FinalRefClosure => WorkBucket::new(false, worker_monitor.clone()),
-            WorkBucketStage::PhantomRefClosure => WorkBucket::new(false, worker_monitor.clone()),
-            WorkBucketStage::VMRefClosure => WorkBucket::new(false, worker_monitor.clone()),
-            WorkBucketStage::CalculateForwarding => WorkBucket::new(false, worker_monitor.clone()),
-            WorkBucketStage::SecondRoots => WorkBucket::new(false, worker_monitor.clone()),
-            WorkBucketStage::RefForwarding => WorkBucket::new(false, worker_monitor.clone()),
-            WorkBucketStage::FinalizableForwarding => WorkBucket::new(false, worker_monitor.clone()),
-            WorkBucketStage::VMRefForwarding => WorkBucket::new(false, worker_monitor.clone()),
-            WorkBucketStage::Compact => WorkBucket::new(false, worker_monitor.clone()),
-            WorkBucketStage::Release => WorkBucket::new(false, worker_monitor.clone()),
-            WorkBucketStage::STWRCDecsAndSweep => WorkBucket::new(false, worker_monitor.clone()),
-            WorkBucketStage::Final => WorkBucket::new(false, worker_monitor.clone()),
-        };
-=======
         // TODO: Replace `array_from_fn` with `std::array::from_fn` after bumping MSRV.
         let mut work_buckets = EnumMap::from_array(array_from_fn(|stage_num| {
             let stage = WorkBucketStage::from_usize(stage_num);
             let active = stage == WorkBucketStage::Unconstrained;
             WorkBucket::new(active, worker_monitor.clone())
         }));
->>>>>>> 0fc03e9f
 
         work_buckets[WorkBucketStage::Unconstrained].enable_prioritized_queue();
 
