use super::stat::SchedulerStat;
use super::work_bucket::*;
use super::worker::{GCWorker, GCWorkerShared, WorkerGroup};
use super::*;
use crate::mmtk::MMTK;
use crate::util::cm::ImmixConcurrentTraceObjects;
use crate::util::opaque_pointer::*;
<<<<<<< HEAD
use crate::vm::VMBinding;
use crossbeam_deque::{Injector, Steal};
=======
use crate::vm::Collection;
use crate::vm::{GCThreadContext, VMBinding};
>>>>>>> 29afb0c2
use enum_map::{enum_map, EnumMap};
use std::any::TypeId;
use std::collections::HashMap;
<<<<<<< HEAD
use std::sync::atomic::{AtomicBool, Ordering};
use std::sync::mpsc::{channel, Receiver, Sender};
=======
use std::sync::atomic::Ordering;
use std::sync::mpsc::channel;
>>>>>>> 29afb0c2
use std::sync::{Arc, Condvar, Mutex, RwLock};
use std::time::SystemTime;

pub enum CoordinatorMessage<VM: VMBinding> {
    Work(Box<dyn CoordinatorWork<VM>>),
    AllWorkerParked,
    BucketDrained,
    Finish,
}

pub struct GCWorkScheduler<VM: VMBinding> {
    /// Work buckets
    pub work_buckets: EnumMap<WorkBucketStage, WorkBucket<VM>>,
<<<<<<< HEAD
    /// workers
    worker_group: Option<Arc<WorkerGroup<VM>>>,
=======
    /// Work for the coordinator thread
    pub coordinator_work: WorkBucket<VM>,
    /// The shared parts of GC workers
    worker_group: Option<WorkerGroup<VM>>,
    /// The shared part of the GC worker object of the controller thread
    coordinator_worker_shared: Option<RwLock<Arc<GCWorkerShared<VM>>>>,
>>>>>>> 29afb0c2
    /// Condition Variable for worker synchronization
    pub worker_monitor: Arc<(Mutex<()>, Condvar)>,
    /// A callback to be fired after the `Closure` bucket is drained.
    /// This callback should return `true` if it adds more work packets to the
    /// `Closure` bucket. `WorkBucket::can_open` then consult this return value
    /// to prevent the GC from proceeding to the next stage, if we still have
    /// `Closure` work to do.
    ///
    /// We use this callback to process ephemeron objects. `closure_end` can re-enable
    /// the `Closure` bucket multiple times to iteratively discover and process
    /// more ephemeron objects.
    closure_end: Mutex<Option<Box<dyn Send + Fn() -> bool>>>,
    postponed_concurrent_work: spin::RwLock<Injector<Box<dyn GCWork<VM>>>>,
    postponed_concurrent_work_prioritized: spin::RwLock<Injector<Box<dyn GCWork<VM>>>>,
    in_gc_pause: AtomicBool,
}

// The 'channel' inside Scheduler disallows Sync for Scheduler. We have to make sure we use channel properly:
// 1. We should never directly use Sender. We clone the sender and let each worker have their own copy.
// 2. Only the coordinator can use Receiver.
// TODO: We should remove channel from Scheduler, and directly send Sender/Receiver when creating the coordinator and
// the workers.
unsafe impl<VM: VMBinding> Sync for GCWorkScheduler<VM> {}

impl<VM: VMBinding> GCWorkScheduler<VM> {
    pub fn new() -> Arc<Self> {
        let worker_monitor: Arc<(Mutex<()>, Condvar)> = Default::default();
        Arc::new(Self {
            work_buckets: enum_map! {
                WorkBucketStage::Unconstrained => WorkBucket::new(true, worker_monitor.clone(), true),
                WorkBucketStage::FinishConcurrentWork => WorkBucket::new(false, worker_monitor.clone(), false),
                WorkBucketStage::Initial => WorkBucket::new(false, worker_monitor.clone(), false),
                WorkBucketStage::Prepare => WorkBucket::new(false, worker_monitor.clone(), false),
                WorkBucketStage::Closure => WorkBucket::new(false, worker_monitor.clone(), false),
                WorkBucketStage::RefClosure => WorkBucket::new(false, worker_monitor.clone(), false),
                WorkBucketStage::CalculateForwarding => WorkBucket::new(false, worker_monitor.clone(), false),
                WorkBucketStage::RefForwarding => WorkBucket::new(false, worker_monitor.clone(), false),
                WorkBucketStage::Compact => WorkBucket::new(false, worker_monitor.clone(), false),
                WorkBucketStage::Release => WorkBucket::new(false, worker_monitor.clone(), false),
                WorkBucketStage::Final => WorkBucket::new(false, worker_monitor.clone(), false),
            },
            worker_group: None,
<<<<<<< HEAD
            worker_monitor: worker_monitor.clone(),
            mmtk: None,
            coordinator_worker: None,
            channel: channel(),
            startup: Mutex::new(None),
            finalizer: Mutex::new(None),
=======
            coordinator_worker_shared: None,
            worker_monitor,
>>>>>>> 29afb0c2
            closure_end: Mutex::new(None),
            postponed_concurrent_work: spin::RwLock::new(Injector::new()),
            postponed_concurrent_work_prioritized: spin::RwLock::new(Injector::new()),
            in_gc_pause: AtomicBool::new(false),
        })
    }

    #[inline]
    pub fn pause_concurrent_work_packets_during_gc(&self) {
        let mut old_queue = Injector::new();
        old_queue = self.work_buckets[WorkBucketStage::Unconstrained].swap_queue(old_queue);
        let mut queue = self.postponed_concurrent_work.write();
        assert!(queue.is_empty());
        *queue = old_queue;
        crate::PAUSE_CONCURRENT_MARKING.store(true, Ordering::SeqCst);
    }

    #[inline]
    pub fn process_lazy_decrement_packets(&self) {
        crate::DISABLE_LASY_DEC_FOR_CURRENT_GC.store(false, Ordering::SeqCst);
        let mut no_postpone = vec![];
        let mut cm_packets = vec![];
        // Buggy
        let postponed_concurrent_work = self.postponed_concurrent_work.read();
        loop {
            if postponed_concurrent_work.is_empty() {
                break;
            }
            match postponed_concurrent_work.steal() {
                Steal::Success(w) => {
                    if w.type_id() != TypeId::of::<ImmixConcurrentTraceObjects<VM>>() {
                        no_postpone.push(w)
                    } else {
                        cm_packets.push(w)
                    }
                }
                Steal::Empty => break,
                Steal::Retry => {}
            }
        }
        for w in cm_packets {
            postponed_concurrent_work.push(w)
        }
        self.work_buckets[WorkBucketStage::RCProcessDecs].bulk_add(no_postpone);
    }

    #[inline]
    pub fn postpone(&self, w: impl GCWork<VM>) {
        debug_assert!(!crate::args::BARRIER_MEASUREMENT);
        self.postponed_concurrent_work.read().push(box w)
    }

    #[inline]
    pub fn postpone_prioritized(&self, w: impl GCWork<VM>) {
        debug_assert!(!crate::args::BARRIER_MEASUREMENT);
        self.postponed_concurrent_work_prioritized
            .read()
            .push(box w)
    }

    #[inline]
    pub fn postpone_dyn(&self, w: Box<dyn GCWork<VM>>) {
        debug_assert!(!crate::args::BARRIER_MEASUREMENT);
        self.postponed_concurrent_work.read().push(w)
    }

    #[inline]
    pub fn postpone_dyn_prioritized(&self, w: Box<dyn GCWork<VM>>) {
        debug_assert!(!crate::args::BARRIER_MEASUREMENT);
        self.postponed_concurrent_work_prioritized.read().push(w)
    }

    #[inline]
    pub fn postpone_all(&self, ws: Vec<Box<dyn GCWork<VM>>>) {
        let postponed_concurrent_work = self.postponed_concurrent_work.read();
        ws.into_iter()
            .for_each(|w| postponed_concurrent_work.push(w));
    }

    #[inline]
    pub fn postpone_all_prioritized(&self, ws: Vec<Box<dyn GCWork<VM>>>) {
        let postponed_concurrent_work = self.postponed_concurrent_work_prioritized.read();
        ws.into_iter()
            .for_each(|w| postponed_concurrent_work.push(w));
    }

    #[inline]
    pub fn num_workers(&self) -> usize {
        self.worker_group.as_ref().unwrap().worker_count()
    }

    pub fn initialize(
        self: &'static Arc<Self>,
        num_workers: usize,
        mmtk: &'static MMTK<VM>,
        tls: VMThread,
    ) {
        let num_workers = if cfg!(feature = "single_worker") {
            1
        } else {
            num_workers
        };

        let (sender, receiver) = channel::<CoordinatorMessage<VM>>();

        let mut self_mut = self.clone();
        let self_mut = unsafe { Arc::get_mut_unchecked(&mut self_mut) };

<<<<<<< HEAD
        self_mut.mmtk = Some(mmtk);
        self_mut.coordinator_worker = Some(RwLock::new(GCWorker::new(
            233,
            self.clone(),
            true,
            self.channel.0.clone(),
        )));
=======
        let coordinator_worker = GCWorker::new(mmtk, 0, self.clone(), true, sender.clone());
        self_mut.coordinator_worker_shared = Some(RwLock::new(coordinator_worker.shared.clone()));

>>>>>>> 29afb0c2
        let (worker_group, spawn_workers) =
            WorkerGroup::new(mmtk, num_workers, self.clone(), sender);
        self_mut.worker_group = Some(worker_group);
<<<<<<< HEAD

        let group = self_mut.worker_group.as_ref().unwrap().clone();
        self_mut.work_buckets.values_mut().for_each(|bucket| {
            bucket.set_group(group.clone());
        });
        // FIXME: because of the `Arc::get_mut_unchanged` above, we are now mutating the scheduler
        // while the spawned workers already have access to the scheduler.
        spawn_workers(tls);
=======
>>>>>>> 29afb0c2

        {
            // Unconstrained is always open. Prepare will be opened at the beginning of a GC.
            // This vec will grow for each stage we call with open_next()
            let first_stw_stage = self
                .work_buckets
                .iter()
                .skip(1)
                .next()
                .map(|(id, _)| id)
                .unwrap();
            let mut open_stages: Vec<WorkBucketStage> = vec![first_stw_stage];
            // The rest will open after the previous stage is done.
            let mut open_next = |s: WorkBucketStage| {
                let cur_stages = open_stages.clone();
                self_mut.work_buckets[s].set_open_condition(move || {
                    let should_open = self.are_buckets_drained(&cur_stages);
                    // && self.worker_group().all_parked();
                    // Additional check before the `RefClosure` bucket opens.
                    // if should_open && s == WorkBucketStage::RefClosure {
                    //     if let Some(closure_end) = self.closure_end.lock().unwrap().as_ref() {
                    //         if closure_end() {
                    //             // Don't open `RefClosure` if `closure_end` added more works to `Closure`.
                    //             return false;
                    //         }
                    //     }
                    // }
                    should_open
                });
                open_stages.push(s);
            };

            for (id, _) in self.work_buckets.iter() {
                if id != WorkBucketStage::Unconstrained && id != first_stw_stage {
                    open_next(id);
                }
            }
        }

        // Now that the scheduler is initialized, we spawn the worker threads and the controller thread.
        spawn_workers(tls);

        let gc_controller = GCController::new(
            mmtk,
            mmtk.plan.base().gc_requester.clone(),
            self.clone(),
            receiver,
            coordinator_worker,
        );

        VM::VMCollection::spawn_gc_thread(tls, GCThreadContext::<VM>::Controller(gc_controller));
    }

    /// Schedule all the common work packets
    pub fn schedule_common_work<C: GCWorkContext<VM = VM> + 'static>(
        &self,
        plan: &'static C::PlanType,
    ) {
        use crate::plan::Plan;
        use crate::scheduler::gc_work::*;
        // Stop & scan mutators (mutator scanning can happen before STW)
        self.work_buckets[WorkBucketStage::Unconstrained]
            .add(StopMutators::<C::ProcessEdgesWorkType>::new());

        // Prepare global/collectors/mutators
        self.work_buckets[WorkBucketStage::Prepare].add(Prepare::<C>::new(plan));

        // VM-specific weak ref processing
        self.work_buckets[WorkBucketStage::RefClosure]
            .add(ProcessWeakRefs::<C::ProcessEdgesWorkType>::new());

        // Release global/collectors/mutators
        self.work_buckets[WorkBucketStage::Release].add(Release::<C>::new(plan));

        // Analysis GC work
        #[cfg(feature = "analysis")]
        {
            use crate::util::analysis::GcHookWork;
            self.work_buckets[WorkBucketStage::Unconstrained].add(GcHookWork);
        }

        // Sanity
        #[cfg(feature = "sanity")]
        {
            use crate::util::sanity::sanity_checker::ScheduleSanityGC;
            self.work_buckets[WorkBucketStage::Final]
                .add(ScheduleSanityGC::<C::PlanType>::new(plan));
        }

        // Finalization
        if !*plan.base().options.no_finalizer {
            use crate::util::finalizable_processor::{Finalization, ForwardFinalization};
            // finalization
            self.work_buckets[WorkBucketStage::RefClosure]
                .add(Finalization::<C::ProcessEdgesWorkType>::new());
            // forward refs
            if plan.constraints().needs_forward_after_liveness {
                self.work_buckets[WorkBucketStage::RefForwarding]
                    .add(ForwardFinalization::<C::ProcessEdgesWorkType>::new());
            }
        }
    }

    fn are_buckets_drained(&self, buckets: &[WorkBucketStage]) -> bool {
        buckets.iter().all(|&b| self.work_buckets[b].is_drained())
    }

    pub fn on_closure_end(&self, f: Box<dyn Send + Fn() -> bool>) {
        *self.closure_end.lock().unwrap() = Some(f);
    }

    pub fn worker_group(&self) -> &WorkerGroup<VM> {
        self.worker_group.as_ref().unwrap()
    }

    pub fn all_buckets_empty(&self) -> bool {
        self.work_buckets.values().all(|bucket| bucket.is_empty())
    }

    /// Open buckets if their conditions are met
<<<<<<< HEAD
    fn update_buckets(&self) -> bool {
=======
    pub fn update_buckets(&self) {
>>>>>>> 29afb0c2
        let mut buckets_updated = false;
        let mut new_packets = false;
        for (id, bucket) in self.work_buckets.iter() {
            if id == WorkBucketStage::Unconstrained {
                continue;
            }
            let x = bucket.update();
            if (crate::args::LOG_STAGES || cfg!(feature = "pause_time")) && x {
                unsafe {
                    let since_prev_stage = LAST_ACTIVATE_TIME
                        .unwrap_or_else(|| crate::GC_START_TIME.load(Ordering::SeqCst))
                        .elapsed()
                        .unwrap()
                        .as_nanos();
                    crate::add_bucket_time(id, since_prev_stage);
                    if crate::args::LOG_STAGES {
                        println!(" - [{:.6}ms] Activate {:?} (since prev stage: {} ns,    since gc trigger = {} ns,    since gc = {} ns)",
                            crate::gc_trigger_time() as f64 / 1000000f64,
                            id, since_prev_stage,
                            crate::GC_TRIGGER_TIME.load(Ordering::SeqCst).elapsed().unwrap().as_nanos(),
                            crate::GC_START_TIME.load(Ordering::SeqCst).elapsed().unwrap().as_nanos(),
                        );
                    }
                    LAST_ACTIVATE_TIME = Some(SystemTime::now());
                }
            }
            if cfg!(feature = "yield_and_roots_timer") && x && id == WorkBucketStage::Prepare {
                let t = crate::GC_START_TIME
                    .load(Ordering::SeqCst)
                    .elapsed()
                    .unwrap()
                    .as_nanos();
                crate::COUNTERS.roots_nanos.fetch_add(t, Ordering::SeqCst);
            }
            buckets_updated |= x;
            if x {
                new_packets |= !bucket.is_drained();
            }
        }
        buckets_updated && new_packets
    }

<<<<<<< HEAD
    /// Execute coordinator work, in the controller thread
    fn process_coordinator_work(&self, mut work: Box<dyn CoordinatorWork<VM>>) {
        let mut coordinator_worker = self.coordinator_worker.as_ref().unwrap().write().unwrap();
        let mmtk = self.mmtk.unwrap();
        work.do_work_with_stat(&mut coordinator_worker, mmtk);
    }

    /// Drain the message queue and execute coordinator work. Only the coordinator should call this.
    pub fn wait_for_completion(&self) {
        self.in_gc_pause.store(true, Ordering::SeqCst);
        if !crate::LazySweepingJobs::all_finished() {
            self.work_buckets[WorkBucketStage::Unconstrained].force_notify_all_workers();
        }
        // At the start of a GC, we probably already have received a `ScheduleCollection` work. Run it now.
        if let Some(initializer) = self.startup.lock().unwrap().take() {
            self.process_coordinator_work(initializer);
        }
        loop {
            let message = self.channel.1.recv().unwrap();
            match message {
                CoordinatorMessage::Work(work) => {
                    self.process_coordinator_work(work);
                }
                CoordinatorMessage::AllWorkerParked | CoordinatorMessage::BucketDrained => {
                    unreachable!()
                }
                CoordinatorMessage::Finish => {}
            }
            let _guard = self.worker_monitor.0.lock().unwrap();
            if self.worker_group().all_parked() && self.all_buckets_empty() {
                break;
            }
        }
        for message in self.channel.1.try_iter() {
            if let CoordinatorMessage::Work(work) = message {
                self.process_coordinator_work(work);
            }
        }
        self.deactivate_all();
        unsafe { LAST_ACTIVATE_TIME = None };
        // Finalization: Resume mutators, reset gc states
        // Note: Resume-mutators must happen after all work buckets are closed.
        //       Otherwise, for generational GCs, workers will receive and process
        //       newly generated remembered-sets from those open buckets.
        //       But these remsets should be preserved until next GC.

        let mut queue = Injector::new();
        type Q<VM> = Injector<Box<dyn GCWork<VM>>>;
        std::mem::swap::<Q<VM>>(&mut queue, &mut self.postponed_concurrent_work.write());

        let mut pqueue = Injector::new();
        std::mem::swap::<Q<VM>>(
            &mut pqueue,
            &mut self.postponed_concurrent_work_prioritized.write(),
        );

        if let Some(finalizer) = self.finalizer.lock().unwrap().take() {
            self.process_coordinator_work(finalizer);
        }
        self.in_gc_pause.store(false, Ordering::SeqCst);

        self.schedule_concurrent_packets(queue, pqueue);
        self.assert_all_deactivated();
    }

    fn schedule_concurrent_packets(
        &self,
        queue: Injector<Box<dyn GCWork<VM>>>,
        pqueue: Injector<Box<dyn GCWork<VM>>>,
    ) {
        crate::MOVE_CONCURRENT_MARKING_TO_STW.store(false, Ordering::SeqCst);
        crate::PAUSE_CONCURRENT_MARKING.store(false, Ordering::SeqCst);
        let mut notify = false;
        if !queue.is_empty() {
            let old_queue = self.work_buckets[WorkBucketStage::Unconstrained].swap_queue(queue);
            debug_assert!(old_queue.is_empty());
            notify = true;
        }
        if !pqueue.is_empty() {
            let old_queue =
                self.work_buckets[WorkBucketStage::Unconstrained].swap_queue_prioritized(pqueue);
            debug_assert!(old_queue.is_empty());
            notify = true;
        }
        if notify {
            self.work_buckets[WorkBucketStage::Unconstrained].notify_all_workers();
        }
    }

    pub fn assert_all_deactivated(&self) {
        if cfg!(debug_assertions) {
            self.work_buckets.iter().for_each(|(id, bkt)| {
                if id != WorkBucketStage::Unconstrained {
                    assert!(!bkt.is_activated());
                }
            });
        }
    }

=======
>>>>>>> 29afb0c2
    pub fn deactivate_all(&self) {
        self.work_buckets.iter().for_each(|(id, bkt)| {
            if id != WorkBucketStage::Unconstrained {
                bkt.deactivate();
            }
        });
    }

    pub fn reset_state(&self) {
        let first_stw_stage = self
            .work_buckets
            .iter()
            .skip(1)
            .next()
            .map(|(id, _)| id)
            .unwrap();
        self.work_buckets.iter().for_each(|(id, bkt)| {
            if id != WorkBucketStage::Unconstrained && id != first_stw_stage {
                bkt.deactivate();
            }
        });
    }

    pub fn debug_assert_all_buckets_deactivated(&self) {
        debug_assert!(!self.work_buckets[WorkBucketStage::Prepare].is_activated());
        debug_assert!(!self.work_buckets[WorkBucketStage::Closure].is_activated());
        debug_assert!(!self.work_buckets[WorkBucketStage::RefClosure].is_activated());
        debug_assert!(!self.work_buckets[WorkBucketStage::CalculateForwarding].is_activated());
        debug_assert!(!self.work_buckets[WorkBucketStage::RefForwarding].is_activated());
        debug_assert!(!self.work_buckets[WorkBucketStage::Compact].is_activated());
        debug_assert!(!self.work_buckets[WorkBucketStage::Release].is_activated());
        debug_assert!(!self.work_buckets[WorkBucketStage::Final].is_activated());
    }

    pub fn add_coordinator_work(&self, work: impl CoordinatorWork<VM>, worker: &GCWorker<VM>) {
        worker
            .sender
            .send(CoordinatorMessage::Work(box work))
            .unwrap();
    }

    #[inline(always)]
    pub fn in_concurrent(&self) -> bool {
        !self.in_gc_pause.load(Ordering::SeqCst)
    }

    #[inline(always)]
    fn all_activated_buckets_are_empty(&self) -> bool {
        for bucket in self.work_buckets.values() {
            if bucket.is_activated() && !bucket.is_drained() {
                return false;
            }
        }
        true
    }

    #[inline(always)]
    fn pop_schedulable_work_once(&self, worker: &GCWorker<VM>) -> Steal<Box<dyn GCWork<VM>>> {
        let mut retry = false;
        match worker.shared.local_work_bucket.poll_no_batch() {
            Steal::Success(w) => return Steal::Success(w),
            Steal::Retry => retry = true,
            _ => {}
        }
        if self.in_concurrent() && !worker.is_concurrent_worker() {
            return Steal::Empty;
        }
        for work_bucket in self.work_buckets.values() {
            match work_bucket.poll(&worker.shared.local_work_buffer) {
                Steal::Success(w) => return Steal::Success(w),
                Steal::Retry => retry = true,
                _ => {}
            }
        }
        for (id, stealer) in &self.worker_group().stealers {
            if *id == worker.ordinal {
                continue;
            }
            match stealer.steal() {
                Steal::Success(w) => return Steal::Success(w),
                Steal::Retry => retry = true,
                _ => {}
            }
        }
        if retry {
            Steal::Retry
        } else {
            Steal::Empty
        }
    }

    #[inline]
    fn pop_schedulable_work(&self, worker: &GCWorker<VM>) -> Option<Box<dyn GCWork<VM>>> {
        loop {
            std::hint::spin_loop();
            match self.pop_schedulable_work_once(worker) {
                Steal::Success(w) => {
                    return Some(w);
                }
                Steal::Retry => {
                    // std::thread::yield_now();
                    continue;
                }
                Steal::Empty => {
                    return None;
                }
            }
        }
    }

    /// Get a schedulable work. Called by workers
    #[inline]
    pub fn poll(&self, worker: &GCWorker<VM>) -> Box<dyn GCWork<VM>> {
        self.pop_schedulable_work(worker)
            .unwrap_or_else(|| self.poll_slow(worker))
    }

    #[cold]
    fn poll_slow(&self, worker: &GCWorker<VM>) -> Box<dyn GCWork<VM>> {
        debug_assert!(!worker.shared.is_parked());
        let mut guard = self.worker_monitor.0.lock().unwrap();
        loop {
            debug_assert!(!worker.shared.is_parked());
            if let Some(work) = self.pop_schedulable_work(worker) {
                return work;
            }
            // Park this worker
            let all_parked = self.worker_group().inc_parked_workers();
            if all_parked {
                if self.update_buckets() {
                    self.worker_group().dec_parked_workers();
                    // We guarantee that we can at least fetch one packet.
                    let work = self.pop_schedulable_work(worker).unwrap();
                    // Optimize for the case that a newly opened bucket only has one packet.
                    if !self.all_activated_buckets_are_empty() {
                        // Have more jobs in this buckets. Notify other workers.
                        self.worker_monitor.1.notify_all();
                    }
                    return work;
                }
                worker.sender.send(CoordinatorMessage::Finish).unwrap();
            }
            // Wait
            // println!("[{}] sleep", worker.ordinal);
            guard = self.worker_monitor.1.wait(guard).unwrap();
            // println!("[{}] wake", worker.ordinal);
            // Unpark this worker
            self.worker_group().dec_parked_workers();
            worker.shared.parked.store(false, Ordering::SeqCst);
        }
    }

    pub fn enable_stat(&self) {
        for worker in &self.worker_group().workers_shared {
            let worker_stat = worker.borrow_stat();
            worker_stat.enable();
        }
        let coordinator_worker_shared = self
            .coordinator_worker_shared
            .as_ref()
            .unwrap()
            .read()
            .unwrap();
        let coordinator_worker_stat = coordinator_worker_shared.borrow_stat();
        coordinator_worker_stat.enable();
    }

    pub fn statistics(&self) -> HashMap<String, String> {
        let mut summary = SchedulerStat::default();
        for worker in &self.worker_group().workers_shared {
            let worker_stat = worker.borrow_stat();
            summary.merge(&worker_stat);
        }
        let coordinator_worker_shared = self
            .coordinator_worker_shared
            .as_ref()
            .unwrap()
            .read()
            .unwrap();
        let coordinator_worker_stat = coordinator_worker_shared.borrow_stat();
        summary.merge(&coordinator_worker_stat);
        let mut stat = summary.harness_stat();
        if crate::plan::barriers::TAKERATE_MEASUREMENT {
            let fast = crate::plan::barriers::FAST_COUNT.load(Ordering::SeqCst);
            let slow = crate::plan::barriers::SLOW_COUNT.load(Ordering::SeqCst);
            stat.insert("barrier.fast".to_owned(), format!("{:?}", fast));
            stat.insert("barrier.slow".to_owned(), format!("{:?}", slow));
            stat.insert(
                "barrier.takerate".to_owned(),
                format!("{}", slow as f64 / fast as f64),
            );
            if crate::args::HARNESS_PRETTY_PRINT {
                println!(
                    "barrier: fast={} slow={} takerate={}",
                    fast,
                    slow,
                    slow as f64 / fast as f64
                );
            }
        }
        stat
    }

    pub fn notify_mutators_paused(&self, mmtk: &'static MMTK<VM>) {
<<<<<<< HEAD
        mmtk.plan.base().control_collector_context.clear_request();
        let first_stw_bucket = self.work_buckets.values().skip(1).next().unwrap();
        // debug_assert!(!first_stw_bucket.is_activated());
        first_stw_bucket.activate();
=======
        mmtk.plan.base().gc_requester.clear_request();
        debug_assert!(!self.work_buckets[WorkBucketStage::Prepare].is_activated());
        self.work_buckets[WorkBucketStage::Prepare].activate();
>>>>>>> 29afb0c2
        let _guard = self.worker_monitor.0.lock().unwrap();
        self.worker_monitor.1.notify_all();
    }
}

pub static mut LAST_ACTIVATE_TIME: Option<SystemTime> = None;<|MERGE_RESOLUTION|>--- conflicted
+++ resolved
@@ -5,23 +5,14 @@
 use crate::mmtk::MMTK;
 use crate::util::cm::ImmixConcurrentTraceObjects;
 use crate::util::opaque_pointer::*;
-<<<<<<< HEAD
-use crate::vm::VMBinding;
-use crossbeam_deque::{Injector, Steal};
-=======
 use crate::vm::Collection;
 use crate::vm::{GCThreadContext, VMBinding};
->>>>>>> 29afb0c2
+use crossbeam_deque::{Injector, Steal};
 use enum_map::{enum_map, EnumMap};
 use std::any::TypeId;
 use std::collections::HashMap;
-<<<<<<< HEAD
 use std::sync::atomic::{AtomicBool, Ordering};
 use std::sync::mpsc::{channel, Receiver, Sender};
-=======
-use std::sync::atomic::Ordering;
-use std::sync::mpsc::channel;
->>>>>>> 29afb0c2
 use std::sync::{Arc, Condvar, Mutex, RwLock};
 use std::time::SystemTime;
 
@@ -35,17 +26,10 @@
 pub struct GCWorkScheduler<VM: VMBinding> {
     /// Work buckets
     pub work_buckets: EnumMap<WorkBucketStage, WorkBucket<VM>>,
-<<<<<<< HEAD
     /// workers
     worker_group: Option<Arc<WorkerGroup<VM>>>,
-=======
-    /// Work for the coordinator thread
-    pub coordinator_work: WorkBucket<VM>,
-    /// The shared parts of GC workers
-    worker_group: Option<WorkerGroup<VM>>,
     /// The shared part of the GC worker object of the controller thread
     coordinator_worker_shared: Option<RwLock<Arc<GCWorkerShared<VM>>>>,
->>>>>>> 29afb0c2
     /// Condition Variable for worker synchronization
     pub worker_monitor: Arc<(Mutex<()>, Condvar)>,
     /// A callback to be fired after the `Closure` bucket is drained.
@@ -58,9 +42,9 @@
     /// the `Closure` bucket multiple times to iteratively discover and process
     /// more ephemeron objects.
     closure_end: Mutex<Option<Box<dyn Send + Fn() -> bool>>>,
-    postponed_concurrent_work: spin::RwLock<Injector<Box<dyn GCWork<VM>>>>,
-    postponed_concurrent_work_prioritized: spin::RwLock<Injector<Box<dyn GCWork<VM>>>>,
-    in_gc_pause: AtomicBool,
+    pub(super) postponed_concurrent_work: spin::RwLock<Injector<Box<dyn GCWork<VM>>>>,
+    pub(super) postponed_concurrent_work_prioritized: spin::RwLock<Injector<Box<dyn GCWork<VM>>>>,
+    pub(super) in_gc_pause: AtomicBool,
 }
 
 // The 'channel' inside Scheduler disallows Sync for Scheduler. We have to make sure we use channel properly:
@@ -88,17 +72,8 @@
                 WorkBucketStage::Final => WorkBucket::new(false, worker_monitor.clone(), false),
             },
             worker_group: None,
-<<<<<<< HEAD
-            worker_monitor: worker_monitor.clone(),
-            mmtk: None,
-            coordinator_worker: None,
-            channel: channel(),
-            startup: Mutex::new(None),
-            finalizer: Mutex::new(None),
-=======
             coordinator_worker_shared: None,
             worker_monitor,
->>>>>>> 29afb0c2
             closure_end: Mutex::new(None),
             postponed_concurrent_work: spin::RwLock::new(Injector::new()),
             postponed_concurrent_work_prioritized: spin::RwLock::new(Injector::new()),
@@ -207,33 +182,17 @@
         let mut self_mut = self.clone();
         let self_mut = unsafe { Arc::get_mut_unchecked(&mut self_mut) };
 
-<<<<<<< HEAD
-        self_mut.mmtk = Some(mmtk);
-        self_mut.coordinator_worker = Some(RwLock::new(GCWorker::new(
-            233,
-            self.clone(),
-            true,
-            self.channel.0.clone(),
-        )));
-=======
         let coordinator_worker = GCWorker::new(mmtk, 0, self.clone(), true, sender.clone());
         self_mut.coordinator_worker_shared = Some(RwLock::new(coordinator_worker.shared.clone()));
 
->>>>>>> 29afb0c2
         let (worker_group, spawn_workers) =
             WorkerGroup::new(mmtk, num_workers, self.clone(), sender);
         self_mut.worker_group = Some(worker_group);
-<<<<<<< HEAD
 
         let group = self_mut.worker_group.as_ref().unwrap().clone();
         self_mut.work_buckets.values_mut().for_each(|bucket| {
             bucket.set_group(group.clone());
         });
-        // FIXME: because of the `Arc::get_mut_unchanged` above, we are now mutating the scheduler
-        // while the spawned workers already have access to the scheduler.
-        spawn_workers(tls);
-=======
->>>>>>> 29afb0c2
 
         {
             // Unconstrained is always open. Prepare will be opened at the beginning of a GC.
@@ -354,11 +313,7 @@
     }
 
     /// Open buckets if their conditions are met
-<<<<<<< HEAD
     fn update_buckets(&self) -> bool {
-=======
-    pub fn update_buckets(&self) {
->>>>>>> 29afb0c2
         let mut buckets_updated = false;
         let mut new_packets = false;
         for (id, bucket) in self.work_buckets.iter() {
@@ -401,73 +356,7 @@
         buckets_updated && new_packets
     }
 
-<<<<<<< HEAD
-    /// Execute coordinator work, in the controller thread
-    fn process_coordinator_work(&self, mut work: Box<dyn CoordinatorWork<VM>>) {
-        let mut coordinator_worker = self.coordinator_worker.as_ref().unwrap().write().unwrap();
-        let mmtk = self.mmtk.unwrap();
-        work.do_work_with_stat(&mut coordinator_worker, mmtk);
-    }
-
-    /// Drain the message queue and execute coordinator work. Only the coordinator should call this.
-    pub fn wait_for_completion(&self) {
-        self.in_gc_pause.store(true, Ordering::SeqCst);
-        if !crate::LazySweepingJobs::all_finished() {
-            self.work_buckets[WorkBucketStage::Unconstrained].force_notify_all_workers();
-        }
-        // At the start of a GC, we probably already have received a `ScheduleCollection` work. Run it now.
-        if let Some(initializer) = self.startup.lock().unwrap().take() {
-            self.process_coordinator_work(initializer);
-        }
-        loop {
-            let message = self.channel.1.recv().unwrap();
-            match message {
-                CoordinatorMessage::Work(work) => {
-                    self.process_coordinator_work(work);
-                }
-                CoordinatorMessage::AllWorkerParked | CoordinatorMessage::BucketDrained => {
-                    unreachable!()
-                }
-                CoordinatorMessage::Finish => {}
-            }
-            let _guard = self.worker_monitor.0.lock().unwrap();
-            if self.worker_group().all_parked() && self.all_buckets_empty() {
-                break;
-            }
-        }
-        for message in self.channel.1.try_iter() {
-            if let CoordinatorMessage::Work(work) = message {
-                self.process_coordinator_work(work);
-            }
-        }
-        self.deactivate_all();
-        unsafe { LAST_ACTIVATE_TIME = None };
-        // Finalization: Resume mutators, reset gc states
-        // Note: Resume-mutators must happen after all work buckets are closed.
-        //       Otherwise, for generational GCs, workers will receive and process
-        //       newly generated remembered-sets from those open buckets.
-        //       But these remsets should be preserved until next GC.
-
-        let mut queue = Injector::new();
-        type Q<VM> = Injector<Box<dyn GCWork<VM>>>;
-        std::mem::swap::<Q<VM>>(&mut queue, &mut self.postponed_concurrent_work.write());
-
-        let mut pqueue = Injector::new();
-        std::mem::swap::<Q<VM>>(
-            &mut pqueue,
-            &mut self.postponed_concurrent_work_prioritized.write(),
-        );
-
-        if let Some(finalizer) = self.finalizer.lock().unwrap().take() {
-            self.process_coordinator_work(finalizer);
-        }
-        self.in_gc_pause.store(false, Ordering::SeqCst);
-
-        self.schedule_concurrent_packets(queue, pqueue);
-        self.assert_all_deactivated();
-    }
-
-    fn schedule_concurrent_packets(
+    pub(super) fn schedule_concurrent_packets(
         &self,
         queue: Injector<Box<dyn GCWork<VM>>>,
         pqueue: Injector<Box<dyn GCWork<VM>>>,
@@ -491,18 +380,6 @@
         }
     }
 
-    pub fn assert_all_deactivated(&self) {
-        if cfg!(debug_assertions) {
-            self.work_buckets.iter().for_each(|(id, bkt)| {
-                if id != WorkBucketStage::Unconstrained {
-                    assert!(!bkt.is_activated());
-                }
-            });
-        }
-    }
-
-=======
->>>>>>> 29afb0c2
     pub fn deactivate_all(&self) {
         self.work_buckets.iter().for_each(|(id, bkt)| {
             if id != WorkBucketStage::Unconstrained {
@@ -527,14 +404,13 @@
     }
 
     pub fn debug_assert_all_buckets_deactivated(&self) {
-        debug_assert!(!self.work_buckets[WorkBucketStage::Prepare].is_activated());
-        debug_assert!(!self.work_buckets[WorkBucketStage::Closure].is_activated());
-        debug_assert!(!self.work_buckets[WorkBucketStage::RefClosure].is_activated());
-        debug_assert!(!self.work_buckets[WorkBucketStage::CalculateForwarding].is_activated());
-        debug_assert!(!self.work_buckets[WorkBucketStage::RefForwarding].is_activated());
-        debug_assert!(!self.work_buckets[WorkBucketStage::Compact].is_activated());
-        debug_assert!(!self.work_buckets[WorkBucketStage::Release].is_activated());
-        debug_assert!(!self.work_buckets[WorkBucketStage::Final].is_activated());
+        if cfg!(debug_assertions) {
+            self.work_buckets.iter().for_each(|(id, bkt)| {
+                if id != WorkBucketStage::Unconstrained {
+                    assert!(!bkt.is_activated());
+                }
+            });
+        }
     }
 
     pub fn add_coordinator_work(&self, work: impl CoordinatorWork<VM>, worker: &GCWorker<VM>) {
@@ -707,16 +583,10 @@
     }
 
     pub fn notify_mutators_paused(&self, mmtk: &'static MMTK<VM>) {
-<<<<<<< HEAD
-        mmtk.plan.base().control_collector_context.clear_request();
+        mmtk.plan.base().gc_requester.clear_request();
         let first_stw_bucket = self.work_buckets.values().skip(1).next().unwrap();
         // debug_assert!(!first_stw_bucket.is_activated());
         first_stw_bucket.activate();
-=======
-        mmtk.plan.base().gc_requester.clear_request();
-        debug_assert!(!self.work_buckets[WorkBucketStage::Prepare].is_activated());
-        self.work_buckets[WorkBucketStage::Prepare].activate();
->>>>>>> 29afb0c2
         let _guard = self.worker_monitor.0.lock().unwrap();
         self.worker_monitor.1.notify_all();
     }
