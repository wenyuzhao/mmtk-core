--- conflicted
+++ resolved
@@ -3,115 +3,61 @@
 use super::gc_work::ScheduleCollection;
 use super::stat::SchedulerStat;
 use super::work_bucket::*;
-<<<<<<< HEAD
-use super::worker::{GCWorker, GCWorkerShared, ParkingGuard, ThreadId, WorkerGroup};
-=======
 use super::worker::{GCWorker, ThreadId, WorkerGroup};
 use super::worker_goals::{WorkerGoal, WorkerGoals};
 use super::worker_monitor::{LastParkedResult, WorkerMonitor};
->>>>>>> 5ab62f96
 use super::*;
 use crate::global_state::GcStatus;
 use crate::mmtk::MMTK;
+use crate::plan::lxr::LXR;
 use crate::util::opaque_pointer::*;
 use crate::util::options::AffinityKind;
 use crate::util::reference_processor::PhantomRefProcessing;
 use crate::util::rust_util::array_from_fn;
 use crate::vm::Collection;
-<<<<<<< HEAD
-use crate::vm::{GCThreadContext, VMBinding};
-use crossbeam::deque::{self, Injector, Steal};
+use crate::vm::VMBinding;
+use crate::Pause;
+use crate::Plan;
+use crossbeam::deque::{Injector, Steal};
 use enum_map::{Enum, EnumMap};
 use std::collections::HashMap;
 use std::sync::atomic::{AtomicBool, AtomicUsize, Ordering};
-use std::sync::mpsc::channel;
-use std::sync::{Arc, Mutex};
-
-pub enum CoordinatorMessage<VM: VMBinding> {
-    /// Send a work-packet to the coordinator thread/
-    Work(Box<dyn CoordinatorWork<VM>>),
-    /// Notify the coordinator thread that all GC tasks are finished.
-    /// When sending this message, all the work buckets should be
-    /// empty, and all the workers should be parked.
-    Finish,
-}
-=======
-use crate::vm::VMBinding;
-use crate::Plan;
-use crossbeam::deque::Steal;
-use enum_map::{Enum, EnumMap};
-use std::collections::HashMap;
 use std::sync::Arc;
 use std::time::Instant;
->>>>>>> 5ab62f96
 
 pub struct GCWorkScheduler<VM: VMBinding> {
     /// Work buckets
     pub work_buckets: EnumMap<WorkBucketStage, WorkBucket<VM>>,
-<<<<<<< HEAD
-    /// Workers that can run both concurrently and STW
-    pub(crate) generic_worker_group: Arc<WorkerGroup<VM>>,
-    /// STW-only Workers
-    pub(crate) stw_worker_group: Arc<WorkerGroup<VM>>,
-    /// The shared part of the GC worker object of the controller thread
-    coordinator_worker_shared: Arc<GCWorkerShared<VM>>,
-    pub(super) postponed_concurrent_work: spin::RwLock<Injector<Box<dyn GCWork<VM>>>>,
-    pub(super) postponed_concurrent_work_prioritized: spin::RwLock<Injector<Box<dyn GCWork<VM>>>>,
-    in_gc_pause: AtomicBool,
-    /// Counter for pending coordinator messages.
-    pub(super) pending_coordinator_packets: AtomicUsize,
-=======
     /// Workers
     pub(crate) worker_group: Arc<WorkerGroup<VM>>,
     /// For synchronized communication between workers and with mutators.
     pub(crate) worker_monitor: Arc<WorkerMonitor>,
->>>>>>> 5ab62f96
     /// How to assign the affinity of each GC thread. Specified by the user.
     affinity: AffinityKind,
+    pub(super) postponed_concurrent_work: spin::RwLock<Injector<Box<dyn GCWork<VM>>>>,
+    pub(super) postponed_concurrent_work_prioritized: spin::RwLock<Injector<Box<dyn GCWork<VM>>>>,
+    in_gc_pause: AtomicBool,
     bucket_update_progress: AtomicUsize,
-    parked_workers: Arc<AtomicUsize>,
 }
 
-// The 'channel' inside Scheduler disallows Sync for Scheduler. We have to make sure we use channel properly:
-// 1. We should never directly use Sender. We clone the sender and let each worker have their own copy.
-// 2. Only the coordinator can use Receiver.
-// TODO: We should remove channel from Scheduler, and directly send Sender/Receiver when creating the coordinator and
-// the workers.
+// FIXME: GCWorkScheduler should be naturally Sync, but we cannot remove this `impl` yet.
+// Some subtle interaction between ObjectRememberingBarrier, Mutator and some GCWork instances
+// makes the compiler think WorkBucket is not Sync.
 unsafe impl<VM: VMBinding> Sync for GCWorkScheduler<VM> {}
 
 impl<VM: VMBinding> GCWorkScheduler<VM> {
     pub fn new(num_workers: usize, num_conc_workers: usize, affinity: AffinityKind) -> Arc<Self> {
         assert!(num_conc_workers > 0 && num_conc_workers <= num_workers);
         assert!(num_workers > 0);
-        let parked_workers = Arc::new(AtomicUsize::new(0));
-        let lock = Arc::new(Mutex::new(()));
-        let generic_worker_group = WorkerGroup::new(
-            parked_workers.clone(),
-            false,
-            0,
-            num_conc_workers,
-            num_workers,
-            lock.clone(),
-        );
-        let stw_worker_group = WorkerGroup::new(
-            parked_workers.clone(),
-            true,
-            num_conc_workers,
-            num_workers - num_conc_workers,
-            num_workers,
-            lock.clone(),
-        );
+        let worker_monitor: Arc<WorkerMonitor> = Arc::new(WorkerMonitor::new(num_workers));
+        let worker_group = WorkerGroup::new(num_workers);
 
         // Create work buckets for workers.
         // TODO: Replace `array_from_fn` with `std::array::from_fn` after bumping MSRV.
         let mut work_buckets = EnumMap::from_array(array_from_fn(|stage_num| {
             let stage = WorkBucketStage::from_usize(stage_num);
             let active = stage == WorkBucketStage::Unconstrained;
-            WorkBucket::new(
-                active,
-                generic_worker_group.clone(),
-                stw_worker_group.clone(),
-            )
+            WorkBucket::new(active, worker_monitor.clone())
         }));
 
         work_buckets[WorkBucketStage::Unconstrained].enable_prioritized_queue();
@@ -139,27 +85,15 @@
             }
         }
 
-<<<<<<< HEAD
-        let coordinator_worker_shared = Arc::new(GCWorkerShared::<VM>::new(None, false));
-
-        Arc::new(Self {
-            work_buckets,
-            stw_worker_group,
-            generic_worker_group,
-            coordinator_worker_shared,
-            postponed_concurrent_work: spin::RwLock::new(Injector::new()),
-            postponed_concurrent_work_prioritized: spin::RwLock::new(Injector::new()),
-            in_gc_pause: AtomicBool::new(false),
-            pending_coordinator_packets: AtomicUsize::new(0),
-=======
         Arc::new(Self {
             work_buckets,
             worker_group,
             worker_monitor,
->>>>>>> 5ab62f96
             affinity,
+            postponed_concurrent_work: spin::RwLock::new(Injector::new()),
+            postponed_concurrent_work_prioritized: spin::RwLock::new(Injector::new()),
+            in_gc_pause: AtomicBool::new(false),
             bucket_update_progress: AtomicUsize::new(0),
-            parked_workers,
         })
     }
 
@@ -242,8 +176,7 @@
     }
 
     pub fn num_workers(&self) -> usize {
-        self.generic_worker_group.as_ref().worker_count()
-            + self.stw_worker_group.as_ref().worker_count()
+        self.worker_group.as_ref().worker_count()
     }
 
     /// Create GC threads for the first time.  It will also create the `GCWorker` instances.
@@ -251,32 +184,6 @@
     /// Currently GC threads only include worker threads, and we currently have only one worker
     /// group.  We may add more worker groups in the future.
     pub fn spawn_gc_threads(self: &Arc<Self>, mmtk: &'static MMTK<VM>, tls: VMThread) {
-<<<<<<< HEAD
-        // Create the communication channel.
-        let (sender, receiver) = channel::<CoordinatorMessage<VM>>();
-
-        // Spawn the controller thread.
-        let coordinator_worker = GCWorker::new(
-            mmtk,
-            usize::MAX,
-            self.clone(),
-            true,
-            sender.clone(),
-            self.coordinator_worker_shared.clone(),
-            deque::Worker::new_fifo(),
-        );
-        let gc_controller = GCController::new(
-            mmtk,
-            mmtk.gc_requester.clone(),
-            self.clone(),
-            receiver,
-            coordinator_worker,
-        );
-        VM::VMCollection::spawn_gc_thread(tls, GCThreadContext::<VM>::Controller(gc_controller));
-
-        self.generic_worker_group.spawn(mmtk, sender.clone(), tls);
-        self.stw_worker_group.spawn(mmtk, sender, tls);
-=======
         self.worker_group.initial_spawn(tls, mmtk);
     }
 
@@ -306,7 +213,6 @@
     /// passed down to [`crate::vm::Collection::spawn_gc_thread`].
     pub fn respawn_gc_threads_after_forking(self: &Arc<Self>, tls: VMThread) {
         self.worker_group.respawn(tls)
->>>>>>> 5ab62f96
     }
 
     /// Resolve the affinity of a thread.
@@ -314,27 +220,22 @@
         self.affinity.resolve_affinity(thread);
     }
 
-<<<<<<< HEAD
+    /// Request a GC to be scheduled.  Called by mutator via `GCRequester`.
+    pub(crate) fn request_schedule_collection(&self) {
+        debug!("A mutator is sending GC-scheduling request to workers...");
+        self.worker_monitor.make_request(WorkerGoal::Gc);
+    }
+
+    /// Add the `ScheduleCollection` packet.  Called by the last parked worker.
+    fn add_schedule_collection_packet(&self) {
+        // We are still holding the mutex `WorkerMonitor::sync`.  Do not notify now.
+        self.work_buckets[WorkBucketStage::Unconstrained].add_no_notify(ScheduleCollection);
+    }
+
     pub fn schedule_common_work_no_refs<C: GCWorkContext<VM = VM>>(
         &self,
         plan: &'static C::PlanType,
     ) {
-=======
-    /// Request a GC to be scheduled.  Called by mutator via `GCRequester`.
-    pub(crate) fn request_schedule_collection(&self) {
-        debug!("A mutator is sending GC-scheduling request to workers...");
-        self.worker_monitor.make_request(WorkerGoal::Gc);
-    }
-
-    /// Add the `ScheduleCollection` packet.  Called by the last parked worker.
-    fn add_schedule_collection_packet(&self) {
-        // We are still holding the mutex `WorkerMonitor::sync`.  Do not notify now.
-        self.work_buckets[WorkBucketStage::Unconstrained].add_no_notify(ScheduleCollection);
-    }
-
-    /// Schedule all the common work packets
-    pub fn schedule_common_work<C: GCWorkContext<VM = VM>>(&self, plan: &'static C::PlanType) {
->>>>>>> 5ab62f96
         use crate::scheduler::gc_work::*;
         // Stop & scan mutators (mutator scanning can happen before STW)
         self.work_buckets[WorkBucketStage::Unconstrained].add(StopMutators::<C>::new());
@@ -368,7 +269,6 @@
     ) {
         self.schedule_common_work_no_refs::<C>(plan);
 
-        use crate::plan::Plan;
         use crate::scheduler::gc_work::*;
         // Reference processing
         if !*plan.base().options.no_reference_types || !*plan.base().options.no_finalizer {
@@ -416,7 +316,6 @@
         &self,
         plan: &'static C::PlanType,
     ) {
-        use crate::plan::Plan;
         use crate::scheduler::gc_work::*;
 
         // Reference processing
@@ -531,7 +430,7 @@
     }
 
     /// Schedule "sentinel" work packets for all activated buckets.
-    fn schedule_sentinels(&self) -> bool {
+    pub(crate) fn schedule_sentinels(&self) -> bool {
         let mut new_packets = false;
         for (id, work_bucket) in self.work_buckets.iter() {
             if work_bucket.is_activated() && work_bucket.maybe_schedule_sentinel() {
@@ -548,7 +447,7 @@
     /// No workers will be waked up by this function. The caller is responsible for that.
     ///
     /// Return true if there're any non-empty buckets updated.
-    fn update_buckets(&self) -> bool {
+    pub(crate) fn update_buckets(&self) -> bool {
         let mut buckets_updated = false;
         let mut new_packets = false;
         let start_index = self.bucket_update_progress.load(Ordering::SeqCst) + 1;
@@ -612,7 +511,6 @@
     }
 
     pub fn deactivate_all(&self) {
-        let _guard = self.stw_worker_group.monitor.0.lock().unwrap();
         self.work_buckets.iter().for_each(|(id, bkt)| {
             if id != WorkBucketStage::Unconstrained {
                 bkt.deactivate();
@@ -643,13 +541,23 @@
         }
     }
 
-    pub fn add_coordinator_work(&self, work: impl CoordinatorWork<VM>, worker: &GCWorker<VM>) {
-        self.pending_coordinator_packets
-            .fetch_add(1, Ordering::SeqCst);
-        worker
-            .sender
-            .send(CoordinatorMessage::Work(Box::new(work)))
-            .unwrap();
+    /// Check if all the work buckets are empty
+    #[allow(unused)]
+    pub(crate) fn assert_all_activated_buckets_are_empty(&self) {
+        let mut error_example = None;
+        for (id, bucket) in self.work_buckets.iter() {
+            if bucket.is_activated() && !bucket.is_empty() {
+                error!("Work bucket {:?} is active but not empty!", id);
+                // This error can be hard to reproduce.
+                // If an error happens in the release build where logs are turned off,
+                // we should show at least one abnormal bucket in the panic message
+                // so that we still have some information for debugging.
+                error_example = Some(id);
+            }
+        }
+        if let Some(id) = error_example {
+            panic!("Some active buckets (such as {:?}) are not empty.", id);
+        }
     }
 
     pub(super) fn set_in_gc_pause(&self, in_gc_pause: bool) {
@@ -661,16 +569,6 @@
 
     pub fn in_concurrent(&self) -> bool {
         !self.in_gc_pause.load(Ordering::SeqCst)
-    }
-
-    /// Check if all the work buckets are empty
-    fn all_activated_buckets_are_empty(&self) -> bool {
-        for bucket in self.work_buckets.values() {
-            if bucket.is_activated() && !bucket.is_drained() {
-                return false;
-            }
-        }
-        true
     }
 
     /// Get a schedulable work packet without retry.
@@ -689,7 +587,7 @@
             }
         }
         // Try steal some packets from any worker
-        for (id, worker_shared) in self.generic_worker_group.workers_shared.iter().enumerate() {
+        for (id, worker_shared) in self.worker_group.workers_shared.iter().enumerate() {
             if id == worker.ordinal {
                 continue;
             }
@@ -699,18 +597,6 @@
                 _ => {}
             }
         }
-        if !self.in_concurrent() {
-            for (id, worker_shared) in self.stw_worker_group.workers_shared.iter().enumerate() {
-                if id == worker.ordinal {
-                    continue;
-                }
-                match worker_shared.stealer.as_ref().unwrap().steal() {
-                    Steal::Success(w) => return Steal::Success(w),
-                    Steal::Retry => should_retry = true,
-                    _ => {}
-                }
-            }
-        }
         if should_retry {
             Steal::Retry
         } else {
@@ -721,9 +607,6 @@
     /// Get a schedulable work packet.
     fn poll_schedulable_work(&self, worker: &GCWorker<VM>) -> Option<Box<dyn GCWork<VM>>> {
         // Loop until we successfully get a packet.
-        if self.in_concurrent() && worker.is_stw() {
-            return None;
-        }
         loop {
             match self.poll_schedulable_work_once(worker) {
                 Steal::Success(w) => {
@@ -749,105 +632,19 @@
         self.poll_slow(worker)
     }
 
-<<<<<<< HEAD
-    fn poll_slow(&self, worker: &GCWorker<VM>) -> Box<dyn GCWork<VM>> {
-        // Note: The lock is released during `wait` in the loop.
-        let stw_worker = worker.is_stw();
-        let group = if !stw_worker {
-            &self.generic_worker_group
-        } else {
-            &self.stw_worker_group
-        };
-        let mut guard = group.monitor.0.lock().unwrap();
-        'polling_loop: loop {
-            flush_logs!();
-=======
     fn poll_slow(&self, worker: &GCWorker<VM>) -> PollResult<VM> {
         loop {
->>>>>>> 5ab62f96
+            flush_logs!();
             // Retry polling
             if let Some(work) = self.poll_schedulable_work(worker) {
                 return Ok(work);
             }
-<<<<<<< HEAD
-            // Prepare to park this worker
-            let parking_guard = ParkingGuard::new(group);
-            // If all workers are parked, try activate new buckets
-            if parking_guard.all_parked() {
-                // If there're any designated work, resume the workers and process them
-                if group.has_designated_work() {
-                    assert!(
-                        worker.shared.designated_work.is_empty(),
-                        "The last parked worker has designated work."
-                    );
-                    group.monitor.1.notify_all();
-                    // The current worker is going to wait, because the designated work is not for it.
-                } else if self.pending_coordinator_packets.load(Ordering::SeqCst) == 0 {
-                    // See if any bucket has a sentinel.
-                    if self.schedule_sentinels() {
-                        // We're not going to sleep since new work packets are just scheduled.
-                        break 'polling_loop;
-                    }
-                    // Try to open new buckets.
-                    if self.update_buckets() {
-                        // We're not going to sleep since a new bucket is just open.
-                        break 'polling_loop;
-                    }
-                    debug_assert!(!group.has_designated_work());
-                    // The current pause is finished if we can't open more buckets.
-                    worker.sender.send(CoordinatorMessage::Finish).unwrap();
-                }
-                // Otherwise, if there is still pending coordinator work, the last parked
-                // worker will wait on the monitor, too.  The coordinator will notify a
-                // worker (maybe not the current one) once it finishes executing all
-                // coordinator work packets.
-            }
-            // Wait
-            if cfg!(feature = "report_worker_sleep_events")
-                && self.in_gc_pause.load(Ordering::Relaxed)
-                && self.work_buckets[WorkBucketStage::FinishConcurrentWork].is_activated()
-            {
-                gc_log!([3]
-                    "    - ({:.3}ms) worker#{} sleep",
-                    crate::gc_start_time_ms(),
-                    worker.ordinal,
-                );
-            }
             flush_logs!();
-            loop {
-                guard = group.monitor.1.wait(guard).unwrap();
-                if !(self.in_concurrent() && stw_worker) {
-                    break;
-                }
-            }
-            // gc_log!(
-            //     "    - ({:.3}ms) worker#{} wakeup stw={}",
-            //     crate::gc_start_time_ms(),
-            //     worker.ordinal,
-            //     worker.is_stw(),
-            // );
-            flush_logs!();
-            // The worker is unparked here where `parking_guard` goes out of scope.
-        }
-        flush_logs!();
-
-        // We guarantee that we can at least fetch one packet when we reach here.
-        let work = self.poll_schedulable_work(worker).unwrap();
-        // Optimize for the case that a newly opened bucket only has one packet.
-        // We only notify_all if there're more than one packets available.
-        if !self.all_activated_buckets_are_empty() {
-            // Have more jobs in this buckets. Notify other workers.
-            self.generic_worker_group.monitor.1.notify_all();
-            self.stw_worker_group.monitor.1.notify_all();
-=======
 
             let ordinal = worker.ordinal;
             self.worker_monitor
                 .park_and_wait(ordinal, |goals| self.on_last_parked(worker, goals))?;
->>>>>>> 5ab62f96
-        }
-        // Return this packet and execute it.
-        work
+        }
     }
 
     /// Called when the last worker parked.  `goal` allows this function to inspect and change the
@@ -873,7 +670,7 @@
                 trace!("The last worker parked during GC.  Try to find more work to do...");
 
                 // During GC, if all workers parked, all open buckets must have been drained.
-                self.assert_all_activated_buckets_are_empty();
+                // self.assert_all_activated_buckets_are_empty();
 
                 // Find more work for workers to do.
                 let found_more_work = self.find_more_work_for_workers();
@@ -917,6 +714,7 @@
 
                 // We set the eBPF trace point here so that bpftrace scripts can start recording
                 // work packet events before the `ScheduleCollection` work packet starts.
+                #[cfg(feature = "tracing")]
                 probe!(mmtk, gc_start);
 
                 {
@@ -958,6 +756,72 @@
         false
     }
 
+    fn do_class_unloading(&self, mmtk: &MMTK<VM>) {
+        let perform_class_unloading = mmtk.get_plan().current_gc_should_perform_class_unloading();
+        if mmtk.get_plan().downcast_ref::<LXR<VM>>().is_none() {
+            if perform_class_unloading {
+                gc_log!([3] "    - class unloading");
+            }
+            <VM as VMBinding>::VMCollection::vm_release(perform_class_unloading);
+        }
+    }
+
+    fn dump_gc_stats(&self, mmtk: &MMTK<VM>) {
+        let pause_time = crate::GC_START_TIME.elapsed();
+        let pause = mmtk
+            .get_plan()
+            .downcast_ref::<LXR<VM>>()
+            .map(|ix| ix.current_pause().unwrap())
+            .unwrap_or(Pause::Full);
+        crate::add_pause_time(pause, pause_time.as_nanos());
+        if crate::verbose(2) {
+            let _released_n =
+                crate::policy::immix::immixspace::RELEASED_NURSERY_BLOCKS.load(Ordering::SeqCst);
+            let _released =
+                crate::policy::immix::immixspace::RELEASED_BLOCKS.load(Ordering::SeqCst);
+            crate::policy::immix::immixspace::RELEASED_NURSERY_BLOCKS.store(0, Ordering::SeqCst);
+            crate::policy::immix::immixspace::RELEASED_BLOCKS.store(0, Ordering::SeqCst);
+
+            let pause_time = pause_time.as_micros() as f64 / 1000f64;
+            let pause_s = match pause {
+                Pause::RefCount => "RefCount",
+                Pause::InitialMark => "InitialMark",
+                Pause::FinalMark => "FinalMark",
+                _ => "Full",
+            };
+            gc_log!([2]
+                "GC({}) {} finished. {}M->{}M({}M) used={}M pause-time={:.3}ms",
+                crate::GC_EPOCH.load(Ordering::SeqCst),
+                pause_s,
+                crate::RESERVED_PAGES_AT_GC_START.load(Ordering::SeqCst) / 256,
+                mmtk.get_plan().get_reserved_pages() / 256,
+                mmtk.get_plan().get_total_pages() / 256,
+                mmtk.get_plan().get_used_pages() / 256,
+                pause_time
+            );
+            if cfg!(feature = "lxr_precise_incs_counter") {
+                crate::RC_STAT.dump(pause, pause_time);
+            }
+            crate::RESERVED_PAGES_AT_GC_END
+                .store(mmtk.get_plan().get_reserved_pages(), Ordering::SeqCst);
+        }
+    }
+
+    fn schedule_postponed_concurrent_packets(
+        &self,
+    ) -> (Injector<Box<dyn GCWork<VM>>>, Injector<Box<dyn GCWork<VM>>>) {
+        let mut queue = Injector::new();
+        type Q<VM> = Injector<Box<dyn GCWork<VM>>>;
+        std::mem::swap::<Q<VM>>(&mut queue, &mut self.postponed_concurrent_work.write());
+
+        let mut pqueue = Injector::new();
+        std::mem::swap::<Q<VM>>(
+            &mut pqueue,
+            &mut self.postponed_concurrent_work_prioritized.write(),
+        );
+        (queue, pqueue)
+    }
+
     /// Called when GC has finished, i.e. when all work packets have been executed.
     fn on_gc_finished(&self, worker: &GCWorker<VM>) {
         // All GC workers must have parked by now.
@@ -968,7 +832,12 @@
         self.deactivate_all();
         self.debug_assert_all_buckets_deactivated();
 
+        self.do_class_unloading(worker.mmtk);
+        self.dump_gc_stats(worker.mmtk);
+
         let mmtk = worker.mmtk;
+
+        let (queue, pqueue) = self.schedule_postponed_concurrent_packets();
 
         // Tell GC trigger that GC ended - this happens before we resume mutators.
         mmtk.gc_trigger.policy.on_gc_end(mmtk);
@@ -988,6 +857,7 @@
         );
 
         // USDT tracepoint for the end of GC.
+        #[cfg(feature = "tracing")]
         probe!(mmtk, gc_end);
 
         #[cfg(feature = "count_live_bytes_in_gc")]
@@ -1018,38 +888,33 @@
             mmtk.edge_logger.reset();
         }
 
+        mmtk.get_plan().gc_pause_end();
+
         // Reset the triggering information.
         mmtk.state.reset_collection_trigger();
 
         // Set to NotInGC after everything, and right before resuming mutators.
         mmtk.set_gc_status(GcStatus::NotInGC);
         <VM as VMBinding>::VMCollection::resume_mutators(worker.tls);
+
+        self.set_in_gc_pause(false);
+        self.schedule_concurrent_packets(queue, pqueue);
+        self.debug_assert_all_buckets_deactivated();
     }
 
     pub fn enable_stat(&self) {
-        for worker in &self.generic_worker_group.workers_shared {
+        for worker in &self.worker_group.workers_shared {
             let worker_stat = worker.borrow_stat();
             worker_stat.enable();
         }
-        for worker in &self.stw_worker_group.workers_shared {
-            let worker_stat = worker.borrow_stat();
-            worker_stat.enable();
-        }
     }
 
     pub fn statistics(&self) -> HashMap<String, String> {
         let mut summary = SchedulerStat::default();
-        for worker in &self.generic_worker_group.workers_shared {
+        for worker in &self.worker_group.workers_shared {
             let worker_stat = worker.borrow_stat();
             summary.merge(&worker_stat);
         }
-        for worker in &self.stw_worker_group.workers_shared {
-            let worker_stat = worker.borrow_stat();
-            summary.merge(&worker_stat);
-        }
-<<<<<<< HEAD
-        let coordinator_worker_stat = self.coordinator_worker_shared.borrow_stat();
-        summary.merge(&coordinator_worker_stat);
         let mut stat = summary.harness_stat();
         if crate::plan::barriers::TAKERATE_MEASUREMENT {
             let fast = crate::plan::barriers::FAST_COUNT.load(Ordering::SeqCst);
@@ -1070,17 +935,12 @@
             }
         }
         stat
-=======
-        summary.harness_stat()
->>>>>>> 5ab62f96
     }
 
     pub fn notify_mutators_paused(&self, mmtk: &'static MMTK<VM>) {
         mmtk.gc_requester.clear_request();
         let first_stw_bucket = &self.work_buckets[WorkBucketStage::first_stw_stage()];
-<<<<<<< HEAD
-=======
-        debug_assert!(!first_stw_bucket.is_activated());
+        // debug_assert!(!first_stw_bucket.is_activated());
         // Note: This is the only place where a bucket is opened without having all workers parked.
         // We usually require all workers to park before opening new buckets because otherwise
         // packets will be executed out of order.  However, since `Prepare` is the first STW
@@ -1088,7 +948,6 @@
         // cannot execute work packets out of order.  This is not generally true if we are not
         // opening the first STW bucket.  In the future, we should redesign the opening condition
         // of work buckets to make the synchronization more robust,
->>>>>>> 5ab62f96
         first_stw_bucket.activate();
         gc_log!([3]
             " - ({:.3}ms) Start GC Stage: {:?}",
@@ -1096,7 +955,7 @@
             WorkBucketStage::from_usize(1)
         );
         if first_stw_bucket.is_empty()
-            && self.parked_workers() + 1 == self.num_workers()
+            && self.worker_monitor.parked.load(Ordering::SeqCst) + 1 == self.num_workers()
             && crate::concurrent_marking_packets_drained()
             && crate::LazySweepingJobs::all_finished()
         {
@@ -1108,48 +967,9 @@
                 WorkBucketStage::from_usize(2)
             );
         }
-        let _guard = self.generic_worker_group.monitor.0.lock().unwrap();
-        self.generic_worker_group.monitor.1.notify_all();
-        self.stw_worker_group.monitor.1.notify_all();
-    }
-
-    pub fn all_parked(&self) -> bool {
-        self.num_workers() == self.parked_workers()
-    }
-
-    fn parked_workers(&self) -> usize {
-        self.parked_workers.load(Ordering::SeqCst)
-    }
-
-    pub fn current_epoch_finished(&self) -> bool {
-        let _guard = self.stw_worker_group.monitor.0.lock().unwrap();
-        self.all_parked() && self.all_buckets_empty()
-    }
-
-    pub fn has_designated_work(&self) -> bool {
-        self.generic_worker_group.has_designated_work()
-            || self.stw_worker_group.has_designated_work()
-    }
-
-    pub(super) fn push_designated_work(&self, create: impl Fn() -> Box<dyn GCWork<VM>>) {
-        for w in &self.stw_worker_group.workers_shared {
-            let result = w.designated_work.push(create());
-            debug_assert!(result.is_ok());
-        }
-        for w in &self.generic_worker_group.workers_shared {
-            let result = w.designated_work.push(create());
-            debug_assert!(result.is_ok());
-        }
-    }
-
-    pub fn wakeup_one_stw_worker(&self) {
-        let _guard = self.stw_worker_group.monitor.0.lock().unwrap();
-        self.stw_worker_group.monitor.1.notify_one();
-    }
-
+        self.worker_monitor.notify_work_available(true);
+    }
     pub fn wakeup_all_conc_workers(&self) {
-        let _guard: std::sync::MutexGuard<'_, ()> =
-            self.generic_worker_group.monitor.0.lock().unwrap();
-        self.generic_worker_group.monitor.1.notify_all();
+        self.worker_monitor.notify_work_available(true);
     }
 }