use super::stat::SchedulerStat;
use super::work_bucket::*;
use super::worker::{GCWorker, GCWorkerShared, ThreadId, WorkerGroup, WorkerMonitor};
use super::*;
use crate::mmtk::MMTK;
use crate::util::opaque_pointer::*;
use crate::util::options::AffinityKind;
use crate::util::reference_processor::PhantomRefProcessing;
use crate::vm::Collection;
use crate::vm::{GCThreadContext, VMBinding};
use crossbeam::deque::{self, Injector, Steal};
use enum_map::Enum;
use enum_map::{enum_map, EnumMap};
use std::collections::HashMap;
use std::sync::atomic::{AtomicBool, AtomicUsize, Ordering};
use std::sync::mpsc::channel;
use std::sync::{Arc, Condvar, Mutex};

pub struct GCWorkScheduler<VM: VMBinding> {
    /// Work buckets
    pub work_buckets: EnumMap<WorkBucketStage, WorkBucket<VM>>,
    /// Workers
    pub(crate) worker_group: Arc<WorkerGroup<VM>>,
    /// The shared part of the GC worker object of the controller thread
    coordinator_worker_shared: Arc<GCWorkerShared<VM>>,
    /// Condition Variable for worker synchronization
    pub(super) worker_monitor: Arc<WorkerMonitor>,
    pub(super) postponed_concurrent_work: spin::RwLock<Injector<Box<dyn GCWork<VM>>>>,
    pub(super) postponed_concurrent_work_prioritized: spin::RwLock<Injector<Box<dyn GCWork<VM>>>>,
    pub(super) in_gc_pause: AtomicBool,
    /// How to assign the affinity of each GC thread. Specified by the user.
    affinity: AffinityKind,
    bucket_update_progress: AtomicUsize,
}

// The 'channel' inside Scheduler disallows Sync for Scheduler. We have to make sure we use channel properly:
// 1. We should never directly use Sender. We clone the sender and let each worker have their own copy.
// 2. Only the coordinator can use Receiver.
// TODO: We should remove channel from Scheduler, and directly send Sender/Receiver when creating the coordinator and
// the workers.
unsafe impl<VM: VMBinding> Sync for GCWorkScheduler<VM> {}

impl<VM: VMBinding> GCWorkScheduler<VM> {
    pub fn new(num_workers: usize, affinity: AffinityKind) -> Arc<Self> {
        let worker_monitor: Arc<WorkerMonitor> = Arc::new(WorkerMonitor::new(num_workers));
        let worker_group = WorkerGroup::new(num_workers);

        // Create work buckets for workers.
        let mut work_buckets = enum_map! {
            WorkBucketStage::Unconstrained => WorkBucket::new(true, worker_monitor.clone()),
            WorkBucketStage::FinishConcurrentWork => WorkBucket::new(false, worker_monitor.clone()),
            WorkBucketStage::Initial => WorkBucket::new(false, worker_monitor.clone()),
            WorkBucketStage::Prepare => WorkBucket::new(false, worker_monitor.clone()),
            WorkBucketStage::Closure => WorkBucket::new(false, worker_monitor.clone()),
            WorkBucketStage::SoftRefClosure => WorkBucket::new(false, worker_monitor.clone()),
            WorkBucketStage::WeakRefClosure => WorkBucket::new(false, worker_monitor.clone()),
            WorkBucketStage::FinalRefClosure => WorkBucket::new(false, worker_monitor.clone()),
            WorkBucketStage::PhantomRefClosure => WorkBucket::new(false, worker_monitor.clone()),
            WorkBucketStage::VMRefClosure => WorkBucket::new(false, worker_monitor.clone()),
            WorkBucketStage::CalculateForwarding => WorkBucket::new(false, worker_monitor.clone()),
            WorkBucketStage::SecondRoots => WorkBucket::new(false, worker_monitor.clone()),
            WorkBucketStage::RefForwarding => WorkBucket::new(false, worker_monitor.clone()),
            WorkBucketStage::FinalizableForwarding => WorkBucket::new(false, worker_monitor.clone()),
            WorkBucketStage::VMRefForwarding => WorkBucket::new(false, worker_monitor.clone()),
            WorkBucketStage::Compact => WorkBucket::new(false, worker_monitor.clone()),
            WorkBucketStage::Release => WorkBucket::new(false, worker_monitor.clone()),
            WorkBucketStage::STWRCDecsAndSweep => WorkBucket::new(false, worker_monitor.clone()),
            WorkBucketStage::Final => WorkBucket::new(false, worker_monitor.clone()),
        };

        work_buckets[WorkBucketStage::Unconstrained].enable_prioritized_queue();

        // Set the open condition of each bucket.
        {
            // Unconstrained is always open. Prepare will be opened at the beginning of a GC.
            // This vec will grow for each stage we call with open_next()
            let first_stw_stage = WorkBucketStage::first_stw_stage();
            let mut open_stages: Vec<WorkBucketStage> = vec![first_stw_stage];
            // The rest will open after the previous stage is done.
            let stages = (0..WorkBucketStage::LENGTH).map(WorkBucketStage::from_usize);
            for stage in stages {
                if stage != WorkBucketStage::Unconstrained && stage != first_stw_stage {
                    let cur_stages = open_stages.clone();
                    work_buckets[stage].set_open_condition(
                        move |scheduler: &GCWorkScheduler<VM>| {
                            scheduler.are_buckets_drained(&cur_stages)
                        },
                    );
                    open_stages.push(stage);
                }
            }
        }

        let coordinator_worker_shared = Arc::new(GCWorkerShared::<VM>::new(None));

        Arc::new(Self {
            work_buckets,
            worker_group,
            coordinator_worker_shared,
            worker_monitor,
            postponed_concurrent_work: spin::RwLock::new(Injector::new()),
            postponed_concurrent_work_prioritized: spin::RwLock::new(Injector::new()),
            in_gc_pause: AtomicBool::new(false),
            affinity,
            bucket_update_progress: AtomicUsize::new(0),
        })
    }

    pub fn pause_concurrent_marking_work_packets_during_gc(&self) {
        let mut unconstrained_queue = Injector::new();
        unconstrained_queue =
            self.work_buckets[WorkBucketStage::Unconstrained].swap_queue(unconstrained_queue);
        let postponed_queue = self.postponed_concurrent_work.read();
        if !unconstrained_queue.is_empty() {
            loop {
                match unconstrained_queue.steal() {
                    Steal::Empty => break,
                    Steal::Success(x) => postponed_queue.push(x),
                    Steal::Retry => continue,
                }
            }
        }
        crate::PAUSE_CONCURRENT_MARKING.store(true, Ordering::SeqCst);
    }

    pub fn process_lazy_decrement_packets(&self) {
        let mut no_postpone = vec![];
        let mut cm_packets = vec![];
        // Buggy
        let postponed_concurrent_work = self.postponed_concurrent_work_prioritized.read();
        loop {
            if postponed_concurrent_work.is_empty() {
                break;
            }
            match postponed_concurrent_work.steal() {
                Steal::Success(w) => {
                    if !w.is_concurrent_marking_work() {
                        no_postpone.push(w)
                    } else {
                        cm_packets.push(w)
                    }
                }
                Steal::Empty => break,
                Steal::Retry => {}
            }
        }
        for w in cm_packets {
            postponed_concurrent_work.push(w)
        }
        self.work_buckets[WorkBucketStage::STWRCDecsAndSweep].bulk_add(no_postpone);
    }

    pub fn postpone(&self, w: impl GCWork<VM>) {
        debug_assert!(!crate::args::BARRIER_MEASUREMENT);
        self.postponed_concurrent_work.read().push(Box::new(w))
    }

    pub fn postpone_prioritized(&self, w: impl GCWork<VM>) {
        debug_assert!(!crate::args::BARRIER_MEASUREMENT);
        self.postponed_concurrent_work_prioritized
            .read()
            .push(Box::new(w))
    }

    pub fn postpone_dyn(&self, w: Box<dyn GCWork<VM>>) {
        debug_assert!(!crate::args::BARRIER_MEASUREMENT);
        self.postponed_concurrent_work.read().push(w)
    }

    pub fn postpone_dyn_prioritized(&self, w: Box<dyn GCWork<VM>>) {
        debug_assert!(!crate::args::BARRIER_MEASUREMENT);
        self.postponed_concurrent_work_prioritized.read().push(w)
    }

    pub fn postpone_all(&self, ws: Vec<Box<dyn GCWork<VM>>>) {
        let postponed_concurrent_work = self.postponed_concurrent_work.read();
        ws.into_iter()
            .for_each(|w| postponed_concurrent_work.push(w));
    }

    pub fn postpone_all_prioritized(&self, ws: Vec<Box<dyn GCWork<VM>>>) {
        let postponed_concurrent_work = self.postponed_concurrent_work_prioritized.read();
        ws.into_iter()
            .for_each(|w| postponed_concurrent_work.push(w));
    }

    pub fn num_workers(&self) -> usize {
        self.worker_group.as_ref().worker_count()
    }

    /// Create GC threads, including the controller thread and all workers.
    pub fn spawn_gc_threads(self: &Arc<Self>, mmtk: &'static MMTK<VM>, tls: VMThread) {
        // Spawn the controller thread.
        let coordinator_worker = GCWorker::new(
            mmtk,
            usize::MAX,
            self.clone(),
            true,
            self.coordinator_worker_shared.clone(),
            deque::Worker::new_fifo(),
        );
        let gc_controller = GCController::new(
            mmtk,
            mmtk.plan.base().gc_requester.clone(),
            self.clone(),
            coordinator_worker,
        );
        VM::VMCollection::spawn_gc_thread(tls, GCThreadContext::<VM>::Controller(gc_controller));

        self.worker_group.spawn(mmtk, tls)
    }

    /// Resolve the affinity of a thread.
    pub fn resolve_affinity(&self, thread: ThreadId) {
        self.affinity.resolve_affinity(thread);
    }

    pub fn schedule_common_work_no_refs<C: GCWorkContext<VM = VM> + 'static>(
        &self,
        plan: &'static C::PlanType,
    ) {
        use crate::scheduler::gc_work::*;
        // Stop & scan mutators (mutator scanning can happen before STW)
        self.work_buckets[WorkBucketStage::Unconstrained]
            .add(StopMutators::<C::ProcessEdgesWorkType>::new());

        // Prepare global/collectors/mutators
        self.work_buckets[WorkBucketStage::Prepare].add(Prepare::<C>::new(plan));

        // Release global/collectors/mutators
        self.work_buckets[WorkBucketStage::Release].add(Release::<C>::new(plan));

        // Analysis GC work
        #[cfg(feature = "analysis")]
        {
            use crate::util::analysis::GcHookWork;
            self.work_buckets[WorkBucketStage::Unconstrained].add(GcHookWork);
        }

        // Sanity
        #[cfg(feature = "sanity")]
        {
            use crate::util::sanity::sanity_checker::ScheduleSanityGC;
            self.work_buckets[WorkBucketStage::Final]
                .add(ScheduleSanityGC::<C::PlanType>::new(plan));
        }
    }

    /// Schedule all the common work packets
    pub fn schedule_common_work<C: GCWorkContext<VM = VM> + 'static>(
        &self,
        plan: &'static C::PlanType,
    ) {
        self.schedule_common_work_no_refs::<C>(plan);

        use crate::plan::Plan;
        use crate::scheduler::gc_work::*;
        // Reference processing
        if !*plan.base().options.no_reference_types || !*plan.base().options.no_finalizer {
            // use crate::util::reference_processor::{
            //     PhantomRefProcessing, SoftRefProcessing, WeakRefProcessing,
            // };
            // self.work_buckets[WorkBucketStage::WeakRefClosure]
            //     .add(SoftRefProcessing::<C::ProcessEdgesWorkType>::new());
            // self.work_buckets[WorkBucketStage::WeakRefClosure]
            //     .add(WeakRefProcessing::<C::ProcessEdgesWorkType>::new());
            self.work_buckets[WorkBucketStage::PhantomRefClosure]
                .add(PhantomRefProcessing::<C::ProcessEdgesWorkType>::new());

            // VM-specific weak ref processing
            self.work_buckets[WorkBucketStage::WeakRefClosure]
                .add(VMProcessWeakRefs::<C::ProcessEdgesWorkType>::new());

            // use crate::util::reference_processor::RefForwarding;
            // if plan.constraints().needs_forward_after_liveness {
            //     self.work_buckets[WorkBucketStage::RefForwarding]
            //         .add(RefForwarding::<C::ProcessEdgesWorkType>::new());
            // }

            // use crate::util::reference_processor::RefEnqueue;
            // self.work_buckets[WorkBucketStage::Release].add(RefEnqueue::<VM>::new());
        }

        // Finalization
        if !*plan.base().options.no_finalizer {
            use crate::util::finalizable_processor::{Finalization, ForwardFinalization};
            // finalization
            self.work_buckets[WorkBucketStage::FinalRefClosure]
                .add(Finalization::<C::ProcessEdgesWorkType>::new());
            // forward refs
            if plan.constraints().needs_forward_after_liveness {
                self.work_buckets[WorkBucketStage::FinalizableForwarding]
                    .add(ForwardFinalization::<C::ProcessEdgesWorkType>::new());
                unimplemented!()
            }
        }
    }

    /// Schedule all the common work packets
    pub fn schedule_ref_proc_work<C: GCWorkContext<VM = VM> + 'static>(
        &self,
        plan: &'static C::PlanType,
    ) {
        use crate::plan::Plan;
        use crate::scheduler::gc_work::*;

        // Reference processing
        if !*plan.base().options.no_reference_types || !*plan.base().options.no_finalizer {
            // use crate::util::reference_processor::{
            //     PhantomRefProcessing, SoftRefProcessing, WeakRefProcessing,
            // };
            // self.work_buckets[WorkBucketStage::WeakRefClosure]
            //     .add(SoftRefProcessing::<C::ProcessEdgesWorkType>::new());
            // self.work_buckets[WorkBucketStage::WeakRefClosure]
            //     .add(WeakRefProcessing::<C::ProcessEdgesWorkType>::new());

            // VM-specific weak ref processing
            self.work_buckets[WorkBucketStage::WeakRefClosure]
                .add(VMProcessWeakRefs::<C::ProcessEdgesWorkType>::new());
            self.work_buckets[WorkBucketStage::PhantomRefClosure]
                .add(PhantomRefProcessing::<C::ProcessEdgesWorkType>::new());

            // use crate::util::reference_processor::RefForwarding;
            // if plan.constraints().needs_forward_after_liveness {
            //     self.work_buckets[WorkBucketStage::RefForwarding]
            //         .add(RefForwarding::<C::ProcessEdgesWorkType>::new());
            // }

            // use crate::util::reference_processor::RefEnqueue;
            // self.work_buckets[WorkBucketStage::Release].add(RefEnqueue::<VM>::new());
        }

        // Finalization
        if !*plan.base().options.no_finalizer {
            use crate::util::finalizable_processor::{Finalization, ForwardFinalization};
            // finalization
            self.work_buckets[WorkBucketStage::FinalRefClosure]
                .add(Finalization::<C::ProcessEdgesWorkType>::new());
            // forward refs
            if plan.constraints().needs_forward_after_liveness {
                self.work_buckets[WorkBucketStage::FinalizableForwarding]
                    .add(ForwardFinalization::<C::ProcessEdgesWorkType>::new());
                unimplemented!()
            }
        }

        // We add the VM-specific weak ref processing work regardless of MMTK-side options,
        // including Options::no_finalizer and Options::no_reference_types.
        //
        // VMs need weak reference handling to function properly.  The VM may treat weak references
        // as strong references, but it is not appropriate to simply disable weak reference
        // handling from MMTk's side.  The VM, however, may choose to do nothing in
        // `Collection::process_weak_refs` if appropriate.
        //
        // It is also not sound for MMTk core to turn off weak
        // reference processing or finalization alone, because (1) not all VMs have the notion of
        // weak references or finalizers, so it may not make sence, and (2) the VM may
        // processing them together.

        // VM-specific weak ref processing
        // The `VMProcessWeakRefs` work packet is set as the sentinel so that it is executed when
        // the `VMRefClosure` bucket is drained.  The VM binding may spawn new work packets into
        // the `VMRefClosure` bucket, and request another `VMProcessWeakRefs` work packet to be
        // executed again after this bucket is drained again.  Strictly speaking, the first
        // `VMProcessWeakRefs` packet can be an ordinary packet (doesn't have to be a sentinel)
        // because there are no other packets in the bucket.  We set it as sentinel for
        // consistency.
        // self.work_buckets[WorkBucketStage::VMRefClosure]
        //     .set_sentinel(Box::new(VMProcessWeakRefs::<C::ProcessEdgesWorkType>::new()));

        // if plan.constraints().needs_forward_after_liveness {
        //     // VM-specific weak ref forwarding
        //     self.work_buckets[WorkBucketStage::VMRefForwarding]
        //         .add(VMForwardWeakRefs::<C::ProcessEdgesWorkType>::new());
        // }

        // self.work_buckets[WorkBucketStage::Release].add(VMPostForwarding::<VM>::default());
    }

    fn are_buckets_drained(&self, buckets: &[WorkBucketStage]) -> bool {
        buckets
            .iter()
            .all(|&b| self.work_buckets[b].is_drained() || self.work_buckets[b].disabled())
    }

    pub fn all_buckets_empty(&self) -> bool {
        self.work_buckets.values().all(|bucket| bucket.is_empty())
    }

    pub(super) fn schedule_concurrent_packets(
        &self,
        queue: Injector<Box<dyn GCWork<VM>>>,
        pqueue: Injector<Box<dyn GCWork<VM>>>,
    ) {
        crate::MOVE_CONCURRENT_MARKING_TO_STW.store(false, Ordering::SeqCst);
        crate::PAUSE_CONCURRENT_MARKING.store(false, Ordering::SeqCst);
        let mut notify = false;
        if !queue.is_empty() {
            let old_queue = self.work_buckets[WorkBucketStage::Unconstrained].swap_queue(queue);
            debug_assert!(old_queue.is_empty());
            notify = true;
        }
        if !pqueue.is_empty() {
            let old_queue =
                self.work_buckets[WorkBucketStage::Unconstrained].swap_queue_prioritized(pqueue);
            debug_assert!(old_queue.is_empty());
            notify = true;
        }
        if notify {
            self.work_buckets[WorkBucketStage::Unconstrained].notify_all_workers();
        }
    }

    /// Schedule "sentinel" work packets for all activated buckets.
    pub(crate) fn schedule_sentinels(&self) -> bool {
        let mut new_packets = false;
        for (id, work_bucket) in self.work_buckets.iter() {
            if work_bucket.is_activated() && work_bucket.maybe_schedule_sentinel() {
                trace!("Scheduled sentinel packet into {:?}", id);
                new_packets = true;
            }
        }
        new_packets
    }

    /// Open buckets if their conditions are met.
    ///
    /// This function should only be called after all the workers are parked.
    /// No workers will be waked up by this function. The caller is responsible for that.
    ///
    /// Return true if there're any non-empty buckets updated.
    pub(crate) fn update_buckets(&self) -> bool {
        let mut buckets_updated = false;
        let mut new_packets = false;
        let start_index = self.bucket_update_progress.load(Ordering::SeqCst) + 1;
        let mut new_progress = WorkBucketStage::LENGTH;
        for i in start_index..WorkBucketStage::LENGTH {
            let id = WorkBucketStage::from_usize(i);
            if id == WorkBucketStage::Unconstrained {
                continue;
            }

            let bucket = &self.work_buckets[id];
            if bucket.disabled() || bucket.is_activated() {
                continue;
            }
            let bucket_opened = bucket.update(self);
            #[cfg(feature = "tracing")]
            if bucket_opened {
                probe!(mmtk, bucket_opened, id);
            }
            let verbose = crate::verbose(3);
            if (verbose || cfg!(feature = "pause_time")) && bucket_opened {
                if verbose {
                    gc_log!([3]
                        " - ({:.3}ms) Start GC Stage: {:?}",
                        crate::GC_START_TIME
                            .load(Ordering::SeqCst)
                            .elapsed()
                            .unwrap()
                            .as_nanos() as f64
                            / 1000000f64,
                        id
                    );
                }
            }
            if cfg!(feature = "yield_and_roots_timer")
                && bucket_opened
                && id == WorkBucketStage::Prepare
            {
                let t = crate::GC_START_TIME
                    .load(Ordering::SeqCst)
                    .elapsed()
                    .unwrap()
                    .as_nanos();
                crate::counters().roots_nanos.fetch_add(t, Ordering::SeqCst);
            }
            buckets_updated = buckets_updated || bucket_opened;
            if bucket_opened {
                new_packets = new_packets || !bucket.is_drained();
                new_packets = new_packets || bucket.maybe_schedule_sentinel();
                if new_packets {
                    new_progress = i;
                    // Quit the loop. A sentinel packet is added to the newly opened buckets.
                    trace!("Sentinel is scheduled at stage {:?}.  Break.", id);
                    break;
                }
            }
        }
        if buckets_updated && new_packets {
            self.bucket_update_progress
                .store(new_progress, Ordering::SeqCst);
        } else {
            self.bucket_update_progress.store(0, Ordering::SeqCst);
        }
        buckets_updated && new_packets
    }

    pub fn deactivate_all(&self) {
        self.work_buckets.iter().for_each(|(id, bkt)| {
            if id != WorkBucketStage::Unconstrained {
                bkt.deactivate();
                bkt.set_as_enabled();
            }
        });
        self.bucket_update_progress.store(0, Ordering::SeqCst);
    }

    pub fn reset_state(&self) {
        let first_stw_stage = WorkBucketStage::first_stw_stage();
        self.work_buckets.iter().for_each(|(id, bkt)| {
            if id != WorkBucketStage::Unconstrained && id != first_stw_stage {
                bkt.deactivate();
                bkt.set_as_enabled();
            }
        });
        self.bucket_update_progress.store(0, Ordering::SeqCst);
    }

    pub fn debug_assert_all_buckets_deactivated(&self) {
        if cfg!(debug_assertions) {
            self.work_buckets.iter().for_each(|(id, bkt)| {
                if id != WorkBucketStage::Unconstrained {
                    assert!(!bkt.is_activated());
                }
            });
        }
    }

    pub fn in_concurrent(&self) -> bool {
        !self.in_gc_pause.load(Ordering::SeqCst)
    }

    /// Check if all the work buckets are empty
    pub(crate) fn assert_all_activated_buckets_are_empty(&self) {
        let mut error_example = None;
        for (id, bucket) in self.work_buckets.iter() {
            if bucket.is_activated() && !bucket.is_empty() {
                error!("Work bucket {:?} is active but not empty!", id);
                // This error can be hard to reproduce.
                // If an error happens in the release build where logs are turned off,
                // we should show at least one abnormal bucket in the panic message
                // so that we still have some information for debugging.
                error_example = Some(id);
            }
        }
        if let Some(id) = error_example {
            panic!("Some active buckets (such as {:?}) are not empty.", id);
        }
    }

    /// Get a schedulable work packet without retry.
    fn poll_schedulable_work_once(&self, worker: &GCWorker<VM>) -> Steal<Box<dyn GCWork<VM>>> {
        let mut should_retry = false;
        // Try find a packet that can be processed only by this worker.
        if let Some(w) = worker.shared.designated_work.pop() {
            return Steal::Success(w);
        }
        if self.in_concurrent() && !worker.is_concurrent_worker() {
            return Steal::Empty;
        }
        // Try get a packet from a work bucket.
        for work_bucket in self.work_buckets.values() {
            match work_bucket.poll(&worker.local_work_buffer) {
                Steal::Success(w) => return Steal::Success(w),
                Steal::Retry => should_retry = true,
                _ => {}
            }
        }
        // Try steal some packets from any worker
        for (id, worker_shared) in self.worker_group.workers_shared.iter().enumerate() {
            if id == worker.ordinal {
                continue;
            }
            match worker_shared.stealer.as_ref().unwrap().steal() {
                Steal::Success(w) => return Steal::Success(w),
                Steal::Retry => should_retry = true,
                _ => {}
            }
        }
        if should_retry {
            Steal::Retry
        } else {
            Steal::Empty
        }
    }

    /// Get a schedulable work packet.
    fn poll_schedulable_work(&self, worker: &GCWorker<VM>) -> Option<Box<dyn GCWork<VM>>> {
        // Loop until we successfully get a packet.
        loop {
            match self.poll_schedulable_work_once(worker) {
                Steal::Success(w) => {
                    return Some(w);
                }
                Steal::Retry => {
                    std::thread::yield_now();
                    continue;
                }
                Steal::Empty => {
                    return None;
                }
            }
        }
    }

    /// Called by workers to get a schedulable work packet.
    /// Park the worker if there're no available packets.
    pub fn poll(&self, worker: &GCWorker<VM>) -> Box<dyn GCWork<VM>> {
        self.poll_schedulable_work(worker)
            .unwrap_or_else(|| self.poll_slow(worker))
    }

    fn poll_slow(&self, worker: &GCWorker<VM>) -> Box<dyn GCWork<VM>> {
        loop {
            flush_logs!();
            // Retry polling
            if let Some(work) = self.poll_schedulable_work(worker) {
                return work;
            }

<<<<<<< HEAD
            // Park this worker
            let all_parked = sync.inc_parked_workers();

            if all_parked {
                // If all workers are parked, enter "group sleeping" and notify controller.
                sync.group_sleep = true;
                debug!("Entered group-sleeping state");
                worker.sender.notify_all_workers_parked();
            } else {
                // Otherwise wait until notified.
                // Note: The condition for this `cond.wait` is "more work is available".
                // If this worker spuriously wakes up, then in the next loop iteration, the
                // `poll_schedulable_work` invocation above will fail, and the worker will reach
                // here and wait again.
                sync = self.worker_monitor.cond.wait(sync).unwrap();
            }

            // Keep waiting if we have entered "group sleeping" state.
            // The coordinator will let the worker leave the "group sleeping" state
            // once the coordinator finished its work.
            //
            // Note: `wait_while` checks `sync.group_sleep` before actually starting to wait.
            // This is expected because the controller may run so fast that it opened new buckets
            // and unset `sync.group_sleep` before we even reached here.  If that happens, waiting
            // blindly will result in all workers sleeping forever.  So we should always check
            // `sync.group_sleep` before waiting.
            sync = self
                .worker_monitor
                .cond
                .wait_while(sync, |sync| sync.group_sleep)
                .unwrap();

            // Unpark this worker.
            sync.dec_parked_workers();
            flush_logs!();
=======
            self.worker_monitor.park_and_wait(worker);
>>>>>>> 43e8a92b
        }
        flush_logs!();
    }

    pub fn enable_stat(&self) {
        for worker in &self.worker_group.workers_shared {
            let worker_stat = worker.borrow_stat();
            worker_stat.enable();
        }
        let coordinator_worker_stat = self.coordinator_worker_shared.borrow_stat();
        coordinator_worker_stat.enable();
    }

    pub fn statistics(&self) -> HashMap<String, String> {
        let mut summary = SchedulerStat::default();
        for worker in &self.worker_group.workers_shared {
            let worker_stat = worker.borrow_stat();
            summary.merge(&worker_stat);
        }
        let coordinator_worker_stat = self.coordinator_worker_shared.borrow_stat();
        summary.merge(&coordinator_worker_stat);
        let mut stat = summary.harness_stat();
        if crate::plan::barriers::TAKERATE_MEASUREMENT {
            let fast = crate::plan::barriers::FAST_COUNT.load(Ordering::SeqCst);
            let slow = crate::plan::barriers::SLOW_COUNT.load(Ordering::SeqCst);
            stat.insert("barrier.fast".to_owned(), format!("{:?}", fast));
            stat.insert("barrier.slow".to_owned(), format!("{:?}", slow));
            stat.insert(
                "barrier.takerate".to_owned(),
                format!("{}", slow as f64 / fast as f64),
            );
            if crate::args::HARNESS_PRETTY_PRINT {
                println!(
                    "barrier: fast={} slow={} takerate={}",
                    fast,
                    slow,
                    slow as f64 / fast as f64
                );
            }
        }
        stat
    }

    pub fn notify_mutators_paused(&self, mmtk: &'static MMTK<VM>) {
        mmtk.plan.base().gc_requester.clear_request();
        let first_stw_bucket = &self.work_buckets[WorkBucketStage::first_stw_stage()];
        debug_assert!(!first_stw_bucket.is_activated());
        // Note: This is the only place where a non-coordinator thread opens a bucket.
        // If the `StopMutators` is executed by the coordinator thread, it will open
        // the `Prepare` bucket and let workers start executing packets while the coordinator
        // can still add more work packets to `Prepare`.  However, since `Prepare` is the first STW
        // bucket and only the coordinator can open any subsequent buckets, workers cannot execute
        // work packets out of order.  This is not generally true if we are not opening the first
        // STW bucket.  In the future, we should redesign the opening condition of work buckets to
        // make the synchronization more robust,
        first_stw_bucket.activate();
        if first_stw_bucket.is_empty()
            && self.worker_monitor.sync.lock().unwrap().parked_workers + 1
                == self.worker_group.worker_count()
        {
            let second_stw_bucket = &self.work_buckets[WorkBucketStage::from_usize(2)];
            second_stw_bucket.activate();
            gc_log!([3]
                " - ({:.3}ms) Start GC Stage: {:?}",
                crate::gc_start_time_ms(),
                WorkBucketStage::from_usize(2)
            );
        }
        self.worker_monitor.notify_work_available(true);
    }
}<|MERGE_RESOLUTION|>--- conflicted
+++ resolved
@@ -13,8 +13,7 @@
 use enum_map::{enum_map, EnumMap};
 use std::collections::HashMap;
 use std::sync::atomic::{AtomicBool, AtomicUsize, Ordering};
-use std::sync::mpsc::channel;
-use std::sync::{Arc, Condvar, Mutex};
+use std::sync::Arc;
 
 pub struct GCWorkScheduler<VM: VMBinding> {
     /// Work buckets
@@ -619,47 +618,9 @@
                 return work;
             }
 
-<<<<<<< HEAD
-            // Park this worker
-            let all_parked = sync.inc_parked_workers();
-
-            if all_parked {
-                // If all workers are parked, enter "group sleeping" and notify controller.
-                sync.group_sleep = true;
-                debug!("Entered group-sleeping state");
-                worker.sender.notify_all_workers_parked();
-            } else {
-                // Otherwise wait until notified.
-                // Note: The condition for this `cond.wait` is "more work is available".
-                // If this worker spuriously wakes up, then in the next loop iteration, the
-                // `poll_schedulable_work` invocation above will fail, and the worker will reach
-                // here and wait again.
-                sync = self.worker_monitor.cond.wait(sync).unwrap();
-            }
-
-            // Keep waiting if we have entered "group sleeping" state.
-            // The coordinator will let the worker leave the "group sleeping" state
-            // once the coordinator finished its work.
-            //
-            // Note: `wait_while` checks `sync.group_sleep` before actually starting to wait.
-            // This is expected because the controller may run so fast that it opened new buckets
-            // and unset `sync.group_sleep` before we even reached here.  If that happens, waiting
-            // blindly will result in all workers sleeping forever.  So we should always check
-            // `sync.group_sleep` before waiting.
-            sync = self
-                .worker_monitor
-                .cond
-                .wait_while(sync, |sync| sync.group_sleep)
-                .unwrap();
-
-            // Unpark this worker.
-            sync.dec_parked_workers();
+            self.worker_monitor.park_and_wait(worker);
             flush_logs!();
-=======
-            self.worker_monitor.park_and_wait(worker);
->>>>>>> 43e8a92b
-        }
-        flush_logs!();
+        }
     }
 
     pub fn enable_stat(&self) {
