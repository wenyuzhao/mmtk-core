use super::stat::SchedulerStat;
use super::work_bucket::*;
use super::worker::{GCWorker, GCWorkerShared, WorkerGroup};
use super::*;
use crate::mmtk::MMTK;
use crate::util::opaque_pointer::*;
use crate::vm::Collection;
use crate::vm::{GCThreadContext, VMBinding};
use crossbeam::deque::{self, Injector, Steal};
use enum_map::Enum;
use enum_map::{enum_map, EnumMap};
use std::collections::HashMap;
use std::sync::atomic::{AtomicBool, AtomicUsize, Ordering};
use std::sync::mpsc::channel;
use std::sync::{Arc, Condvar, Mutex};
use std::time::SystemTime;

pub enum CoordinatorMessage<VM: VMBinding> {
    /// Send a work-packet to the coordinator thread/
    Work(Box<dyn CoordinatorWork<VM>>),
    /// Notify the coordinator thread that all GC tasks are finished.
    /// When sending this message, all the work buckets should be
    /// empty, and all the workers should be parked.
    Finish,
}

pub struct GCWorkScheduler<VM: VMBinding> {
    /// Work buckets
    pub work_buckets: EnumMap<WorkBucketStage, WorkBucket<VM>>,
    /// Workers
    pub worker_group: Arc<WorkerGroup<VM>>,
    /// The shared part of the GC worker object of the controller thread
    coordinator_worker_shared: Arc<GCWorkerShared<VM>>,
    /// Condition Variable for worker synchronization
    pub worker_monitor: Arc<(Mutex<()>, Condvar)>,
    /// A callback to be fired after the `Closure` bucket is drained.
    /// This callback should return `true` if it adds more work packets to the
    /// `Closure` bucket. `WorkBucket::can_open` then consult this return value
    /// to prevent the GC from proceeding to the next stage, if we still have
    /// `Closure` work to do.
    ///
    /// We use this callback to process ephemeron objects. `closure_end` can re-enable
    /// the `Closure` bucket multiple times to iteratively discover and process
    /// more ephemeron objects.
    closure_end: Mutex<Option<Box<dyn Send + Fn() -> bool>>>,
    pub(super) postponed_concurrent_work: spin::RwLock<Injector<Box<dyn GCWork<VM>>>>,
    pub(super) postponed_concurrent_work_prioritized: spin::RwLock<Injector<Box<dyn GCWork<VM>>>>,
    pub(super) in_gc_pause: AtomicBool,
    /// Counter for pending coordinator messages.
    pub(super) pending_coordinator_packets: AtomicUsize,
}

// The 'channel' inside Scheduler disallows Sync for Scheduler. We have to make sure we use channel properly:
// 1. We should never directly use Sender. We clone the sender and let each worker have their own copy.
// 2. Only the coordinator can use Receiver.
// TODO: We should remove channel from Scheduler, and directly send Sender/Receiver when creating the coordinator and
// the workers.
unsafe impl<VM: VMBinding> Sync for GCWorkScheduler<VM> {}

impl<VM: VMBinding> GCWorkScheduler<VM> {
    pub fn new(num_workers: usize) -> Arc<Self> {
        let worker_monitor: Arc<(Mutex<()>, Condvar)> = Default::default();
        let worker_group = WorkerGroup::new(num_workers);

        // Create work buckets for workers.
        let mut work_buckets = enum_map! {
            WorkBucketStage::Unconstrained => WorkBucket::new(true, worker_monitor.clone(), worker_group.clone()),
            WorkBucketStage::FinishConcurrentWork => WorkBucket::new(false, worker_monitor.clone(), worker_group.clone()),
            WorkBucketStage::Initial => WorkBucket::new(false, worker_monitor.clone(), worker_group.clone()),
            WorkBucketStage::Prepare => WorkBucket::new(false, worker_monitor.clone(), worker_group.clone()),
            WorkBucketStage::Closure => WorkBucket::new(false, worker_monitor.clone(), worker_group.clone()),
            WorkBucketStage::SoftRefClosure => WorkBucket::new(false, worker_monitor.clone(), worker_group.clone()),
            WorkBucketStage::WeakRefClosure => WorkBucket::new(false, worker_monitor.clone(), worker_group.clone()),
            WorkBucketStage::FinalRefClosure => WorkBucket::new(false, worker_monitor.clone(), worker_group.clone()),
            WorkBucketStage::PhantomRefClosure => WorkBucket::new(false, worker_monitor.clone(), worker_group.clone()),
            WorkBucketStage::CalculateForwarding => WorkBucket::new(false, worker_monitor.clone(), worker_group.clone()),
            WorkBucketStage::SecondRoots => WorkBucket::new(false, worker_monitor.clone(), worker_group.clone()),
            WorkBucketStage::RefForwarding => WorkBucket::new(false, worker_monitor.clone(), worker_group.clone()),
            WorkBucketStage::FinalizableForwarding => WorkBucket::new(false, worker_monitor.clone(), worker_group.clone()),
            WorkBucketStage::Compact => WorkBucket::new(false, worker_monitor.clone(), worker_group.clone()),
            WorkBucketStage::Release => WorkBucket::new(false, worker_monitor.clone(), worker_group.clone()),
            WorkBucketStage::Final => WorkBucket::new(false, worker_monitor.clone(), worker_group.clone()),
        };

        work_buckets[WorkBucketStage::Unconstrained].enable_prioritized_queue();

        // Set the open condition of each bucket.
        {
            // Unconstrained is always open. Prepare will be opened at the beginning of a GC.
            // This vec will grow for each stage we call with open_next()
            let first_stw_stage = WorkBucketStage::first_stw_stage();
            let mut open_stages: Vec<WorkBucketStage> = vec![first_stw_stage];
            // The rest will open after the previous stage is done.
            let stages = (0..WorkBucketStage::LENGTH).map(WorkBucketStage::from_usize);
            for stage in stages {
                if stage != WorkBucketStage::Unconstrained && stage != first_stw_stage {
                    let cur_stages = open_stages.clone();
                    work_buckets[stage].set_open_condition(
                        move |scheduler: &GCWorkScheduler<VM>| {
                            let should_open = scheduler.are_buckets_drained(&cur_stages);
                            // Additional check before the `RefClosure` bucket opens.
                            if should_open && stage == LAST_CLOSURE_BUCKET {
                                if let Some(closure_end) =
                                    scheduler.closure_end.lock().unwrap().as_ref()
                                {
                                    if closure_end() {
                                        // Don't open `LAST_CLOSURE_BUCKET` if `closure_end` added more works to `Closure`.
                                        return false;
                                    }
                                }
                            }
                            should_open
                        },
                    );
                    open_stages.push(stage);
                }
            }
        }

        let coordinator_worker_shared = Arc::new(GCWorkerShared::<VM>::new(None));

        Arc::new(Self {
            work_buckets,
            worker_group,
            coordinator_worker_shared,
            worker_monitor,
            closure_end: Mutex::new(None),
<<<<<<< HEAD
            postponed_concurrent_work: spin::RwLock::new(Injector::new()),
            postponed_concurrent_work_prioritized: spin::RwLock::new(Injector::new()),
            in_gc_pause: AtomicBool::new(false),
            pending_messages: AtomicUsize::new(0),
=======
            pending_coordinator_packets: AtomicUsize::new(0),
>>>>>>> f0fed5fc
        })
    }

    #[inline]
    pub fn pause_concurrent_work_packets_during_gc(&self) {
        let mut old_queue = Injector::new();
        old_queue = self.work_buckets[WorkBucketStage::Unconstrained].swap_queue(old_queue);
        let mut queue = self.postponed_concurrent_work.write();
        assert!(queue.is_empty());
        *queue = old_queue;
        crate::PAUSE_CONCURRENT_MARKING.store(true, Ordering::SeqCst);
    }

    #[inline]
    pub fn process_lazy_decrement_packets(&self) {
        crate::DISABLE_LASY_DEC_FOR_CURRENT_GC.store(false, Ordering::SeqCst);
        let mut no_postpone = vec![];
        let mut cm_packets = vec![];
        // Buggy
        let postponed_concurrent_work = self.postponed_concurrent_work.read();
        loop {
            if postponed_concurrent_work.is_empty() {
                break;
            }
            match postponed_concurrent_work.steal() {
                Steal::Success(w) => {
                    if !w.is_concurrent_marking_work() {
                        no_postpone.push(w)
                    } else {
                        cm_packets.push(w)
                    }
                }
                Steal::Empty => break,
                Steal::Retry => {}
            }
        }
        for w in cm_packets {
            postponed_concurrent_work.push(w)
        }
        self.work_buckets[WorkBucketStage::RCProcessDecs].bulk_add(no_postpone);
    }

    #[inline]
    pub fn postpone(&self, w: impl GCWork<VM>) {
        debug_assert!(!crate::args::BARRIER_MEASUREMENT);
        self.postponed_concurrent_work.read().push(Box::new(w))
    }

    #[inline]
    pub fn postpone_prioritized(&self, w: impl GCWork<VM>) {
        debug_assert!(!crate::args::BARRIER_MEASUREMENT);
        self.postponed_concurrent_work_prioritized
            .read()
            .push(Box::new(w))
    }

    #[inline]
    pub fn postpone_dyn(&self, w: Box<dyn GCWork<VM>>) {
        debug_assert!(!crate::args::BARRIER_MEASUREMENT);
        self.postponed_concurrent_work.read().push(w)
    }

    #[inline]
    pub fn postpone_dyn_prioritized(&self, w: Box<dyn GCWork<VM>>) {
        debug_assert!(!crate::args::BARRIER_MEASUREMENT);
        self.postponed_concurrent_work_prioritized.read().push(w)
    }

    #[inline]
    pub fn postpone_all(&self, ws: Vec<Box<dyn GCWork<VM>>>) {
        let postponed_concurrent_work = self.postponed_concurrent_work.read();
        ws.into_iter()
            .for_each(|w| postponed_concurrent_work.push(w));
    }

    #[inline]
    pub fn postpone_all_prioritized(&self, ws: Vec<Box<dyn GCWork<VM>>>) {
        let postponed_concurrent_work = self.postponed_concurrent_work_prioritized.read();
        ws.into_iter()
            .for_each(|w| postponed_concurrent_work.push(w));
    }

    #[inline]
    pub fn num_workers(&self) -> usize {
        self.worker_group.as_ref().worker_count()
    }

    /// Create GC threads, including the controller thread and all workers.
    pub fn spawn_gc_threads(self: &Arc<Self>, mmtk: &'static MMTK<VM>, tls: VMThread) {
        // Create the communication channel.
        let (sender, receiver) = channel::<CoordinatorMessage<VM>>();

        // Spawn the controller thread.
        let coordinator_worker = GCWorker::new(
            mmtk,
            usize::MAX,
            self.clone(),
            true,
            sender.clone(),
            self.coordinator_worker_shared.clone(),
            deque::Worker::new_fifo(),
        );
        let gc_controller = GCController::new(
            mmtk,
            mmtk.plan.base().gc_requester.clone(),
            self.clone(),
            receiver,
            coordinator_worker,
        );
        VM::VMCollection::spawn_gc_thread(tls, GCThreadContext::<VM>::Controller(gc_controller));

        self.worker_group.spawn(mmtk, sender, tls)
    }

    /// Schedule all the common work packets
    pub fn schedule_common_work<C: GCWorkContext<VM = VM> + 'static>(
        &self,
        plan: &'static C::PlanType,
    ) {
        use crate::plan::Plan;
        use crate::scheduler::gc_work::*;
        // Stop & scan mutators (mutator scanning can happen before STW)
        self.work_buckets[WorkBucketStage::Unconstrained]
            .add(StopMutators::<C::ProcessEdgesWorkType>::new());

        // Prepare global/collectors/mutators
        self.work_buckets[WorkBucketStage::Prepare].add(Prepare::<C>::new(plan));

        // Release global/collectors/mutators
        self.work_buckets[WorkBucketStage::Release].add(Release::<C>::new(plan));

        // Analysis GC work
        #[cfg(feature = "analysis")]
        {
            use crate::util::analysis::GcHookWork;
            self.work_buckets[WorkBucketStage::Unconstrained].add(GcHookWork);
        }

        // Sanity
        #[cfg(feature = "sanity")]
        {
            use crate::util::sanity::sanity_checker::ScheduleSanityGC;
            self.work_buckets[WorkBucketStage::Final]
                .add(ScheduleSanityGC::<C::PlanType>::new(plan));
        }

        // Reference processing
        if !*plan.base().options.no_reference_types {
            use crate::util::reference_processor::{
                PhantomRefProcessing, SoftRefProcessing, WeakRefProcessing,
            };
            self.work_buckets[WorkBucketStage::SoftRefClosure]
                .add(SoftRefProcessing::<C::ProcessEdgesWorkType>::new());
            self.work_buckets[WorkBucketStage::WeakRefClosure]
                .add(WeakRefProcessing::<C::ProcessEdgesWorkType>::new());
            self.work_buckets[WorkBucketStage::PhantomRefClosure]
                .add(PhantomRefProcessing::<C::ProcessEdgesWorkType>::new());

            // VM-specific weak ref processing
            self.work_buckets[WorkBucketStage::WeakRefClosure]
                .add(VMProcessWeakRefs::<C::ProcessEdgesWorkType>::new());

            use crate::util::reference_processor::RefForwarding;
            if plan.constraints().needs_forward_after_liveness {
                self.work_buckets[WorkBucketStage::RefForwarding]
                    .add(RefForwarding::<C::ProcessEdgesWorkType>::new());
            }

            use crate::util::reference_processor::RefEnqueue;
            self.work_buckets[WorkBucketStage::Release].add(RefEnqueue::<VM>::new());
        }

        // Finalization
        if !*plan.base().options.no_finalizer {
            use crate::util::finalizable_processor::{Finalization, ForwardFinalization};
            // finalization
            self.work_buckets[WorkBucketStage::FinalRefClosure]
                .add(Finalization::<C::ProcessEdgesWorkType>::new());
            // forward refs
            if plan.constraints().needs_forward_after_liveness {
                self.work_buckets[WorkBucketStage::FinalizableForwarding]
                    .add(ForwardFinalization::<C::ProcessEdgesWorkType>::new());
            }
        }
    }

    fn are_buckets_drained(&self, buckets: &[WorkBucketStage]) -> bool {
        debug_assert!(
            self.pending_coordinator_packets.load(Ordering::SeqCst) == 0,
            "GCWorker attempted to open buckets when there are pending coordinator work packets"
        );
        buckets.iter().all(|&b| self.work_buckets[b].is_drained())
    }

    pub fn on_closure_end(&self, f: Box<dyn Send + Fn() -> bool>) {
        *self.closure_end.lock().unwrap() = Some(f);
    }

    pub fn all_buckets_empty(&self) -> bool {
        self.work_buckets.values().all(|bucket| bucket.is_empty())
    }

    pub(super) fn schedule_concurrent_packets(
        &self,
        queue: Injector<Box<dyn GCWork<VM>>>,
        pqueue: Injector<Box<dyn GCWork<VM>>>,
    ) {
        crate::MOVE_CONCURRENT_MARKING_TO_STW.store(false, Ordering::SeqCst);
        crate::PAUSE_CONCURRENT_MARKING.store(false, Ordering::SeqCst);
        let mut notify = false;
        if !queue.is_empty() {
            let old_queue = self.work_buckets[WorkBucketStage::Unconstrained].swap_queue(queue);
            debug_assert!(old_queue.is_empty());
            notify = true;
        }
        if !pqueue.is_empty() {
            let old_queue =
                self.work_buckets[WorkBucketStage::Unconstrained].swap_queue_prioritized(pqueue);
            debug_assert!(old_queue.is_empty());
            notify = true;
        }
        if notify {
            self.work_buckets[WorkBucketStage::Unconstrained].notify_all_workers();
        }
    }

    /// Open buckets if their conditions are met.
    ///
    /// This function should only be called after all the workers are parked.
    /// No workers will be waked up by this function. The caller is responsible for that.
    ///
    /// Return true if there're any non-empty buckets updated.
    fn update_buckets(&self) -> bool {
        let mut buckets_updated = false;
        let mut new_packets = false;
        for i in 0..WorkBucketStage::LENGTH {
            let id = WorkBucketStage::from_usize(i);
            if id == WorkBucketStage::Unconstrained {
                continue;
            }
            let bucket = &self.work_buckets[id];
            let bucket_opened = bucket.update(self);
            if (crate::args::LOG_STAGES || cfg!(feature = "pause_time")) && bucket_opened {
                unsafe {
                    let since_prev_stage = LAST_ACTIVATE_TIME
                        .unwrap_or_else(|| crate::GC_START_TIME.load(Ordering::SeqCst))
                        .elapsed()
                        .unwrap()
                        .as_nanos();
                    crate::add_bucket_time(id, since_prev_stage);
                    if crate::args::LOG_STAGES {
                        println!(" - [{:.6}ms] Activate {:?} (since prev stage: {} ns,    since gc trigger = {} ns,    since gc = {} ns)",
                            crate::gc_trigger_time() as f64 / 1000000f64,
                            id, since_prev_stage,
                            crate::GC_TRIGGER_TIME.load(Ordering::SeqCst).elapsed().unwrap().as_nanos(),
                            crate::GC_START_TIME.load(Ordering::SeqCst).elapsed().unwrap().as_nanos(),
                        );
                    }
                    LAST_ACTIVATE_TIME = Some(SystemTime::now());
                }
            }
            if cfg!(feature = "yield_and_roots_timer")
                && bucket_opened
                && id == WorkBucketStage::Prepare
            {
                let t = crate::GC_START_TIME
                    .load(Ordering::SeqCst)
                    .elapsed()
                    .unwrap()
                    .as_nanos();
                crate::COUNTERS.roots_nanos.fetch_add(t, Ordering::SeqCst);
            }
            buckets_updated = buckets_updated || bucket_opened;
            if bucket_opened {
                new_packets = new_packets || !bucket.is_drained();
                // Quit the loop. There'are already new packets in the newly opened buckets.
                if new_packets {
                    break;
                }
            }
        }
        buckets_updated && new_packets
    }

    pub fn deactivate_all(&self) {
        self.work_buckets.iter().for_each(|(id, bkt)| {
            if id != WorkBucketStage::Unconstrained {
                bkt.deactivate();
            }
        });
    }

    pub fn reset_state(&self) {
        let first_stw_stage = WorkBucketStage::first_stw_stage();
        self.work_buckets.iter().for_each(|(id, bkt)| {
            if id != WorkBucketStage::Unconstrained && id != first_stw_stage {
                bkt.deactivate();
            }
        });
    }

    pub fn debug_assert_all_buckets_deactivated(&self) {
        if cfg!(debug_assertions) {
            self.work_buckets.iter().for_each(|(id, bkt)| {
                if id != WorkBucketStage::Unconstrained {
                    assert!(!bkt.is_activated());
                }
            });
        }
    }

    pub fn add_coordinator_work(&self, work: impl CoordinatorWork<VM>, worker: &GCWorker<VM>) {
        self.pending_coordinator_packets
            .fetch_add(1, Ordering::SeqCst);
        worker
            .sender
            .send(CoordinatorMessage::Work(Box::new(work)))
            .unwrap();
    }

    #[inline(always)]
    pub fn in_concurrent(&self) -> bool {
        !self.in_gc_pause.load(Ordering::SeqCst)
    }

    /// Check if all the work buckets are empty
    #[inline(always)]
    fn all_activated_buckets_are_empty(&self) -> bool {
        for bucket in self.work_buckets.values() {
            if bucket.is_activated() && !bucket.is_drained() {
                return false;
            }
        }
        true
    }

    /// Get a schedulable work packet without retry.
    #[inline(always)]
    fn poll_schedulable_work_once(&self, worker: &GCWorker<VM>) -> Steal<Box<dyn GCWork<VM>>> {
        let mut should_retry = false;
        // Try find a packet that can be processed only by this worker.
        if let Some(w) = worker.shared.designated_work.pop() {
            return Steal::Success(w);
        }
        if self.in_concurrent() && !worker.is_concurrent_worker() {
            return Steal::Empty;
        }
        // Try get a packet from a work bucket.
        for work_bucket in self.work_buckets.values() {
            match work_bucket.poll(&worker.local_work_buffer) {
                Steal::Success(w) => return Steal::Success(w),
                Steal::Retry => should_retry = true,
                _ => {}
            }
        }
        // Try steal some packets from any worker
        for (id, worker_shared) in self.worker_group.workers_shared.iter().enumerate() {
            if id == worker.ordinal {
                continue;
            }
            match worker_shared.stealer.as_ref().unwrap().steal() {
                Steal::Success(w) => return Steal::Success(w),
                Steal::Retry => should_retry = true,
                _ => {}
            }
        }
        if should_retry {
            Steal::Retry
        } else {
            Steal::Empty
        }
    }

    /// Get a schedulable work packet.
    #[inline]
    fn poll_schedulable_work(&self, worker: &GCWorker<VM>) -> Option<Box<dyn GCWork<VM>>> {
        // Loop until we successfully get a packet.
        loop {
            match self.poll_schedulable_work_once(worker) {
                Steal::Success(w) => {
                    return Some(w);
                }
                Steal::Retry => {
                    std::thread::yield_now();
                    continue;
                }
                Steal::Empty => {
                    return None;
                }
            }
        }
    }

    /// Called by workers to get a schedulable work packet.
    /// Park the worker if there're no available packets.
    #[inline]
    pub fn poll(&self, worker: &GCWorker<VM>) -> Box<dyn GCWork<VM>> {
        self.poll_schedulable_work(worker)
            .unwrap_or_else(|| self.poll_slow(worker))
    }

    #[cold]
    fn poll_slow(&self, worker: &GCWorker<VM>) -> Box<dyn GCWork<VM>> {
        // Note: The lock is released during `wait` in the loop.
        let mut guard = self.worker_monitor.0.lock().unwrap();
        loop {
            // Retry polling
            if let Some(work) = self.poll_schedulable_work(worker) {
                return work;
            }
            // Prepare to park this worker
            let all_parked = self.worker_group.inc_parked_workers();
            // If all workers are parked, try activate new buckets
            if all_parked {
                // If there're any designated work, resume the workers and process them
                if self.worker_group.has_designated_work() {
                    assert!(
                        worker.shared.designated_work.is_empty(),
                        "The last parked worker has designated work."
                    );
                    self.worker_monitor.1.notify_all();
                    // The current worker is going to wait, because the designated work is not for it.
                } else if self.pending_coordinator_packets.load(Ordering::SeqCst) == 0 {
                    if self.update_buckets() {
                        // We're not going to sleep since a new bucket is just open.
                        self.worker_group.dec_parked_workers();
                        // We guarantee that we can at least fetch one packet.
                        let work = self.poll_schedulable_work(worker).unwrap();
                        // Optimize for the case that a newly opened bucket only has one packet.
                        // We only notify_all if there're more than one packets available.
                        if !self.all_activated_buckets_are_empty() {
                            // Have more jobs in this buckets. Notify other workers.
                            self.worker_monitor.1.notify_all();
                        }
                        // Return this packet and execute it.
                        return work;
                    }
                    debug_assert!(!self.worker_group.has_designated_work());
                    // The current pause is finished if we can't open more buckets.
                    worker.sender.send(CoordinatorMessage::Finish).unwrap();
                }
                // Otherwise, if there is still pending coordinator work, the last parked
                // worker will wait on the monitor, too.  The coordinator will notify a
                // worker (maybe not the current one) once it finishes executing all
                // coordinator work packets.
            }
            // Wait
            guard = self.worker_monitor.1.wait(guard).unwrap();
            // Unpark this worker
            self.worker_group.dec_parked_workers();
        }
    }

    pub fn enable_stat(&self) {
        for worker in &self.worker_group.workers_shared {
            let worker_stat = worker.borrow_stat();
            worker_stat.enable();
        }
        let coordinator_worker_stat = self.coordinator_worker_shared.borrow_stat();
        coordinator_worker_stat.enable();
    }

    pub fn statistics(&self) -> HashMap<String, String> {
        let mut summary = SchedulerStat::default();
        for worker in &self.worker_group.workers_shared {
            let worker_stat = worker.borrow_stat();
            summary.merge(&worker_stat);
        }
        let coordinator_worker_stat = self.coordinator_worker_shared.borrow_stat();
        summary.merge(&coordinator_worker_stat);
        let mut stat = summary.harness_stat();
        if crate::plan::barriers::TAKERATE_MEASUREMENT {
            let fast = crate::plan::barriers::FAST_COUNT.load(Ordering::SeqCst);
            let slow = crate::plan::barriers::SLOW_COUNT.load(Ordering::SeqCst);
            stat.insert("barrier.fast".to_owned(), format!("{:?}", fast));
            stat.insert("barrier.slow".to_owned(), format!("{:?}", slow));
            stat.insert(
                "barrier.takerate".to_owned(),
                format!("{}", slow as f64 / fast as f64),
            );
            if crate::args::HARNESS_PRETTY_PRINT {
                println!(
                    "barrier: fast={} slow={} takerate={}",
                    fast,
                    slow,
                    slow as f64 / fast as f64
                );
            }
        }
        stat
    }

    pub fn notify_mutators_paused(&self, mmtk: &'static MMTK<VM>) {
        mmtk.plan.base().gc_requester.clear_request();
        let first_stw_bucket = &self.work_buckets[WorkBucketStage::first_stw_stage()];
        // debug_assert!(!first_stw_bucket.is_activated());
        first_stw_bucket.activate();
        let _guard = self.worker_monitor.0.lock().unwrap();
        self.worker_monitor.1.notify_all();
    }
}

pub static mut LAST_ACTIVATE_TIME: Option<SystemTime> = None;<|MERGE_RESOLUTION|>--- conflicted
+++ resolved
@@ -125,14 +125,10 @@
             coordinator_worker_shared,
             worker_monitor,
             closure_end: Mutex::new(None),
-<<<<<<< HEAD
             postponed_concurrent_work: spin::RwLock::new(Injector::new()),
             postponed_concurrent_work_prioritized: spin::RwLock::new(Injector::new()),
             in_gc_pause: AtomicBool::new(false),
-            pending_messages: AtomicUsize::new(0),
-=======
             pending_coordinator_packets: AtomicUsize::new(0),
->>>>>>> f0fed5fc
         })
     }
 
