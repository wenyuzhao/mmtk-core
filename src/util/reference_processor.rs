--- conflicted
+++ resolved
@@ -492,16 +492,8 @@
 #[derive(Default)]
 pub struct SoftRefProcessing<E: ProcessEdgesWork>(PhantomData<E>);
 impl<E: ProcessEdgesWork> GCWork<E::VM> for SoftRefProcessing<E> {
-<<<<<<< HEAD
     fn do_work(&mut self, worker: &mut GCWorker<E::VM>, _mmtk: &'static MMTK<E::VM>) {
         <E::VM as VMBinding>::VMCollection::process_soft_refs::<E>(worker);
-=======
-    fn do_work(&mut self, worker: &mut GCWorker<E::VM>, mmtk: &'static MMTK<E::VM>) {
-        let mut w = E::new(vec![], false, mmtk, WorkBucketStage::SoftRefClosure);
-        w.set_worker(worker);
-        mmtk.reference_processors.scan_soft_refs(&mut w, mmtk);
-        w.flush();
->>>>>>> 61d20e2d
     }
 }
 impl<E: ProcessEdgesWork> SoftRefProcessing<E> {
@@ -513,16 +505,8 @@
 #[derive(Default)]
 pub struct WeakRefProcessing<E: ProcessEdgesWork>(PhantomData<E>);
 impl<E: ProcessEdgesWork> GCWork<E::VM> for WeakRefProcessing<E> {
-<<<<<<< HEAD
     fn do_work(&mut self, _worker: &mut GCWorker<E::VM>, _mmtk: &'static MMTK<E::VM>) {
         unreachable!()
-=======
-    fn do_work(&mut self, worker: &mut GCWorker<E::VM>, mmtk: &'static MMTK<E::VM>) {
-        let mut w = E::new(vec![], false, mmtk, WorkBucketStage::WeakRefClosure);
-        w.set_worker(worker);
-        mmtk.reference_processors.scan_weak_refs(&mut w, mmtk);
-        w.flush();
->>>>>>> 61d20e2d
     }
 }
 impl<E: ProcessEdgesWork> WeakRefProcessing<E> {
@@ -534,16 +518,8 @@
 #[derive(Default)]
 pub struct PhantomRefProcessing<E: ProcessEdgesWork>(PhantomData<E>);
 impl<E: ProcessEdgesWork> GCWork<E::VM> for PhantomRefProcessing<E> {
-<<<<<<< HEAD
     fn do_work(&mut self, worker: &mut GCWorker<E::VM>, _mmtk: &'static MMTK<E::VM>) {
         <E::VM as VMBinding>::VMCollection::process_phantom_refs::<E>(worker);
-=======
-    fn do_work(&mut self, worker: &mut GCWorker<E::VM>, mmtk: &'static MMTK<E::VM>) {
-        let mut w = E::new(vec![], false, mmtk, WorkBucketStage::PhantomRefClosure);
-        w.set_worker(worker);
-        mmtk.reference_processors.scan_phantom_refs(&mut w, mmtk);
-        w.flush();
->>>>>>> 61d20e2d
     }
 }
 impl<E: ProcessEdgesWork> PhantomRefProcessing<E> {
