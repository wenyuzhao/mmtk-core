use std::collections::HashSet;
use std::sync::atomic::AtomicBool;
use std::sync::atomic::Ordering;
use std::sync::Arc;
use std::sync::Mutex;
use std::vec::Vec;

use crate::plan::is_nursery_gc;
use crate::scheduler::ProcessEdgesWork;
use crate::scheduler::WorkBucketStage;
use crate::util::ObjectReference;
use crate::util::VMWorkerThread;
use crate::vm::Collection;
use crate::vm::ReferenceGlue;
use crate::vm::VMBinding;

/// Holds all reference processors for each weak reference Semantics.
/// Currently this is based on Java's weak reference semantics (soft/weak/phantom).
/// We should make changes to make this general rather than Java specific.
pub struct ReferenceProcessors {
    soft: ReferenceProcessor,
    weak: ReferenceProcessor,
    phantom: ReferenceProcessor,
    allow_new_candidate: Arc<AtomicBool>,
}

impl ReferenceProcessors {
    pub fn new() -> Self {
        let allow_new_candidate = Arc::new(AtomicBool::new(true));
        ReferenceProcessors {
            soft: ReferenceProcessor::new(Semantics::SOFT, allow_new_candidate.clone()),
            weak: ReferenceProcessor::new(Semantics::WEAK, allow_new_candidate.clone()),
            phantom: ReferenceProcessor::new(Semantics::PHANTOM, allow_new_candidate.clone()),
            allow_new_candidate,
        }
    }

    pub fn get(&self, semantics: Semantics) -> &ReferenceProcessor {
        match semantics {
            Semantics::SOFT => &self.soft,
            Semantics::WEAK => &self.weak,
            Semantics::PHANTOM => &self.phantom,
        }
    }

    pub fn allow_new_candidate(&self) -> bool {
        self.allow_new_candidate.load(Ordering::SeqCst)
    }

    pub fn add_soft_candidate(&self, reff: ObjectReference) {
        trace!("Add soft candidate: {}", reff);
        self.soft.add_candidate(reff);
    }

    pub fn add_weak_candidate(&self, reff: ObjectReference) {
        trace!("Add weak candidate: {}", reff);
        self.weak.add_candidate(reff);
    }

    pub fn add_phantom_candidate(&self, reff: ObjectReference) {
        trace!("Add phantom candidate: {}", reff);
        self.phantom.add_candidate(reff);
    }

    /// This will invoke enqueue for each reference processor, which will
    /// call back to the VM to enqueue references whose referents are cleared
    /// in this GC.
    pub fn enqueue_refs<VM: VMBinding>(&self, tls: VMWorkerThread) {
        self.soft.enqueue::<VM>(tls);
        self.weak.enqueue::<VM>(tls);
        self.phantom.enqueue::<VM>(tls);
    }

    /// A separate reference forwarding step. Normally when we scan refs, we deal with forwarding.
    /// However, for some plans like mark compact, at the point we do ref scanning, we do not know
    /// the forwarding addresses yet, thus we cannot do forwarding during scan refs. And for those
    /// plans, this separate step is required.
    pub fn forward_refs<E: ProcessEdgesWork>(&self, trace: &mut E, mmtk: &'static MMTK<E::VM>) {
        debug_assert!(
            mmtk.get_plan().constraints().needs_forward_after_liveness,
            "A plan with needs_forward_after_liveness=false does not need a separate forward step"
        );
        self.soft
            .forward::<E>(trace, is_nursery_gc(mmtk.get_plan()));
        self.weak
            .forward::<E>(trace, is_nursery_gc(mmtk.get_plan()));
        self.phantom
            .forward::<E>(trace, is_nursery_gc(mmtk.get_plan()));
    }

    // Methods for scanning weak references. It needs to be called in a decreasing order of reference strengths, i.e. soft > weak > phantom

    pub fn retain_soft_refs<E: ProcessEdgesWork>(&self, trace: &mut E, mmtk: &'static MMTK<E::VM>) {
        self.soft.retain::<E>(trace, is_nursery_gc(mmtk.get_plan()));
    }

    /// Scan soft references.
    pub fn scan_soft_refs<VM: VMBinding>(&self, mmtk: &'static MMTK<VM>) {
        // This will update the references (and the referents).
        self.soft.scan::<VM>(is_nursery_gc(mmtk.get_plan()));
    }

    /// Scan weak references.
    pub fn scan_weak_refs<VM: VMBinding>(&self, mmtk: &'static MMTK<VM>) {
        self.weak.scan::<VM>(is_nursery_gc(mmtk.get_plan()));
    }

    /// Scan phantom references.
    pub fn scan_phantom_refs<VM: VMBinding>(&self, mmtk: &'static MMTK<VM>) {
        self.phantom.scan::<VM>(is_nursery_gc(mmtk.get_plan()));
    }
}

impl Default for ReferenceProcessors {
    fn default() -> Self {
        Self::new()
    }
}

// XXX: We differ from the original implementation
//      by ignoring "stress," i.e. where the array
//      of references is grown by 1 each time. We
//      can't do this here b/c std::vec::Vec doesn't
//      allow us to customize its behaviour like that.
//      (Similarly, GROWTH_FACTOR is locked at 2.0, but
//      luckily this is also the value used by Java MMTk.)
const INITIAL_SIZE: usize = 256;

/// We create a reference processor for each semantics. Generally we expect these
/// to happen for each processor:
/// 1. The VM adds reference candidates. They could either do it when a weak reference
///    is created, or when a weak reference is traced during GC.
/// 2. We scan references after the GC determins liveness.
/// 3. We forward references if the GC needs forwarding after liveness.
/// 4. We inform the binding of references whose referents are cleared during this GC by enqueue'ing.
pub struct ReferenceProcessor {
    /// Most of the reference processor is protected by a mutex.
    sync: Mutex<ReferenceProcessorSync>,

    /// The semantics for the reference processor
    semantics: Semantics,

    /// Is it allowed to add candidate to this reference processor? The value is true for most of the time,
    /// but it is set to false once we finish forwarding references, at which point we do not expect to encounter
    /// any 'new' reference in the same GC. This makes sure that no new entry will be added to our reference table once
    /// we finish forwarding, as we will not be able to process the entry in that GC.
    // This avoids an issue in the following scenario in mark compact:
    // 1. First trace: add a candidate WR
    // 2. Weak reference scan: scan the reference table, as MC does not forward object in the first trace. This scan does not update any reference.
    // 3. Second trace: call add_candidate again with WR, but WR gets ignored as we already have WR in our reference table.
    // 4. Weak reference forward: call trace_object for WR, which pushes WR to the node buffer and update WR -> WR' in our reference table.
    // 5. When we trace objects in the node buffer, we will attempt to add WR as a candidate. As we have updated WR to WR' in our reference
    //    table, we would accept WR as a candidate. But we will not trace WR again, and WR will be invalid after this GC.
    // This flag is set to false after Step 4, so in Step 5, we will ignore adding WR.
    allow_new_candidate: Arc<AtomicBool>,
}

#[derive(Debug, PartialEq)]
pub enum Semantics {
    SOFT,
    WEAK,
    PHANTOM,
}

struct ReferenceProcessorSync {
    /// The table of reference objects for the current semantics. We add references to this table by
    /// add_candidate(). After scanning this table, a reference in the table should either
    /// stay in the table (if the referent is alive) or go to enqueued_reference (if the referent is dead and cleared).
    /// Note that this table should not have duplicate entries, otherwise we will scan the duplicates multiple times, and
    /// that may lead to incorrect results.
    references: HashSet<ObjectReference>,

    /// References whose referents are cleared during this GC. We add references to this table during
    /// scanning, and we pop from this table during the enqueue work at the end of GC.
    enqueued_references: Vec<ObjectReference>,

    /// Index into the references table for the start of nursery objects
    nursery_index: usize,
}

impl ReferenceProcessor {
    pub fn new(semantics: Semantics, allow_new_candidate: Arc<AtomicBool>) -> Self {
        ReferenceProcessor {
            sync: Mutex::new(ReferenceProcessorSync {
                references: HashSet::with_capacity(INITIAL_SIZE),
                enqueued_references: vec![],
                nursery_index: 0,
            }),
            semantics,
            allow_new_candidate,
        }
    }

    /// Add a candidate.
    pub fn add_candidate(&self, reff: ObjectReference) {
        if !self.allow_new_candidate.load(Ordering::SeqCst) {
            return;
        }

        let mut sync = self.sync.lock().unwrap();
        sync.references.insert(reff);
    }

    fn disallow_new_candidate(&self) {
        self.allow_new_candidate.store(false, Ordering::SeqCst);
    }

    fn allow_new_candidate(&self) {
        self.allow_new_candidate.store(true, Ordering::SeqCst);
    }

    // These functions call `ObjectReference::get_forwarded_object`, not `trace_object()`.
    // They are used by steps that do not expand the transitive closure.  Processing weak and
    // phantom references never expand the transitive closure.  Soft references, when not retained,
    // do not expand the transitive closure, either.
    // These functions are intended to make the code easier to understand.

    /// Return the new `ObjectReference` of a referent if it is already moved, or its current
    /// `ObjectReference` otherwise.  The referent must be live when calling this function.
    fn get_forwarded_referent<VM: VMBinding>(referent: ObjectReference) -> ObjectReference {
        debug_assert!(referent.is_live::<VM>());
        debug_assert!(!referent.is_null());
        referent.get_forwarded_object::<VM>().unwrap_or(referent)
    }

    /// Return the new `ObjectReference` of a reference object if it is already moved, or its
    /// current `ObjectReference` otherwise.  The reference object must be live when calling this
    /// function.
    fn get_forwarded_reference<VM: VMBinding>(object: ObjectReference) -> ObjectReference {
        debug_assert!(object.is_live::<VM>());
        debug_assert!(!object.is_null());
        object.get_forwarded_object::<VM>().unwrap_or(object)
    }

    // These funcions call `trace_object()`, which will ensure the object and its descendents will
    // be traced.  They are only called in steps that expand the transitive closure.  That include
    // retaining soft references, and (for MarkSweep) tracing objects for forwarding.
    // Note that finalizers also expand the transitive closure.
    // These functions are intended to make the code easier to understand.

    /// This function is called when retaining soft reference.  It
    /// -   keeps the referent alive, and
    /// -   adds the referent to the tracing queue if not yet reached, so that its children will be
    ///     kept alive, too, and
    /// -   gets the new object reference of the referent if it is moved.
    fn keep_referent_alive<E: ProcessEdgesWork>(
        e: &mut E,
        referent: ObjectReference,
    ) -> ObjectReference {
        debug_assert!(!referent.is_null());
        e.trace_object(referent)
    }

    /// This function is called when forwarding the references and referents (for MarkCompact). It
    /// -   adds the reference or the referent to the tracing queue if not yet reached, so that
    ///     the children of the reference or referent will be kept alive, too, and
    /// -   gets the forwarded object reference of the object.
    fn trace_forward_object<E: ProcessEdgesWork>(
        e: &mut E,
        referent: ObjectReference,
    ) -> ObjectReference {
        debug_assert!(!referent.is_null());
        e.trace_object(referent)
    }

    /// Inform the binding to enqueue the weak references whose referents were cleared in this GC.
    pub fn enqueue<VM: VMBinding>(&self, tls: VMWorkerThread) {
        let mut sync = self.sync.lock().unwrap();

        // This is the end of a GC. We do some assertions here to make sure our reference tables are correct.
        #[cfg(debug_assertions)]
        {
            // For references in the table, the reference needs to be valid, and if the referent is not null, it should be valid as well
            sync.references.iter().for_each(|reff| {
                debug_assert!(!reff.is_null());
                debug_assert!(reff.is_in_any_space::<VM>());
                let referent = VM::VMReferenceGlue::get_referent(*reff);
                if !VM::VMReferenceGlue::is_referent_cleared(referent) {
                    debug_assert!(
                        referent.is_in_any_space::<VM>(),
                        "Referent {:?} (of reference {:?}) is not in any space",
                        referent,
                        reff
                    );
                }
            });
            // For references that will be enqueue'd, the referent needs to be valid, and the referent needs to be null.
            sync.enqueued_references.iter().for_each(|reff| {
                debug_assert!(!reff.is_null());
                debug_assert!(reff.is_in_any_space::<VM>());
                let referent = VM::VMReferenceGlue::get_referent(*reff);
                debug_assert!(VM::VMReferenceGlue::is_referent_cleared(referent));
            });
        }

        if !sync.enqueued_references.is_empty() {
            trace!("enqueue: {:?}", sync.enqueued_references);
            VM::VMReferenceGlue::enqueue_references(&sync.enqueued_references, tls);
            sync.enqueued_references.clear();
        }

        self.allow_new_candidate();
    }

    /// Forward the reference tables in the reference processor. This is only needed if a plan does not forward
    /// objects in their first transitive closure.
    /// nursery is not used for this.
    pub fn forward<E: ProcessEdgesWork>(&self, trace: &mut E, _nursery: bool) {
        let mut sync = self.sync.lock().unwrap();
        debug!("Starting ReferenceProcessor.forward({:?})", self.semantics);

        // Forward a single reference
        fn forward_reference<E: ProcessEdgesWork>(
            trace: &mut E,
            reference: ObjectReference,
        ) -> ObjectReference {
            let old_referent = <E::VM as VMBinding>::VMReferenceGlue::get_referent(reference);
            {
                use crate::vm::ObjectModel;
                trace!(
                    "Forwarding reference: {} (size: {})",
                    reference,
                    <E::VM as VMBinding>::VMObjectModel::get_current_size(reference)
                );
            }

            if !<E::VM as VMBinding>::VMReferenceGlue::is_referent_cleared(old_referent) {
                let new_referent = ReferenceProcessor::trace_forward_object(trace, old_referent);
                <E::VM as VMBinding>::VMReferenceGlue::set_referent(reference, new_referent);

                trace!(
                    " referent: {} (forwarded to {})",
                    old_referent,
                    new_referent
                );
            }

            let new_reference = ReferenceProcessor::trace_forward_object(trace, reference);
            trace!(" reference: forwarded to {}", new_reference);

            debug_assert!(
                !new_reference.is_null(),
                "reference {:?}'s forwarding pointer is NULL",
                reference
            );
            new_reference
        }

        sync.references = sync
            .references
            .iter()
            .map(|reff| forward_reference::<E>(trace, *reff))
            .collect();

        sync.enqueued_references = sync
            .enqueued_references
            .iter()
            .map(|reff| forward_reference::<E>(trace, *reff))
            .collect();

        debug!("Ending ReferenceProcessor.forward({:?})", self.semantics);

        // We finish forwarding. No longer accept new candidates.
        self.disallow_new_candidate();
    }

    /// Scan the reference table, and update each reference/referent.
    /// It doesn't keep the reference or the referent alive.
    // TODO: nursery is currently ignored. We used to use Vec for the reference table, and use an int
    // to point to the reference that we last scanned. However, when we use HashSet for reference table,
    // we can no longer do that.
<<<<<<< HEAD
    fn scan<E: ProcessEdgesWork>(&self, trace: &mut E, _nursery: bool) {
        self.disallow_new_candidate();
=======
    fn scan<VM: VMBinding>(&self, _nursery: bool) {
>>>>>>> 1b9cfe40
        let mut sync = self.sync.lock().unwrap();

        debug!("Starting ReferenceProcessor.scan({:?})", self.semantics);

        trace!(
            "{:?} Reference table is {:?}",
            self.semantics,
            sync.references
        );

        //debug_assert!(sync.enqueued_references.is_empty());
        // Put enqueued reference in this vec
        let mut enqueued_references = vec![];

        // Determinine liveness for each reference and only keep the refs if `process_reference()` returns Some.
        let new_set: HashSet<ObjectReference> = sync
            .references
            .iter()
            .filter_map(|reff| self.process_reference::<VM>(*reff, &mut enqueued_references))
            .collect();

        debug!(
            "{:?} reference table from {} to {} ({} enqueued)",
            self.semantics,
            sync.references.len(),
            new_set.len(),
            enqueued_references.len()
        );
        sync.references = new_set;
        sync.enqueued_references.extend(enqueued_references);

        debug!("Ending ReferenceProcessor.scan({:?})", self.semantics);
    }

    /// Retain referent in the reference table. This method deals only with soft references.
    /// It retains the referent if the reference is definitely reachable. This method does
    /// not update reference or referent. So after this method, scan() should be used to update
    /// the references/referents.
    fn retain<E: ProcessEdgesWork>(&self, trace: &mut E, _nursery: bool) {
        debug_assert!(self.semantics == Semantics::SOFT);

        let sync = self.sync.lock().unwrap();

        debug!("Starting ReferenceProcessor.retain({:?})", self.semantics);
        trace!(
            "{:?} Reference table is {:?}",
            self.semantics,
            sync.references
        );

        for reference in sync.references.iter() {
            debug_assert!(!reference.is_null());

            trace!("Processing reference: {:?}", reference);

            if !reference.is_live::<E::VM>() {
                // Reference is currently unreachable but may get reachable by the
                // following trace. We postpone the decision.
                continue;
            }

            // Reference is definitely reachable.  Retain the referent.
            let referent = <E::VM as VMBinding>::VMReferenceGlue::get_referent(*reference);
            if !<E::VM as VMBinding>::VMReferenceGlue::is_referent_cleared(referent) {
                Self::keep_referent_alive(trace, referent);
            }
            trace!(" ~> {:?} (retained)", referent);
        }

        debug!("Ending ReferenceProcessor.retain({:?})", self.semantics);
    }

    /// Process a reference.
    /// * If both the reference and the referent is alive, return the updated reference and update its referent properly.
    /// * If the reference is alive, and the referent is not null but not alive, return None and the reference (with cleared referent) is enqueued.
    /// * For other cases, return None.
    ///
    /// If a None value is returned, the reference can be removed from the reference table. Otherwise, the updated reference should be kept
    /// in the reference table.
    fn process_reference<VM: VMBinding>(
        &self,
        reference: ObjectReference,
        enqueued_references: &mut Vec<ObjectReference>,
    ) -> Option<ObjectReference> {
        debug_assert!(!reference.is_null());

        trace!("Process reference: {}", reference);

        // If the reference is dead, we're done with it. Let it (and
        // possibly its referent) be garbage-collected.
        if !reference.is_live::<VM>() {
            VM::VMReferenceGlue::clear_referent(reference);
            trace!(" UNREACHABLE reference: {}", reference);
            trace!(" (unreachable)");
            return None;
        }

        // The reference object is live
        let new_reference = Self::get_forwarded_reference::<VM>(reference);
        let old_referent = VM::VMReferenceGlue::get_referent(reference);
        trace!(" ~> {}", old_referent);

        // If the application has cleared the referent the Java spec says
        // this does not cause the Reference object to be enqueued. We
        // simply allow the Reference object to fall out of our
        // waiting list.
        if VM::VMReferenceGlue::is_referent_cleared(old_referent) {
            trace!(" (cleared referent) ");
            return None;
        }

        trace!(" => {}", new_reference);

        if old_referent.is_live::<VM>() {
            // Referent is still reachable in a way that is as strong as
            // or stronger than the current reference level.
            let new_referent = Self::get_forwarded_referent::<VM>(old_referent);
            debug_assert!(new_referent.is_live::<VM>());
            trace!(" ~> {}", new_referent);

            // The reference object stays on the waiting list, and the
            // referent is untouched. The only thing we must do is
            // ensure that the former addresses are updated with the
            // new forwarding addresses in case the collector is a
            // copying collector.

            // Update the referent
            VM::VMReferenceGlue::set_referent(new_reference, new_referent);
            Some(new_reference)
        } else {
            // Referent is unreachable. Clear the referent and enqueue the reference object.
            trace!(" UNREACHABLE referent: {}", old_referent);

            VM::VMReferenceGlue::clear_referent(new_reference);
            enqueued_references.push(new_reference);
            None
        }
    }
}

use crate::scheduler::GCWork;
use crate::scheduler::GCWorker;
use crate::MMTK;
use std::marker::PhantomData;

#[derive(Default)]
pub(crate) struct RescanReferences<VM: VMBinding> {
    pub soft: bool,
    pub weak: bool,
    pub phantom_data: PhantomData<VM>,
}

impl<VM: VMBinding> GCWork<VM> for RescanReferences<VM> {
    fn do_work(&mut self, _worker: &mut GCWorker<VM>, mmtk: &'static MMTK<VM>) {
        if self.soft {
            mmtk.reference_processors.scan_soft_refs(mmtk);
        }
        if self.weak {
            mmtk.reference_processors.scan_weak_refs(mmtk);
        }
    }
}

#[derive(Default)]
pub(crate) struct SoftRefProcessing<E: ProcessEdgesWork>(PhantomData<E>);
impl<E: ProcessEdgesWork> GCWork<E::VM> for SoftRefProcessing<E> {
<<<<<<< HEAD
    fn do_work(&mut self, worker: &mut GCWorker<E::VM>, _mmtk: &'static MMTK<E::VM>) {
        <E::VM as VMBinding>::VMCollection::process_soft_refs::<E>(worker);
=======
    fn do_work(&mut self, worker: &mut GCWorker<E::VM>, mmtk: &'static MMTK<E::VM>) {
        if !mmtk.state.is_emergency_collection() {
            // Postpone the scanning to the end of the transitive closure from strongly reachable
            // soft references.
            let rescan = Box::new(RescanReferences {
                soft: true,
                weak: false,
                phantom_data: PhantomData,
            });
            worker.scheduler().work_buckets[WorkBucketStage::SoftRefClosure].set_sentinel(rescan);

            // Retain soft references.  This will expand the transitive closure.  We create an
            // instance of `E` for this.
            let mut w = E::new(vec![], false, mmtk, WorkBucketStage::SoftRefClosure);
            w.set_worker(worker);
            mmtk.reference_processors.retain_soft_refs(&mut w, mmtk);
            w.flush();
        } else {
            // Scan soft references immediately without retaining.
            mmtk.reference_processors.scan_soft_refs(mmtk);
        }
>>>>>>> 1b9cfe40
    }
}
impl<E: ProcessEdgesWork> SoftRefProcessing<E> {
    pub fn new() -> Self {
        Self(PhantomData)
    }
}

#[derive(Default)]
<<<<<<< HEAD
pub(crate) struct WeakRefProcessing<E: ProcessEdgesWork>(PhantomData<E>);
impl<E: ProcessEdgesWork> GCWork<E::VM> for WeakRefProcessing<E> {
    fn do_work(&mut self, _worker: &mut GCWorker<E::VM>, _mmtk: &'static MMTK<E::VM>) {
        unreachable!()
=======
pub(crate) struct WeakRefProcessing<VM: VMBinding>(PhantomData<VM>);
impl<VM: VMBinding> GCWork<VM> for WeakRefProcessing<VM> {
    fn do_work(&mut self, _worker: &mut GCWorker<VM>, mmtk: &'static MMTK<VM>) {
        mmtk.reference_processors.scan_weak_refs(mmtk);
>>>>>>> 1b9cfe40
    }
}
impl<VM: VMBinding> WeakRefProcessing<VM> {
    pub fn new() -> Self {
        Self(PhantomData)
    }
}

#[derive(Default)]
<<<<<<< HEAD
pub(crate) struct PhantomRefProcessing<E: ProcessEdgesWork>(PhantomData<E>);
impl<E: ProcessEdgesWork> GCWork<E::VM> for PhantomRefProcessing<E> {
    fn do_work(&mut self, worker: &mut GCWorker<E::VM>, _mmtk: &'static MMTK<E::VM>) {
        <E::VM as VMBinding>::VMCollection::process_phantom_refs::<E>(worker);
=======
pub(crate) struct PhantomRefProcessing<VM: VMBinding>(PhantomData<VM>);
impl<VM: VMBinding> GCWork<VM> for PhantomRefProcessing<VM> {
    fn do_work(&mut self, _worker: &mut GCWorker<VM>, mmtk: &'static MMTK<VM>) {
        mmtk.reference_processors.scan_phantom_refs(mmtk);
>>>>>>> 1b9cfe40
    }
}
impl<VM: VMBinding> PhantomRefProcessing<VM> {
    pub fn new() -> Self {
        Self(PhantomData)
    }
}

#[derive(Default)]
pub(crate) struct RefForwarding<E: ProcessEdgesWork>(PhantomData<E>);
impl<E: ProcessEdgesWork> GCWork<E::VM> for RefForwarding<E> {
    fn do_work(&mut self, worker: &mut GCWorker<E::VM>, mmtk: &'static MMTK<E::VM>) {
        let mut w = E::new(vec![], false, mmtk, WorkBucketStage::RefForwarding);
        w.set_worker(worker);
        mmtk.reference_processors.forward_refs(&mut w, mmtk);
        w.flush();
    }
}
impl<E: ProcessEdgesWork> RefForwarding<E> {
    pub fn new() -> Self {
        Self(PhantomData)
    }
}

#[derive(Default)]
pub(crate) struct RefEnqueue<VM: VMBinding>(PhantomData<VM>);
impl<VM: VMBinding> GCWork<VM> for RefEnqueue<VM> {
    fn do_work(&mut self, worker: &mut GCWorker<VM>, mmtk: &'static MMTK<VM>) {
        mmtk.reference_processors.enqueue_refs::<VM>(worker.tls);
    }
}
impl<VM: VMBinding> RefEnqueue<VM> {
    pub fn new() -> Self {
        Self(PhantomData)
    }
}<|MERGE_RESOLUTION|>--- conflicted
+++ resolved
@@ -369,12 +369,8 @@
     // TODO: nursery is currently ignored. We used to use Vec for the reference table, and use an int
     // to point to the reference that we last scanned. However, when we use HashSet for reference table,
     // we can no longer do that.
-<<<<<<< HEAD
-    fn scan<E: ProcessEdgesWork>(&self, trace: &mut E, _nursery: bool) {
+    fn scan<VM: VMBinding>(&self, _nursery: bool) {
         self.disallow_new_candidate();
-=======
-    fn scan<VM: VMBinding>(&self, _nursery: bool) {
->>>>>>> 1b9cfe40
         let mut sync = self.sync.lock().unwrap();
 
         debug!("Starting ReferenceProcessor.scan({:?})", self.semantics);
@@ -541,32 +537,8 @@
 #[derive(Default)]
 pub(crate) struct SoftRefProcessing<E: ProcessEdgesWork>(PhantomData<E>);
 impl<E: ProcessEdgesWork> GCWork<E::VM> for SoftRefProcessing<E> {
-<<<<<<< HEAD
     fn do_work(&mut self, worker: &mut GCWorker<E::VM>, _mmtk: &'static MMTK<E::VM>) {
         <E::VM as VMBinding>::VMCollection::process_soft_refs::<E>(worker);
-=======
-    fn do_work(&mut self, worker: &mut GCWorker<E::VM>, mmtk: &'static MMTK<E::VM>) {
-        if !mmtk.state.is_emergency_collection() {
-            // Postpone the scanning to the end of the transitive closure from strongly reachable
-            // soft references.
-            let rescan = Box::new(RescanReferences {
-                soft: true,
-                weak: false,
-                phantom_data: PhantomData,
-            });
-            worker.scheduler().work_buckets[WorkBucketStage::SoftRefClosure].set_sentinel(rescan);
-
-            // Retain soft references.  This will expand the transitive closure.  We create an
-            // instance of `E` for this.
-            let mut w = E::new(vec![], false, mmtk, WorkBucketStage::SoftRefClosure);
-            w.set_worker(worker);
-            mmtk.reference_processors.retain_soft_refs(&mut w, mmtk);
-            w.flush();
-        } else {
-            // Scan soft references immediately without retaining.
-            mmtk.reference_processors.scan_soft_refs(mmtk);
-        }
->>>>>>> 1b9cfe40
     }
 }
 impl<E: ProcessEdgesWork> SoftRefProcessing<E> {
@@ -576,17 +548,10 @@
 }
 
 #[derive(Default)]
-<<<<<<< HEAD
-pub(crate) struct WeakRefProcessing<E: ProcessEdgesWork>(PhantomData<E>);
-impl<E: ProcessEdgesWork> GCWork<E::VM> for WeakRefProcessing<E> {
-    fn do_work(&mut self, _worker: &mut GCWorker<E::VM>, _mmtk: &'static MMTK<E::VM>) {
-        unreachable!()
-=======
 pub(crate) struct WeakRefProcessing<VM: VMBinding>(PhantomData<VM>);
 impl<VM: VMBinding> GCWork<VM> for WeakRefProcessing<VM> {
-    fn do_work(&mut self, _worker: &mut GCWorker<VM>, mmtk: &'static MMTK<VM>) {
-        mmtk.reference_processors.scan_weak_refs(mmtk);
->>>>>>> 1b9cfe40
+    fn do_work(&mut self, _worker: &mut GCWorker<VM>, _mmtk: &'static MMTK<VM>) {
+        unreachable!()
     }
 }
 impl<VM: VMBinding> WeakRefProcessing<VM> {
@@ -596,20 +561,13 @@
 }
 
 #[derive(Default)]
-<<<<<<< HEAD
 pub(crate) struct PhantomRefProcessing<E: ProcessEdgesWork>(PhantomData<E>);
 impl<E: ProcessEdgesWork> GCWork<E::VM> for PhantomRefProcessing<E> {
     fn do_work(&mut self, worker: &mut GCWorker<E::VM>, _mmtk: &'static MMTK<E::VM>) {
         <E::VM as VMBinding>::VMCollection::process_phantom_refs::<E>(worker);
-=======
-pub(crate) struct PhantomRefProcessing<VM: VMBinding>(PhantomData<VM>);
-impl<VM: VMBinding> GCWork<VM> for PhantomRefProcessing<VM> {
-    fn do_work(&mut self, _worker: &mut GCWorker<VM>, mmtk: &'static MMTK<VM>) {
-        mmtk.reference_processors.scan_phantom_refs(mmtk);
->>>>>>> 1b9cfe40
-    }
-}
-impl<VM: VMBinding> PhantomRefProcessing<VM> {
+    }
+}
+impl<E: ProcessEdgesWork> PhantomRefProcessing<E> {
     pub fn new() -> Self {
         Self(PhantomData)
     }
