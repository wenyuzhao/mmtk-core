use crate::util::address::Address;
use std::sync::atomic::Ordering;

use crate::plan::Plan;
use crate::policy::space::Space;
use crate::util::constants::*;
use crate::util::opaque_pointer::*;
use crate::vm::VMBinding;
use crate::vm::{ActivePlan, Collection};
use downcast_rs::Downcast;

#[repr(C)]
#[derive(Debug)]
/// A list of errors that MMTk can encounter during allocation.
pub enum AllocationError {
    /// The specified heap size is too small for the given program to continue.
    HeapOutOfMemory,
    /// The OS is unable to mmap or acquire more memory. Critical error. MMTk expects the VM to
    /// abort if such an error is thrown.
    MmapOutOfMemory,
}

pub fn align_allocation_no_fill<VM: VMBinding>(
    region: Address,
    alignment: usize,
    offset: usize,
) -> Address {
    align_allocation_inner::<VM>(region, alignment, offset, VM::MIN_ALIGNMENT, false)
}

pub fn align_allocation<VM: VMBinding>(
    region: Address,
    alignment: usize,
    offset: usize,
) -> Address {
    align_allocation_inner::<VM>(region, alignment, offset, VM::MIN_ALIGNMENT, true)
}

pub fn align_allocation_inner<VM: VMBinding>(
    region: Address,
    alignment: usize,
    offset: usize,
    known_alignment: usize,
    fillalignmentgap: bool,
) -> Address {
    debug_assert!(known_alignment >= VM::MIN_ALIGNMENT);
    // Make sure MIN_ALIGNMENT is reasonable.
    #[allow(clippy::assertions_on_constants)]
    {
        debug_assert!(VM::MIN_ALIGNMENT >= BYTES_IN_INT);
    }
    debug_assert!(!(fillalignmentgap && region.is_zero()));
    debug_assert!(alignment <= VM::MAX_ALIGNMENT);
    debug_assert!(region.is_aligned_to(VM::ALLOC_END_ALIGNMENT));
    debug_assert!((alignment & (VM::MIN_ALIGNMENT - 1)) == 0);
    debug_assert!((offset & (VM::MIN_ALIGNMENT - 1)) == 0);

    // No alignment ever required.
    if alignment <= known_alignment || VM::MAX_ALIGNMENT <= VM::MIN_ALIGNMENT {
        return region;
    }

    // May require an alignment
    let region_isize = region.as_usize() as isize;
    let mask = (alignment - 1) as isize; // fromIntSignExtend
    let neg_off: isize = -(offset as isize); // fromIntSignExtend

    // TODO: Consider using neg_off.wrapping_sub_unsigned(region.as_usize()), and we can remove region_isize.
    // This requires Rust 1.66.0+.
    let delta = neg_off.wrapping_sub(region_isize) & mask; // Use wrapping_sub to avoid overflow

    if fillalignmentgap && (VM::ALIGNMENT_VALUE != 0) {
        fill_alignment_gap::<VM>(region, region + delta);
    }

    region + delta
}

pub fn fill_alignment_gap<VM: VMBinding>(immut_start: Address, end: Address) {
    let mut start = immut_start;

    if VM::MAX_ALIGNMENT - VM::MIN_ALIGNMENT == BYTES_IN_INT {
        // At most a single hole
        if end - start != 0 {
            unsafe {
                start.store(VM::ALIGNMENT_VALUE);
            }
        }
    } else {
        while start < end {
            unsafe {
                start.store(VM::ALIGNMENT_VALUE);
            }
            start += BYTES_IN_INT;
        }
    }
}

pub fn get_maximum_aligned_size<VM: VMBinding>(size: usize, alignment: usize) -> usize {
    get_maximum_aligned_size_inner::<VM>(size, alignment, VM::MIN_ALIGNMENT)
}

pub fn get_maximum_aligned_size_inner<VM: VMBinding>(
    size: usize,
    alignment: usize,
    known_alignment: usize,
) -> usize {
    trace!(
        "size={}, alignment={}, known_alignment={}, MIN_ALIGNMENT={}",
        size,
        alignment,
        known_alignment,
        VM::MIN_ALIGNMENT
    );
    debug_assert!(size == size & !(known_alignment - 1));
    debug_assert!(known_alignment >= VM::MIN_ALIGNMENT);

    if VM::MAX_ALIGNMENT <= VM::MIN_ALIGNMENT || alignment <= known_alignment {
        size
    } else {
        size + alignment - known_alignment
    }
}

/// A trait which implements allocation routines. Every allocator needs to implements this trait.
pub trait Allocator<VM: VMBinding>: Downcast {
    /// Return the [`VMThread`] associated with this allocator instance.
    fn get_tls(&self) -> VMThread;

    /// Return the [`Space`](src/policy/space/Space) instance associated with this allocator instance.
    fn get_space(&self) -> &'static dyn Space<VM>;

    /// Return the [`Plan`] instance that this allocator instance is associated with.
    fn get_plan(&self) -> &'static dyn Plan<VM = VM>;

    /// Return if this allocator can do thread local allocation. If an allocator does not do thread
    /// local allocation, each allocation will go to slowpath and will have a check for GC polls.
    fn does_thread_local_allocation(&self) -> bool;

    /// Return at which granularity the allocator acquires memory from the global space and use
    /// them as thread local buffer. For example, the [`BumpAllocator`](crate::util::alloc::BumpAllocator) acquires memory at 32KB
    /// blocks. Depending on the actual size for the current object, they always acquire memory of
    /// N*32KB (N>=1). Thus the [`BumpAllocator`](crate::util::alloc::BumpAllocator) returns 32KB for this method.  Only allocators
    /// that do thread local allocation need to implement this method.
    fn get_thread_local_buffer_granularity(&self) -> usize {
        assert!(self.does_thread_local_allocation(), "An allocator that does not thread local allocation does not have a buffer granularity.");
        unimplemented!()
    }

    /// An allocation attempt. The implementation of this function depends on the allocator used.
    /// If an allocator supports thread local allocations, then the allocation will be serviced
    /// from its TLAB, otherwise it will default to using the slowpath, i.e. [`alloc_slow`](Allocator::alloc_slow).
    ///
    /// Note that in the case where the VM is out of memory, we invoke
    /// [`Collection::out_of_memory`] to inform the binding and then return a null pointer back to
    /// it. We have no assumptions on whether the VM will continue executing or abort immediately.
    ///
    /// An allocator needs to make sure the object reference for the returned address is in the same
    /// chunk as the returned address (so the side metadata and the SFT for an object reference is valid).
    /// See [`crate::util::alloc::object_ref_guard`](util/alloc/object_ref_guard).
    ///
    /// Arguments:
    /// * `size`: the allocation size in bytes.
    /// * `align`: the required alignment in bytes.
    /// * `offset` the required offset in bytes.
    fn alloc(&mut self, size: usize, align: usize, offset: usize) -> Address;

    /// Slowpath allocation attempt. This function is explicitly not inlined for performance
    /// considerations.
    ///
    /// Arguments:
    /// * `size`: the allocation size in bytes.
    /// * `align`: the required alignment in bytes.
    /// * `offset` the required offset in bytes.
<<<<<<< HEAD
    fn alloc_slow(&mut self, size: usize, align: usize, offset: isize) -> Address {
=======
    #[inline(never)]
    fn alloc_slow(&mut self, size: usize, align: usize, offset: usize) -> Address {
>>>>>>> 2ec37bde
        self.alloc_slow_inline(size, align, offset)
    }

    /// Slowpath allocation attempt. This function executes the actual slowpath allocation.  A
    /// slowpath allocation in MMTk attempts to allocate the object using the per-allocator
    /// definition of [`alloc_slow_once`](Allocator::alloc_slow_once). This function also accounts for increasing the
    /// allocation bytes in order to support stress testing. In case precise stress testing is
    /// being used, the [`alloc_slow_once_precise_stress`](Allocator::alloc_slow_once_precise_stress) function is used instead.
    ///
    /// Note that in the case where the VM is out of memory, we invoke
    /// [`Collection::out_of_memory`] with a [`AllocationError::HeapOutOfMemory`] error to inform
    /// the binding and then return a null pointer back to it. We have no assumptions on whether
    /// the VM will continue executing or abort immediately on a
    /// [`AllocationError::HeapOutOfMemory`] error.
    ///
    /// Arguments:
    /// * `size`: the allocation size in bytes.
    /// * `align`: the required alignment in bytes.
    /// * `offset` the required offset in bytes.
    fn alloc_slow_inline(&mut self, size: usize, align: usize, offset: usize) -> Address {
        let tls = self.get_tls();
        let plan = self.get_plan().base();
        let is_mutator = VM::VMActivePlan::is_mutator(tls);
        let stress_test = plan.is_stress_test_gc_enabled();

        // Information about the previous collection.
        let mut emergency_collection = false;
        let mut previous_result_zero = false;

        loop {
            // Try to allocate using the slow path
            let result = if is_mutator && stress_test && plan.is_precise_stress() {
                // If we are doing precise stress GC, we invoke the special allow_slow_once call.
                // alloc_slow_once_precise_stress() should make sure that every allocation goes
                // to the slowpath (here) so we can check the allocation bytes and decide
                // if we need to do a stress GC.

                // If we should do a stress GC now, we tell the alloc_slow_once_precise_stress()
                // so they would avoid try any thread local allocation, and directly call
                // global acquire and do a poll.
                let need_poll = is_mutator && plan.should_do_stress_gc();
                self.alloc_slow_once_precise_stress(size, align, offset, need_poll)
            } else {
                // If we are not doing precise stress GC, just call the normal alloc_slow_once().
                // Normal stress test only checks for stress GC in the slowpath.
                self.alloc_slow_once(size, align, offset)
            };

            if !is_mutator {
                return result;
            }

            if !result.is_zero() {
                // Report allocation success to assist OutOfMemory handling.
                if !plan.allocation_success.load(Ordering::Relaxed) {
                    plan.allocation_success.store(true, Ordering::SeqCst);
                }

                // Only update the allocation bytes if we haven't failed a previous allocation in this loop
                if stress_test && self.get_plan().is_initialized() && !previous_result_zero {
                    let allocated_size =
                        if plan.is_precise_stress() || !self.does_thread_local_allocation() {
                            // For precise stress test, or for allocators that do not have thread local buffer,
                            // we know exactly how many bytes we allocate.
                            size
                        } else {
                            // For normal stress test, we count the entire thread local buffer size as allocated.
                            crate::util::conversions::raw_align_up(
                                size,
                                self.get_thread_local_buffer_granularity(),
                            )
                        };
                    let _allocation_bytes = plan.increase_allocation_bytes_by(allocated_size);

                    // This is the allocation hook for the analysis trait. If you want to call
                    // an analysis counter specific allocation hook, then here is the place to do so
                    #[cfg(feature = "analysis")]
                    if _allocation_bytes > *plan.options.analysis_factor {
                        trace!(
                            "Analysis: allocation_bytes = {} more than analysis_factor = {}",
                            _allocation_bytes,
                            *plan.options.analysis_factor
                        );

                        plan.analysis_manager.alloc_hook(size, align, offset);
                    }
                }

                return result;
            }

            // It is possible to have cases where a thread is blocked for another GC (non emergency)
            // immediately after being blocked for a GC (emergency) (e.g. in stress test), that is saying
            // the thread does not leave this loop between the two GCs. The local var 'emergency_collection'
            // was set to true after the first GC. But when we execute this check below, we just finished
            // the second GC, which is not emergency. In such case, we will give a false OOM.
            // We cannot just rely on the local var. Instead, we get the emergency collection value again,
            // and check both.
            if emergency_collection && self.get_plan().is_emergency_collection() {
                trace!("Emergency collection");
                // Report allocation success to assist OutOfMemory handling.
                // This seems odd, but we must allow each OOM to run its course (and maybe give us back memory)
                let fail_with_oom = !plan.allocation_success.swap(true, Ordering::SeqCst);
                trace!("fail with oom={}", fail_with_oom);
                if fail_with_oom {
                    // Note that we throw a `HeapOutOfMemory` error here and return a null ptr back to the VM
                    println!("Throw HeapOutOfMemory!");
                    VM::VMCollection::out_of_memory(tls, AllocationError::HeapOutOfMemory);
                    plan.allocation_success.swap(false, Ordering::SeqCst);
                    return result;
                }
            }

            /* This is in case a GC occurs, and our mutator context is stale.
             * In some VMs the scheduler can change the affinity between the
             * current thread and the mutator context. This is possible for
             * VMs that dynamically multiplex Java threads onto multiple mutator
             * contexts. */
            // FIXME: No good way to do this
            //current = unsafe {
            //    VMActivePlan::mutator(tls).get_allocator_from_space(space)
            //};

            // Record whether last collection was an Emergency collection. If so, we make one more
            // attempt to allocate before we signal an OOM.
            emergency_collection = self.get_plan().is_emergency_collection();
            trace!("Got emergency collection as {}", emergency_collection);
            previous_result_zero = true;
        }
    }

    /// Single slow path allocation attempt. This is called by [`alloc_slow_inline`](Allocator::alloc_slow_inline). The
    /// implementation of this function depends on the allocator used. Generally, if an allocator
    /// supports thread local allocations, it will try to allocate more TLAB space here. If it
    /// doesn't, then (generally) the allocator simply allocates enough space for the current
    /// object.
    ///
    /// Arguments:
    /// * `size`: the allocation size in bytes.
    /// * `align`: the required alignment in bytes.
    /// * `offset` the required offset in bytes.
    fn alloc_slow_once(&mut self, size: usize, align: usize, offset: usize) -> Address;

    /// Single slowpath allocation attempt for stress test. When the stress factor is set (e.g. to
    /// N), we would expect for every N bytes allocated, we will trigger a stress GC.  However, for
    /// allocators that do thread local allocation, they may allocate from their thread local
    /// buffer which does not have a GC poll check, and they may even allocate with the JIT
    /// generated allocation fastpath which is unaware of stress test GC. For both cases, we are
    /// not able to guarantee a stress GC is triggered every N bytes. To solve this, when the
    /// stress factor is set, we will call this method instead of the normal alloc_slow_once(). We
    /// expect the implementation of this slow allocation will trick the fastpath so every
    /// allocation will fail in the fastpath, jump to the slow path and eventually call this method
    /// again for the actual allocation.
    ///
    /// The actual implementation about how to trick the fastpath may vary. For example, our bump
    /// pointer allocator will set the thread local buffer limit to the buffer size instead of the
    /// buffer end address. In this case, every fastpath check (cursor + size < limit) will fail,
    /// and jump to this slowpath. In the slowpath, we still allocate from the thread local buffer,
    /// and recompute the limit (remaining buffer size).
    ///
    /// If an allocator does not do thread local allocation (which returns false for
    /// does_thread_local_allocation()), it does not need to override this method. The default
    /// implementation will simply call allow_slow_once() and it will work fine for allocators that
    /// do not have thread local allocation.
    ///
    /// Arguments:
    /// * `size`: the allocation size in bytes.
    /// * `align`: the required alignment in bytes.
    /// * `offset` the required offset in bytes.
    /// * `need_poll`: if this is true, the implementation must poll for a GC, rather than
    ///   attempting to allocate from the local buffer.
    fn alloc_slow_once_precise_stress(
        &mut self,
        size: usize,
        align: usize,
        offset: usize,
        need_poll: bool,
    ) -> Address {
        // If an allocator does thread local allocation but does not override this method to
        // provide a correct implementation, we will log a warning.
        if self.does_thread_local_allocation() && need_poll {
            warn!("{} does not support stress GC (An allocator that does thread local allocation needs to implement allow_slow_once_stress_test()).", std::any::type_name::<Self>());
        }
        self.alloc_slow_once(size, align, offset)
    }

    /// The [`crate::plan::Mutator`] that includes this allocator is going to be destroyed. Some allocators
    /// may need to save/transfer its thread local data to the space.
    fn on_mutator_destroy(&mut self) {
        // By default, do nothing
    }
}

impl_downcast!(Allocator<VM> where VM: VMBinding);<|MERGE_RESOLUTION|>--- conflicted
+++ resolved
@@ -172,12 +172,7 @@
     /// * `size`: the allocation size in bytes.
     /// * `align`: the required alignment in bytes.
     /// * `offset` the required offset in bytes.
-<<<<<<< HEAD
-    fn alloc_slow(&mut self, size: usize, align: usize, offset: isize) -> Address {
-=======
-    #[inline(never)]
     fn alloc_slow(&mut self, size: usize, align: usize, offset: usize) -> Address {
->>>>>>> 2ec37bde
         self.alloc_slow_inline(size, align, offset)
     }
 
