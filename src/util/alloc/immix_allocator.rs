use atomic::Ordering;

use super::allocator::{align_allocation_no_fill, fill_alignment_gap, AllocatorContext};
use super::BumpPointer;
use crate::policy::immix::block::{Block, BlockState};
use crate::policy::immix::line::*;
use crate::policy::immix::ImmixSpace;
use crate::policy::space::Space;
use crate::util::alloc::allocator::get_maximum_aligned_size;
use crate::util::alloc::Allocator;
use crate::util::linear_scan::Region;
use crate::util::metadata::side_metadata::spec_defs::BLOCK_OWNER;
use crate::util::opaque_pointer::VMThread;
use crate::util::Address;
use crate::vm::*;
use std::sync::Arc;

/// Immix allocator
#[repr(C)]
pub struct ImmixAllocator<VM: VMBinding> {
    /// [`VMThread`] associated with this allocator instance
    pub tls: VMThread,
    /// The fastpath bump pointer.
    pub bump_pointer: BumpPointer,
    /// [`Space`](src/policy/space/Space) instance associated with this allocator instance.
    space: &'static ImmixSpace<VM>,
    context: Arc<AllocatorContext<VM>>,
    /// *unused*
    hot: bool,
    /// Is this a copy allocator?
    copy: bool,
    /// Bump pointer for large objects
    pub(in crate::util::alloc) large_bump_pointer: BumpPointer,
    /// Is the current request for large or small?
    request_for_large: bool,
    /// Hole-searching cursor
    line: Option<Line>,
    block: Option<Block>,
    large_block: Option<Block>,
    mutator_recycled_blocks: Box<Vec<Block>>,
    local_clean_blocks: Box<Vec<Block>>,
    local_reuse_blocks: Box<Vec<Block>>,
    local_clean_blocks_cursor: usize,
    local_clean_blocks_cursor_boundary: usize,
    local_reuse_blocks_cursor: usize,
    local_reuse_blocks_cursor_boundary: usize,
    mutator_recycled_lines: usize,
    retry: bool,
}

impl<VM: VMBinding> ImmixAllocator<VM> {
<<<<<<< HEAD
    fn reset_bump_pointers(&mut self) {
        self.retire_block();
        self.retire_large_block();
        self.bump_pointer.reset(Address::ZERO, Address::ZERO);
        self.large_bump_pointer.reset(Address::ZERO, Address::ZERO);
        self.request_for_large = false;
        self.line = None;
    }

    pub fn reset(&mut self) {
        if !self.copy {
            *self.local_clean_blocks = self
                .local_clean_blocks
                .iter()
                .filter(|b| {
                    b.get_state() == BlockState::Unallocated
                        && BLOCK_OWNER.load_atomic::<usize>(b.start(), Ordering::SeqCst)
                            == self.tls.0.to_address().as_usize()
                })
                .cloned()
                .collect();
            self.local_clean_blocks_cursor_boundary = self.local_clean_blocks.len();

            *self.local_reuse_blocks = self
                .local_reuse_blocks
                .iter()
                .filter(|b| {
                    b.get_state() != BlockState::Unallocated
                        && BLOCK_OWNER.load_atomic::<usize>(b.start(), Ordering::SeqCst)
                            == self.tls.0.to_address().as_usize()
                })
                .cloned()
                .collect();
            self.local_reuse_blocks_cursor_boundary = self.local_reuse_blocks.len();
        }
        self.retire_block();
        self.retire_large_block();
=======
    pub(crate) fn reset(&mut self) {
>>>>>>> 79fb0bb1
        self.bump_pointer.reset(Address::ZERO, Address::ZERO);
        self.large_bump_pointer.reset(Address::ZERO, Address::ZERO);
        self.request_for_large = false;
        self.line = None;
        if self.copy {
            // println!("copy allocator reset");
            self.local_clean_blocks.clear();
            self.local_reuse_blocks.clear();
        }
        self.local_clean_blocks_cursor = 0;
        self.local_reuse_blocks_cursor = 0;
    }

    fn retire_block(&mut self) {
        if let Some(block) = self.block {
            self.retire_block_impl(block, false)
        }
        self.block = None;
        self.bump_pointer.reset(Address::ZERO, Address::ZERO);
    }

    fn retire_large_block(&mut self) {
        if let Some(block) = self.large_block {
            self.retire_block_impl(block, true)
        }
        self.large_block = None;
        self.large_bump_pointer.reset(Address::ZERO, Address::ZERO);
    }

    fn set_allocating_block(&mut self, block: Block) {
        self.retire_block();
        self.block = Some(block);
    }

    fn set_large_allocating_block(&mut self, block: Block) {
        self.retire_large_block();
        self.large_block = Some(block);
    }

    fn retire_block_impl(&self, block: Block, _large: bool) {
        block.unlock();
    }

    // fn retry_alloc_slow_hot(&mut self, size: usize, align: usize, offset: usize) -> Address {
    //     if cfg!(feature = "ix_retry_small_object_alloc_small_only")
    //         && get_maximum_aligned_size::<VM>(size, align) > Line::BYTES
    //     {
    //         return Address::ZERO;
    //     }
    //     if self.acquire_recyclable_lines(size, align, offset) {
    //         let result = align_allocation_no_fill::<VM>(self.bump_pointer.cursor, align, offset);
    //         let new_cursor = result + size;
    //         if new_cursor > self.bump_pointer.limit {
    //             Address::ZERO
    //         } else {
    //             fill_alignment_gap::<VM>(self.bump_pointer.cursor, result);
    //             self.bump_pointer.cursor = new_cursor;
    //             result
    //         }
    //     } else {
    //         Address::ZERO
    //     }
    // }
}

impl<VM: VMBinding> Allocator<VM> for ImmixAllocator<VM> {
    fn get_space(&self) -> &'static dyn Space<VM> {
        self.space as _
    }

    fn get_context(&self) -> &AllocatorContext<VM> {
        &self.context
    }

    fn does_thread_local_allocation(&self) -> bool {
        true
    }

    fn get_thread_local_buffer_granularity(&self) -> usize {
        crate::policy::immix::block::Block::BYTES
    }

    fn alloc(&mut self, size: usize, align: usize, offset: usize) -> Address {
        // debug_assert!(
        //     size <= crate::policy::immix::MAX_IMMIX_OBJECT_SIZE,
        //     "Trying to allocate a {} bytes object, which is larger than MAX_IMMIX_OBJECT_SIZE {}",
        //     size,
        //     crate::policy::immix::MAX_IMMIX_OBJECT_SIZE
        // );
        let result = align_allocation_no_fill::<VM>(self.bump_pointer.cursor, align, offset);
        let new_cursor = result + size;

        if new_cursor > self.bump_pointer.limit {
            trace!(
                "{:?}: Thread local buffer used up, go to alloc slow path",
                self.tls
            );
            if (self.copy || !crate::args().no_mutator_line_recycling)
                && get_maximum_aligned_size::<VM>(size, align) > Line::BYTES
            {
                // Size larger than a line: do large allocation
                self.overflow_alloc(size, align, offset)
            } else {
                // Size smaller than a line: fit into holes
                self.alloc_slow_hot(size, align, offset)
            }
        } else {
            // Simple bump allocation.
            fill_alignment_gap::<VM>(self.bump_pointer.cursor, result);
            self.bump_pointer.cursor = new_cursor;
            trace!(
                "{:?}: Bump allocation size: {}, result: {}, new_cursor: {}, limit: {}",
                self.tls,
                size,
                result,
                self.bump_pointer.cursor,
                self.bump_pointer.limit
            );
            result
        }
    }

    /// Acquire a clean block from ImmixSpace for allocation.
    fn alloc_slow_once(&mut self, size: usize, align: usize, offset: usize) -> Address {
        trace!("{:?}: alloc_slow_once", self.tls);
        // if cfg!(feature = "ix_retry_small_object_alloc") {
        //     let result = self.retry_alloc_slow_hot(size, align, offset);
        //     if !result.is_zero() {
        //         return result;
        //     }
        // }
        self.acquire_clean_block(size, align, offset)
    }

    /// This is called when precise stress is used. We try use the thread local buffer for
    /// the allocation (after restoring the correct limit for thread local buffer). If we cannot
    /// allocate from thread local buffer, we will go to the actual slowpath. After allocation,
    /// we will set the fake limit so future allocations will fail the slowpath and get here as well.
    fn alloc_slow_once_precise_stress(
        &mut self,
        _size: usize,
        _align: usize,
        _offset: usize,
        _need_poll: bool,
    ) -> Address {
        unreachable!()
    }

    fn get_tls(&self) -> VMThread {
        self.tls
    }
}

impl<VM: VMBinding> ImmixAllocator<VM> {
    pub(crate) fn new(
        tls: VMThread,
        space: Option<&'static dyn Space<VM>>,
        context: Arc<AllocatorContext<VM>>,
        copy: bool,
    ) -> Self {
        ImmixAllocator {
            tls,
            space: space.unwrap().downcast_ref::<ImmixSpace<VM>>().unwrap(),
            context,
            bump_pointer: BumpPointer::default(),
            hot: false,
            copy,
            large_bump_pointer: BumpPointer::default(),
            request_for_large: false,
            line: None,
            block: None,
            large_block: None,
            mutator_recycled_blocks: Box::new(vec![]),
            mutator_recycled_lines: 0,
            local_clean_blocks: Box::new(vec![]),
            local_reuse_blocks: Box::new(vec![]),
            local_clean_blocks_cursor: 0,
            local_clean_blocks_cursor_boundary: 0,
            local_reuse_blocks_cursor: 0,
            local_reuse_blocks_cursor_boundary: 0,
            retry: false,
        }
    }

<<<<<<< HEAD
    pub fn flush(&mut self) {
        self.reset_bump_pointers();
    }

    pub fn immix_space(&self) -> &'static ImmixSpace<VM> {
=======
    pub(crate) fn immix_space(&self) -> &'static ImmixSpace<VM> {
>>>>>>> 79fb0bb1
        self.space
    }

    /// Large-object (larger than a line) bump allocation.
    fn overflow_alloc(&mut self, size: usize, align: usize, offset: usize) -> Address {
        trace!("{:?}: overflow_alloc", self.tls);
        let start = align_allocation_no_fill::<VM>(self.large_bump_pointer.cursor, align, offset);
        let end = start + size;
        if end > self.large_bump_pointer.limit {
            self.request_for_large = true;
            let rtn = self.alloc_slow_inline(size, align, offset);
            self.request_for_large = false;
            rtn
        } else {
            fill_alignment_gap::<VM>(self.large_bump_pointer.cursor, start);
            self.large_bump_pointer.cursor = end;
            start
        }
    }

    /// Bump allocate small objects into recyclable lines (i.e. holes).
    fn alloc_slow_hot(&mut self, size: usize, align: usize, offset: usize) -> Address {
        trace!("{:?}: alloc_slow_hot", self.tls);
        if self.acquire_recyclable_lines(size, align, offset) {
            self.alloc(size, align, offset)
        } else {
            self.alloc_slow_inline(size, align, offset)
        }
    }

    /// Search for recyclable lines.
    fn acquire_recyclable_lines(&mut self, size: usize, align: usize, offset: usize) -> bool {
        while self.line.is_some() || self.acquire_recyclable_block() {
            let line = self.line.unwrap();
            if let Some((start_line, end_line)) =
                self.immix_space().get_next_available_lines(self.copy, line)
            {
                // Find recyclable lines. Update the bump allocation cursor and limit.
                self.bump_pointer.cursor = start_line.start();
                self.bump_pointer.limit = end_line.start();
                trace!(
                    "{:?}: acquire_recyclable_lines -> {:?} [{:?}, {:?}) {:?}",
                    self.tls,
                    self.line,
                    start_line,
                    end_line,
                    self.tls
                );
                if self.immix_space().common().zeroed
                    && !self.copy
                    && cfg!(feature = "force_zeroing")
                {
                    crate::util::memory::zero_w(
                        self.bump_pointer.cursor,
                        self.bump_pointer.limit - self.bump_pointer.cursor,
                    );
                }
                if cfg!(feature = "prefetch") {
                    crate::util::memory::prefetch(
                        self.bump_pointer.cursor,
                        self.bump_pointer.limit - self.bump_pointer.cursor,
                    );
                }
                debug_assert!(
                    align_allocation_no_fill::<VM>(self.bump_pointer.cursor, align, offset) + size
                        <= self.bump_pointer.limit
                );
                let block = line.block();
                self.line = if end_line == block.end_line() {
                    // Hole searching reached the end of a reusable block. Set the hole-searching cursor to None.
                    None
                } else {
                    // Update the hole-searching cursor to None.
                    Some(end_line)
                };
                return true;
            } else {
                // No more recyclable lines. Set the hole-searching cursor to None.
                self.line = None;
            }
        }
        false
    }

    /// Get a recyclable block from ImmixSpace.
    fn acquire_recyclable_block(&mut self) -> bool {
        if crate::args().no_mutator_line_recycling && !self.copy {
            return false;
        }
        if crate::args().no_line_recycling {
            return false;
        }
        match self.acquire_block(false) {
            Some(block) => {
                trace!("{:?}: acquire_recyclable_block -> {:?}", self.tls, block);
                // Set the hole-searching cursor to the start of this block.

                self.line = Some(block.start_line());
                self.set_allocating_block(block);

                true
            }
            _ => false,
        }
    }

    // Get a clean block from ImmixSpace.
    fn acquire_clean_block(&mut self, size: usize, align: usize, offset: usize) -> Address {
        match self.acquire_block(true) {
            None => Address::ZERO,
            Some(block) => {
                trace!(
                    "{:?}: Acquired a new block {:?} -> {:?}",
                    self.tls,
                    block.start(),
                    block.end()
                );
                if self.request_for_large {
                    self.set_large_allocating_block(block);
                    self.large_bump_pointer.cursor = block.start();
                    self.large_bump_pointer.limit = block.end();
                } else {
                    if cfg!(feature = "prefetch") {
                        crate::util::memory::prefetch(block.start(), Block::BYTES);
                    }
                    self.set_allocating_block(block);
                    self.bump_pointer.cursor = block.start();
                    self.bump_pointer.limit = block.end();
                }
                self.alloc(size, align, offset)
            }
        }
    }

    fn try_acquire_block(&mut self, clean: bool) -> Option<Block> {
        if clean {
            while self.local_clean_blocks_cursor < self.local_clean_blocks.len() {
                let block = self.local_clean_blocks[self.local_clean_blocks_cursor];
                self.local_clean_blocks_cursor += 1;
                if self.copy {
                    debug_assert_eq!(block.get_state(), BlockState::Unallocated);
                    self.space.initialize_new_block(block, true, self.copy);
                    return Some(block);
                } else {
                    let locked = block.try_lock_with_condition(|| {
                        block.get_state() == BlockState::Unallocated
                            && !block.is_nursery()
                            && block.get_owner() == Some(self.tls)
                    });
                    if !locked {
                        continue;
                    }
                    self.space.initialize_new_block(block, true, self.copy);
                    return Some(block);
                }
            }
        } else {
            while self.local_reuse_blocks_cursor < self.local_reuse_blocks.len() {
                let block = self.local_reuse_blocks[self.local_reuse_blocks_cursor];
                self.local_reuse_blocks_cursor += 1;
                if block.get_state() == BlockState::Unallocated || block.is_defrag_source() {
                    continue;
                }
                if self.copy {
                    let locked = block.try_lock_with_condition(|| {
                        block.get_state() != BlockState::Unallocated
                            && !block.is_defrag_source()
                            && !block.is_reusing()
                            && !block.is_gc_reusing()
                    });
                    if !locked {
                        continue;
                    }
                    self.space.initialize_new_block(block, false, self.copy);
                    return Some(block);
                } else {
                    let locked = block.try_lock_with_condition(|| {
                        block.get_state() != BlockState::Unallocated
                            && !block.is_defrag_source()
                            && block.get_owner() == Some(self.tls)
                    });
                    if !locked {
                        continue;
                    }
                    self.space.initialize_new_block(block, false, self.copy);
                    return Some(block);
                }
            }
        }
        None
    }

    fn acquire_block(&mut self, clean: bool) -> Option<Block> {
        // Clean blocks: Check for GC
        if clean {
            self.space
                .get_clean_block_logically(self.tls, self.copy)
                .ok()?;
        }
        loop {
            // Try find a block
            if let Some(block) = self.try_acquire_block(clean) {
                return Some(block);
            }
            // Pull N blocks from page resource
            let result = if clean {
                self.space.acquire_blocks(
                    32,
                    16,
                    clean,
                    &mut self.local_clean_blocks,
                    self.copy,
                    self.tls,
                )
            } else {
                self.space.acquire_blocks(
                    32,
                    16,
                    clean,
                    &mut self.local_reuse_blocks,
                    self.copy,
                    self.tls,
                )
            };
            if !result {
                return None;
            }
            // Search for the block again
            if let Some(b) = self.try_acquire_block(clean) {
                return Some(b);
            }
        }
    }

    /// Return whether the TLAB has been exhausted and we need to acquire a new block. Assumes that
    /// the buffer limits have been restored using [`ImmixAllocator::restore_limit_for_stress`].
    /// Note that this function may implicitly change the limits of the allocator.
    fn require_new_block(&mut self, size: usize, align: usize, offset: usize) -> bool {
        let result = align_allocation_no_fill::<VM>(self.bump_pointer.cursor, align, offset);
        let new_cursor = result + size;
        let insufficient_space = new_cursor > self.bump_pointer.limit;

        // We want this function to behave as if `alloc()` has been called. Hence, we perform a
        // size check and then return the conditions where `alloc_slow_inline()` would be called
        // in an `alloc()` call, namely when both `overflow_alloc()` and `alloc_slow_hot()` fail
        // to service the allocation request
        if insufficient_space && get_maximum_aligned_size::<VM>(size, align) > Line::BYTES {
            let start =
                align_allocation_no_fill::<VM>(self.large_bump_pointer.cursor, align, offset);
            let end = start + size;
            end > self.large_bump_pointer.limit
        } else {
            // We try to acquire recyclable lines here just like `alloc_slow_hot()`
            insufficient_space && !self.acquire_recyclable_lines(size, align, offset)
        }
    }

    /// Set fake limits for the bump allocation for stress tests. The fake limit is the remaining
    /// thread local buffer size, which should be always smaller than the bump cursor. This method
    /// may be reentrant. We need to check before setting the values.
    fn set_limit_for_stress(&mut self) {
        if self.bump_pointer.cursor < self.bump_pointer.limit {
            let old_limit = self.bump_pointer.limit;
            let new_limit =
                unsafe { Address::from_usize(self.bump_pointer.limit - self.bump_pointer.cursor) };
            self.bump_pointer.limit = new_limit;
            trace!(
                "{:?}: set_limit_for_stress. normal c {} l {} -> {}",
                self.tls,
                self.bump_pointer.cursor,
                old_limit,
                new_limit,
            );
        }

        if self.large_bump_pointer.cursor < self.large_bump_pointer.limit {
            let old_lg_limit = self.large_bump_pointer.limit;
            let new_lg_limit = unsafe {
                Address::from_usize(self.large_bump_pointer.limit - self.large_bump_pointer.cursor)
            };
            self.large_bump_pointer.limit = new_lg_limit;
            trace!(
                "{:?}: set_limit_for_stress. large c {} l {} -> {}",
                self.tls,
                self.large_bump_pointer.cursor,
                old_lg_limit,
                new_lg_limit,
            );
        }
    }

    /// Restore the real limits for the bump allocation so we can properly do a thread local
    /// allocation. The fake limit is the remaining thread local buffer size, and we restore the
    /// actual limit from the size and the cursor. This method may be reentrant. We need to check
    /// before setting the values.
    fn restore_limit_for_stress(&mut self) {
        if self.bump_pointer.limit < self.bump_pointer.cursor {
            let old_limit = self.bump_pointer.limit;
            let new_limit = self.bump_pointer.cursor + self.bump_pointer.limit.as_usize();
            self.bump_pointer.limit = new_limit;
            trace!(
                "{:?}: restore_limit_for_stress. normal c {} l {} -> {}",
                self.tls,
                self.bump_pointer.cursor,
                old_limit,
                new_limit,
            );
        }

        if self.large_bump_pointer.limit < self.large_bump_pointer.cursor {
            let old_lg_limit = self.large_bump_pointer.limit;
            let new_lg_limit =
                self.large_bump_pointer.cursor + self.large_bump_pointer.limit.as_usize();
            self.large_bump_pointer.limit = new_lg_limit;
            trace!(
                "{:?}: restore_limit_for_stress. large c {} l {} -> {}",
                self.tls,
                self.large_bump_pointer.cursor,
                old_lg_limit,
                new_lg_limit,
            );
        }
    }
}<|MERGE_RESOLUTION|>--- conflicted
+++ resolved
@@ -49,7 +49,6 @@
 }
 
 impl<VM: VMBinding> ImmixAllocator<VM> {
-<<<<<<< HEAD
     fn reset_bump_pointers(&mut self) {
         self.retire_block();
         self.retire_large_block();
@@ -87,9 +86,6 @@
         }
         self.retire_block();
         self.retire_large_block();
-=======
-    pub(crate) fn reset(&mut self) {
->>>>>>> 79fb0bb1
         self.bump_pointer.reset(Address::ZERO, Address::ZERO);
         self.large_bump_pointer.reset(Address::ZERO, Address::ZERO);
         self.request_for_large = false;
@@ -274,15 +270,11 @@
         }
     }
 
-<<<<<<< HEAD
     pub fn flush(&mut self) {
         self.reset_bump_pointers();
     }
 
-    pub fn immix_space(&self) -> &'static ImmixSpace<VM> {
-=======
     pub(crate) fn immix_space(&self) -> &'static ImmixSpace<VM> {
->>>>>>> 79fb0bb1
         self.space
     }
 
