--- conflicted
+++ resolved
@@ -53,13 +53,13 @@
             return Address::ZERO;
         }
         if self.acquire_recyclable_lines(size, align, offset) {
-            let result = align_allocation_no_fill::<VM>(self.cursor, align, offset);
+            let result = align_allocation_no_fill::<VM>(self.bump_pointer.cursor, align, offset);
             let new_cursor = result + size;
-            if new_cursor > self.limit {
+            if new_cursor > self.bump_pointer.limit {
                 Address::ZERO
             } else {
-                fill_alignment_gap::<VM>(self.cursor, result);
-                self.cursor = new_cursor;
+                fill_alignment_gap::<VM>(self.bump_pointer.cursor, result);
+                self.bump_pointer.cursor = new_cursor;
                 result
             }
         } else {
@@ -86,24 +86,13 @@
     }
 
     fn alloc(&mut self, size: usize, align: usize, offset: usize) -> Address {
-<<<<<<< HEAD
         // debug_assert!(
         //     size <= crate::policy::immix::MAX_IMMIX_OBJECT_SIZE,
         //     "Trying to allocate a {} bytes object, which is larger than MAX_IMMIX_OBJECT_SIZE {}",
         //     size,
         //     crate::policy::immix::MAX_IMMIX_OBJECT_SIZE
         // );
-        let result = align_allocation_no_fill::<VM>(self.cursor, align, offset);
-=======
-        debug_assert!(
-            size <= crate::policy::immix::MAX_IMMIX_OBJECT_SIZE,
-            "Trying to allocate a {} bytes object, which is larger than MAX_IMMIX_OBJECT_SIZE {}",
-            size,
-            crate::policy::immix::MAX_IMMIX_OBJECT_SIZE
-        );
-
         let result = align_allocation_no_fill::<VM>(self.bump_pointer.cursor, align, offset);
->>>>>>> 9175e68a
         let new_cursor = result + size;
 
         if new_cursor > self.bump_pointer.limit {
@@ -241,19 +230,15 @@
                     end_line,
                     self.tls
                 );
-<<<<<<< HEAD
                 if self.immix_space().common().zeroed
                     && !self.copy
                     && cfg!(feature = "force_zeroing")
                 {
-                    crate::util::memory::zero_w(self.cursor, self.limit - self.cursor);
+                    crate::util::memory::zero_w(
+                        self.bump_pointer.cursor,
+                        self.bump_pointer.limit - self.bump_pointer.cursor,
+                    );
                 }
-=======
-                crate::util::memory::zero(
-                    self.bump_pointer.cursor,
-                    self.bump_pointer.limit - self.bump_pointer.cursor,
-                );
->>>>>>> 9175e68a
                 debug_assert!(
                     align_allocation_no_fill::<VM>(self.bump_pointer.cursor, align, offset) + size
                         <= self.bump_pointer.limit
