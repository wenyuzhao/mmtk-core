use super::allocator::{align_allocation_no_fill, fill_alignment_gap};
use crate::plan::Plan;
use crate::policy::immix::block::Block;
use crate::policy::immix::block::BlockState;
use crate::policy::immix::line::*;
use crate::policy::immix::ImmixSpace;
use crate::policy::space::Space;
use crate::scheduler::GCWork;
use crate::scheduler::GCWorker;
use crate::util::alloc::allocator::get_maximum_aligned_size;
use crate::util::alloc::Allocator;
use crate::util::linear_scan::Region;
use crate::util::opaque_pointer::VMThread;
use crate::util::Address;
use crate::vm::*;
use crate::MMTK;

/// Immix allocator
#[repr(C)]
pub struct ImmixAllocator<VM: VMBinding> {
    pub tls: VMThread,
    /// Bump pointer
    cursor: Address,
    /// Limit for bump pointer
    limit: Address,
    /// [`Space`](src/policy/space/Space) instance associated with this allocator instance.
    space: &'static ImmixSpace<VM>,
    /// [`Plan`] instance that this allocator instance is associated with.
    plan: &'static dyn Plan<VM = VM>,
    /// *unused*
    hot: bool,
    /// Is this a copy allocator?
    copy: bool,
    /// Bump pointer for large objects
    large_cursor: Address,
    /// Limit for bump pointer for large objects
    large_limit: Address,
    /// Is the current request for large or small?
    request_for_large: bool,
    /// Hole-searching cursor
    line: Option<Line>,
    mutator_recycled_blocks: Box<Vec<Block>>,
    mutator_recycled_lines: usize,
    retry: bool,
}

impl<VM: VMBinding> ImmixAllocator<VM> {
    pub fn reset(&mut self) {
        self.cursor = Address::ZERO;
        self.limit = Address::ZERO;
        self.large_cursor = Address::ZERO;
        self.large_limit = Address::ZERO;
        self.request_for_large = false;
        self.line = None;
    }
}

impl<VM: VMBinding> Allocator<VM> for ImmixAllocator<VM> {
    fn get_space(&self) -> &'static dyn Space<VM> {
        self.space as _
    }

    fn get_plan(&self) -> &'static dyn Plan<VM = VM> {
        self.plan
    }

    fn does_thread_local_allocation(&self) -> bool {
        true
    }

    fn get_thread_local_buffer_granularity(&self) -> usize {
        crate::policy::immix::block::Block::BYTES
    }

    fn alloc(&mut self, size: usize, align: usize, offset: isize) -> Address {
        // debug_assert!(
        //     size <= crate::policy::immix::MAX_IMMIX_OBJECT_SIZE,
        //     "Trying to allocate a {} bytes object, which is larger than MAX_IMMIX_OBJECT_SIZE {}",
        //     size,
        //     crate::policy::immix::MAX_IMMIX_OBJECT_SIZE
        // );
        let result = align_allocation_no_fill::<VM>(self.cursor, align, offset);
        let new_cursor = result + size;

        if new_cursor > self.limit {
            trace!(
                "{:?}: Thread local buffer used up, go to alloc slow path",
                self.tls
            );
            if get_maximum_aligned_size::<VM>(size, align) > Line::BYTES {
                // Size larger than a line: do large allocation
                self.overflow_alloc(size, align, offset)
            } else {
                // Size smaller than a line: fit into holes
                self.alloc_slow_hot(size, align, offset)
            }
        } else {
            // Simple bump allocation.
            fill_alignment_gap::<VM>(self.cursor, result);
            self.cursor = new_cursor;
            trace!(
                "{:?}: Bump allocation size: {}, result: {}, new_cursor: {}, limit: {}",
                self.tls,
                size,
                result,
                self.cursor,
                self.limit
            );
            result
        }
    }

    /// Acquire a clean block from ImmixSpace for allocation.
    fn alloc_slow_once(&mut self, size: usize, align: usize, offset: isize) -> Address {
        trace!("{:?}: alloc_slow_once", self.tls);
        self.acquire_clean_block(size, align, offset)
    }

    /// This is called when precise stress is used. We try use the thread local buffer for
    /// the allocation (after restoring the correct limit for thread local buffer). If we cannot
    /// allocate from thread local buffer, we will go to the actual slowpath. After allocation,
    /// we will set the fake limit so future allocations will fail the slowpath and get here as well.
    fn alloc_slow_once_precise_stress(
        &mut self,
        _size: usize,
        _align: usize,
        _offset: isize,
        _need_poll: bool,
    ) -> Address {
        unreachable!()
    }

    fn get_tls(&self) -> VMThread {
        self.tls
    }
}

impl<VM: VMBinding> ImmixAllocator<VM> {
    pub fn new(
        tls: VMThread,
        space: Option<&'static dyn Space<VM>>,
        plan: &'static dyn Plan<VM = VM>,
        copy: bool,
    ) -> Self {
        ImmixAllocator {
            tls,
            space: space.unwrap().downcast_ref::<ImmixSpace<VM>>().unwrap(),
            plan,
            cursor: Address::ZERO,
            limit: Address::ZERO,
            hot: false,
            copy,
            large_cursor: Address::ZERO,
            large_limit: Address::ZERO,
            request_for_large: false,
            line: None,
            mutator_recycled_blocks: Box::new(vec![]),
            mutator_recycled_lines: 0,
            retry: false,
        }
    }

    pub fn flush(&mut self) {
        if !self.mutator_recycled_blocks.is_empty() {
            let mut v = Box::new(vec![]);
            std::mem::swap(&mut v, &mut self.mutator_recycled_blocks);
            self.immix_space()
                .mutator_recycled_blocks
                .lock()
                .append(&mut v);
        }
    }

    pub fn immix_space(&self) -> &'static ImmixSpace<VM> {
        self.space
    }

    /// Large-object (larger than a line) bump allocation.
    fn overflow_alloc(&mut self, size: usize, align: usize, offset: isize) -> Address {
        trace!("{:?}: overflow_alloc", self.tls);
        let start = align_allocation_no_fill::<VM>(self.large_cursor, align, offset);
        let end = start + size;
        if end > self.large_limit {
            self.request_for_large = true;
            let rtn = self.alloc_slow_inline(size, align, offset);
            self.request_for_large = false;
            rtn
        } else {
            fill_alignment_gap::<VM>(self.large_cursor, start);
            self.large_cursor = end;
            start
        }
    }

    /// Bump allocate small objects into recyclable lines (i.e. holes).
    #[cold]
    fn alloc_slow_hot(&mut self, size: usize, align: usize, offset: isize) -> Address {
        trace!("{:?}: alloc_slow_hot", self.tls);
        if self.acquire_recyclable_lines(size, align, offset) {
            self.alloc(size, align, offset)
        } else {
            self.alloc_slow_inline(size, align, offset)
        }
    }

    /// Search for recyclable lines.
    fn acquire_recyclable_lines(&mut self, size: usize, align: usize, offset: isize) -> bool {
        while self.line.is_some() || self.acquire_recyclable_block() {
            let line = self.line.unwrap();
            if let Some((start_line, end_line)) =
                self.immix_space().get_next_available_lines(self.copy, line)
            {
                // Find recyclable lines. Update the bump allocation cursor and limit.
                self.cursor = start_line.start();
                self.limit = end_line.start();
                trace!(
                    "{:?}: acquire_recyclable_lines -> {:?} [{:?}, {:?}) {:?}",
                    self.tls,
                    self.line,
                    start_line,
                    end_line,
                    self.tls
                );
<<<<<<< HEAD
                #[cfg(feature = "global_alloc_bit")]
                crate::util::alloc_bit::bzero_alloc_bit(self.cursor, self.limit - self.cursor);
                if self.immix_space().common().zeroed
                    && !self.copy
                    && cfg!(feature = "force_zeroing")
                {
                    crate::util::memory::zero_w(self.cursor, self.limit - self.cursor);
                }
=======
                crate::util::memory::zero(self.cursor, self.limit - self.cursor);
>>>>>>> 7953aa45
                debug_assert!(
                    align_allocation_no_fill::<VM>(self.cursor, align, offset) + size <= self.limit
                );
                let block = line.block();
                self.line = if end_line == block.end_line() {
                    // Hole searching reached the end of a reusable block. Set the hole-searching cursor to None.
                    None
                } else {
                    // Update the hole-searching cursor to None.
                    Some(end_line)
                };
                return true;
            } else {
                // No more recyclable lines. Set the hole-searching cursor to None.
                self.line = None;
            }
        }
        false
    }

    /// Get a recyclable block from ImmixSpace.
    fn acquire_recyclable_block(&mut self) -> bool {
        if crate::args().no_mutator_line_recycling && !self.copy {
            return false;
        }
        match self.immix_space().get_reusable_block(self.copy) {
            Some(block) => {
                trace!("{:?}: acquire_recyclable_block -> {:?}", self.tls, block);
                if !self.copy && self.immix_space().rc_enabled {
                    self.mutator_recycled_blocks.push(block);
                }
                // Set the hole-searching cursor to the start of this block.
                self.line = Some(block.start_line());
                true
            }
            _ => false,
        }
    }

    // Get a clean block from ImmixSpace.
    fn acquire_clean_block(&mut self, size: usize, align: usize, offset: isize) -> Address {
        match self.immix_space().get_clean_block(self.tls, self.copy) {
            None => Address::ZERO,
            Some(block) => {
                trace!(
                    "{:?}: Acquired a new block {:?} -> {:?}",
                    self.tls,
                    block.start(),
                    block.end()
                );
                if self.request_for_large {
                    self.large_cursor = block.start();
                    self.large_limit = block.end();
                } else {
                    self.cursor = block.start();
                    self.limit = block.end();
                }
                self.alloc(size, align, offset)
            }
        }
    }

    /// Return whether the TLAB has been exhausted and we need to acquire a new block. Assumes that
    /// the buffer limits have been restored using [`ImmixAllocator::restore_limit_for_stress`].
    /// Note that this function may implicitly change the limits of the allocator.
    fn require_new_block(&mut self, size: usize, align: usize, offset: isize) -> bool {
        let result = align_allocation_no_fill::<VM>(self.cursor, align, offset);
        let new_cursor = result + size;
        let insufficient_space = new_cursor > self.limit;

        // We want this function to behave as if `alloc()` has been called. Hence, we perform a
        // size check and then return the conditions where `alloc_slow_inline()` would be called
        // in an `alloc()` call, namely when both `overflow_alloc()` and `alloc_slow_hot()` fail
        // to service the allocation request
        if insufficient_space && get_maximum_aligned_size::<VM>(size, align) > Line::BYTES {
            let start = align_allocation_no_fill::<VM>(self.large_cursor, align, offset);
            let end = start + size;
            end > self.large_limit
        } else {
            // We try to acquire recyclable lines here just like `alloc_slow_hot()`
            insufficient_space && !self.acquire_recyclable_lines(size, align, offset)
        }
    }

    /// Set fake limits for the bump allocation for stress tests. The fake limit is the remaining
    /// thread local buffer size, which should be always smaller than the bump cursor. This method
    /// may be reentrant. We need to check before setting the values.
    fn set_limit_for_stress(&mut self) {
        if self.cursor < self.limit {
            let old_limit = self.limit;
            let new_limit = unsafe { Address::from_usize(self.limit - self.cursor) };
            self.limit = new_limit;
            trace!(
                "{:?}: set_limit_for_stress. normal c {} l {} -> {}",
                self.tls,
                self.cursor,
                old_limit,
                new_limit,
            );
        }

        if self.large_cursor < self.large_limit {
            let old_lg_limit = self.large_limit;
            let new_lg_limit = unsafe { Address::from_usize(self.large_limit - self.large_cursor) };
            self.large_limit = new_lg_limit;
            trace!(
                "{:?}: set_limit_for_stress. large c {} l {} -> {}",
                self.tls,
                self.large_cursor,
                old_lg_limit,
                new_lg_limit,
            );
        }
    }

    /// Restore the real limits for the bump allocation so we can properly do a thread local
    /// allocation. The fake limit is the remaining thread local buffer size, and we restore the
    /// actual limit from the size and the cursor. This method may be reentrant. We need to check
    /// before setting the values.
    fn restore_limit_for_stress(&mut self) {
        if self.limit < self.cursor {
            let old_limit = self.limit;
            let new_limit = self.cursor + self.limit.as_usize();
            self.limit = new_limit;
            trace!(
                "{:?}: restore_limit_for_stress. normal c {} l {} -> {}",
                self.tls,
                self.cursor,
                old_limit,
                new_limit,
            );
        }

        if self.large_limit < self.large_cursor {
            let old_lg_limit = self.large_limit;
            let new_lg_limit = self.large_cursor + self.large_limit.as_usize();
            self.large_limit = new_lg_limit;
            trace!(
                "{:?}: restore_limit_for_stress. large c {} l {} -> {}",
                self.tls,
                self.large_cursor,
                old_lg_limit,
                new_lg_limit,
            );
        }
    }
}

#[allow(unused)]
struct ResetMutatorRecycledBlocks(Box<Vec<Block>>);

impl ResetMutatorRecycledBlocks {
    pub const CAPACITY: usize = 1024;
}

impl<VM: VMBinding> GCWork<VM> for ResetMutatorRecycledBlocks {
    fn do_work(&mut self, _worker: &mut GCWorker<VM>, _mmtk: &'static MMTK<VM>) {
        for b in &*self.0 {
            b.set_state(BlockState::Marked);
        }
    }
}<|MERGE_RESOLUTION|>--- conflicted
+++ resolved
@@ -221,18 +221,12 @@
                     end_line,
                     self.tls
                 );
-<<<<<<< HEAD
-                #[cfg(feature = "global_alloc_bit")]
-                crate::util::alloc_bit::bzero_alloc_bit(self.cursor, self.limit - self.cursor);
                 if self.immix_space().common().zeroed
                     && !self.copy
                     && cfg!(feature = "force_zeroing")
                 {
                     crate::util::memory::zero_w(self.cursor, self.limit - self.cursor);
                 }
-=======
-                crate::util::memory::zero(self.cursor, self.limit - self.cursor);
->>>>>>> 7953aa45
                 debug_assert!(
                     align_allocation_no_fill::<VM>(self.cursor, align, offset) + size <= self.limit
                 );
