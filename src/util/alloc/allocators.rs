use std::mem::MaybeUninit;

use crate::plan::Plan;
use crate::policy::largeobjectspace::LargeObjectSpace;
use crate::policy::mallocspace::MallocSpace;
use crate::policy::space::Space;
<<<<<<< HEAD
use crate::util::alloc::{Allocator, BumpAllocator, LargeObjectAllocator, ImmixAllocator};
=======
use crate::util::alloc::LargeObjectAllocator;
use crate::util::alloc::MallocAllocator;
use crate::util::alloc::{Allocator, BumpAllocator};
>>>>>>> 6cac4ff8
use crate::util::OpaquePointer;
use crate::vm::VMBinding;

const MAX_BUMP_ALLOCATORS: usize = 5;
const MAX_LARGE_OBJECT_ALLOCATORS: usize = 1;
<<<<<<< HEAD
const MAX_IMMIX_ALLOCATORS: usize = 1;
=======
const MAX_MALLOC_ALLOCATORS: usize = 1;
>>>>>>> 6cac4ff8

// The allocators set owned by each mutator. We provide a fixed number of allocators for each allocator type in the mutator,
// and each plan will select part of the allocators to use.
// Note that this struct is part of the Mutator struct.
// We are trying to make it fixed-sized so that VM bindings can easily define a Mutator type to have the exact same layout as our Mutator struct.
#[repr(C)]
pub struct Allocators<VM: VMBinding> {
    pub bump_pointer: [MaybeUninit<BumpAllocator<VM>>; MAX_BUMP_ALLOCATORS],
    pub large_object: [MaybeUninit<LargeObjectAllocator<VM>>; MAX_LARGE_OBJECT_ALLOCATORS],
<<<<<<< HEAD
    pub immix: [MaybeUninit<ImmixAllocator<VM>>; MAX_IMMIX_ALLOCATORS],
=======
    pub malloc: [MaybeUninit<MallocAllocator<VM>>; MAX_MALLOC_ALLOCATORS],
>>>>>>> 6cac4ff8
}

impl<VM: VMBinding> Allocators<VM> {
    /// # Safety
    /// The selector needs to be valid, and points to an allocator that has been initialized.
    pub unsafe fn get_allocator(&self, selector: AllocatorSelector) -> &dyn Allocator<VM> {
        match selector {
            AllocatorSelector::BumpPointer(index) => {
                self.bump_pointer[index as usize].assume_init_ref()
            }
            AllocatorSelector::LargeObject(index) => {
                self.large_object[index as usize].assume_init_ref()
            }
<<<<<<< HEAD
            AllocatorSelector::Immix(index) => {
                self.immix[index as usize].assume_init_ref()
            }
=======
            AllocatorSelector::Malloc(index) => self.malloc[index as usize].assume_init_ref(),
>>>>>>> 6cac4ff8
        }
    }

    /// # Safety
    /// The selector needs to be valid, and points to an allocator that has been initialized.
    pub unsafe fn get_allocator_mut(
        &mut self,
        selector: AllocatorSelector,
    ) -> &mut dyn Allocator<VM> {
        match selector {
            AllocatorSelector::BumpPointer(index) => {
                self.bump_pointer[index as usize].assume_init_mut()
            }
            AllocatorSelector::LargeObject(index) => {
                self.large_object[index as usize].assume_init_mut()
            }
<<<<<<< HEAD
            AllocatorSelector::Immix(index) => {
                self.immix[index as usize].assume_init_mut()
            }
=======
            AllocatorSelector::Malloc(index) => self.malloc[index as usize].assume_init_mut(),
>>>>>>> 6cac4ff8
        }
    }

    pub fn new(
        mutator_tls: OpaquePointer,
        plan: &'static dyn Plan<VM = VM>,
        space_mapping: &[(AllocatorSelector, &'static dyn Space<VM>)],
    ) -> Self {
        let mut ret = Allocators {
            bump_pointer: unsafe { MaybeUninit::uninit().assume_init() },
            large_object: unsafe { MaybeUninit::uninit().assume_init() },
<<<<<<< HEAD
            immix: unsafe { MaybeUninit::uninit().assume_init() },
=======
            malloc: unsafe { MaybeUninit::uninit().assume_init() },
>>>>>>> 6cac4ff8
        };

        for &(selector, space) in space_mapping.iter() {
            match selector {
                AllocatorSelector::BumpPointer(index) => {
                    ret.bump_pointer[index as usize].write(BumpAllocator::new(
                        mutator_tls,
                        Some(space),
                        plan,
                    ));
                }
                AllocatorSelector::LargeObject(index) => {
                    ret.large_object[index as usize].write(LargeObjectAllocator::new(
                        mutator_tls,
                        Some(space.downcast_ref::<LargeObjectSpace<VM>>().unwrap()),
                        plan,
                    ));
                }
<<<<<<< HEAD
                AllocatorSelector::Immix(index) => {
                    ret.immix[index as usize].write(ImmixAllocator::new(
                        mutator_tls,
                        Some(space),
                        plan,
                        false,
=======
                AllocatorSelector::Malloc(index) => {
                    ret.malloc[index as usize].write(MallocAllocator::new(
                        mutator_tls,
                        Some(space.downcast_ref::<MallocSpace<VM>>().unwrap()),
                        plan,
>>>>>>> 6cac4ff8
                    ));
                }
            }
        }

        ret
    }
}

// This type describe which allocator in the allocators set.
// For VM binding implementors, this type is equivalent to the following native types:
// #[repr(C)]
// struct AllocatorSelector {
//   tag: AllocatorSelectorTag,
//   payload: u8,
// }
// #[repr(u8)]
// enum AllocatorSelectorTag {
//   BumpPointer,
//   LargeObject,
// }
#[repr(C, u8)]
#[derive(Copy, Clone, Debug)]
pub enum AllocatorSelector {
    BumpPointer(u8),
    LargeObject(u8),
<<<<<<< HEAD
    Immix(u8),
=======
    Malloc(u8),
>>>>>>> 6cac4ff8
}<|MERGE_RESOLUTION|>--- conflicted
+++ resolved
@@ -4,23 +4,16 @@
 use crate::policy::largeobjectspace::LargeObjectSpace;
 use crate::policy::mallocspace::MallocSpace;
 use crate::policy::space::Space;
-<<<<<<< HEAD
-use crate::util::alloc::{Allocator, BumpAllocator, LargeObjectAllocator, ImmixAllocator};
-=======
 use crate::util::alloc::LargeObjectAllocator;
 use crate::util::alloc::MallocAllocator;
-use crate::util::alloc::{Allocator, BumpAllocator};
->>>>>>> 6cac4ff8
+use crate::util::alloc::{Allocator, BumpAllocator, ImmixAllocator};
 use crate::util::OpaquePointer;
 use crate::vm::VMBinding;
 
 const MAX_BUMP_ALLOCATORS: usize = 5;
 const MAX_LARGE_OBJECT_ALLOCATORS: usize = 1;
-<<<<<<< HEAD
 const MAX_IMMIX_ALLOCATORS: usize = 1;
-=======
 const MAX_MALLOC_ALLOCATORS: usize = 1;
->>>>>>> 6cac4ff8
 
 // The allocators set owned by each mutator. We provide a fixed number of allocators for each allocator type in the mutator,
 // and each plan will select part of the allocators to use.
@@ -30,11 +23,8 @@
 pub struct Allocators<VM: VMBinding> {
     pub bump_pointer: [MaybeUninit<BumpAllocator<VM>>; MAX_BUMP_ALLOCATORS],
     pub large_object: [MaybeUninit<LargeObjectAllocator<VM>>; MAX_LARGE_OBJECT_ALLOCATORS],
-<<<<<<< HEAD
+    pub malloc: [MaybeUninit<MallocAllocator<VM>>; MAX_MALLOC_ALLOCATORS],
     pub immix: [MaybeUninit<ImmixAllocator<VM>>; MAX_IMMIX_ALLOCATORS],
-=======
-    pub malloc: [MaybeUninit<MallocAllocator<VM>>; MAX_MALLOC_ALLOCATORS],
->>>>>>> 6cac4ff8
 }
 
 impl<VM: VMBinding> Allocators<VM> {
@@ -48,13 +38,10 @@
             AllocatorSelector::LargeObject(index) => {
                 self.large_object[index as usize].assume_init_ref()
             }
-<<<<<<< HEAD
+            AllocatorSelector::Malloc(index) => self.malloc[index as usize].assume_init_ref(),
             AllocatorSelector::Immix(index) => {
                 self.immix[index as usize].assume_init_ref()
             }
-=======
-            AllocatorSelector::Malloc(index) => self.malloc[index as usize].assume_init_ref(),
->>>>>>> 6cac4ff8
         }
     }
 
@@ -71,13 +58,10 @@
             AllocatorSelector::LargeObject(index) => {
                 self.large_object[index as usize].assume_init_mut()
             }
-<<<<<<< HEAD
+            AllocatorSelector::Malloc(index) => self.malloc[index as usize].assume_init_mut(),
             AllocatorSelector::Immix(index) => {
                 self.immix[index as usize].assume_init_mut()
             }
-=======
-            AllocatorSelector::Malloc(index) => self.malloc[index as usize].assume_init_mut(),
->>>>>>> 6cac4ff8
         }
     }
 
@@ -89,11 +73,8 @@
         let mut ret = Allocators {
             bump_pointer: unsafe { MaybeUninit::uninit().assume_init() },
             large_object: unsafe { MaybeUninit::uninit().assume_init() },
-<<<<<<< HEAD
+            malloc: unsafe { MaybeUninit::uninit().assume_init() },
             immix: unsafe { MaybeUninit::uninit().assume_init() },
-=======
-            malloc: unsafe { MaybeUninit::uninit().assume_init() },
->>>>>>> 6cac4ff8
         };
 
         for &(selector, space) in space_mapping.iter() {
@@ -112,20 +93,19 @@
                         plan,
                     ));
                 }
-<<<<<<< HEAD
+                AllocatorSelector::Malloc(index) => {
+                    ret.malloc[index as usize].write(MallocAllocator::new(
+                        mutator_tls,
+                        Some(space.downcast_ref::<MallocSpace<VM>>().unwrap()),
+                        plan,
+                    ));
+                }
                 AllocatorSelector::Immix(index) => {
                     ret.immix[index as usize].write(ImmixAllocator::new(
                         mutator_tls,
                         Some(space),
                         plan,
                         false,
-=======
-                AllocatorSelector::Malloc(index) => {
-                    ret.malloc[index as usize].write(MallocAllocator::new(
-                        mutator_tls,
-                        Some(space.downcast_ref::<MallocSpace<VM>>().unwrap()),
-                        plan,
->>>>>>> 6cac4ff8
                     ));
                 }
             }
@@ -152,9 +132,6 @@
 pub enum AllocatorSelector {
     BumpPointer(u8),
     LargeObject(u8),
-<<<<<<< HEAD
+    Malloc(u8),
     Immix(u8),
-=======
-    Malloc(u8),
->>>>>>> 6cac4ff8
 }