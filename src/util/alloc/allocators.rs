use std::mem::MaybeUninit;

<<<<<<< HEAD
use crate::plan::selected_plan::SelectedPlan;
#[cfg(feature = "largeobjectspace")]
=======
use crate::plan::Plan;
>>>>>>> b721a6d2
use crate::policy::largeobjectspace::LargeObjectSpace;
use crate::policy::space::Space;
#[cfg(feature = "largeobjectspace")]
use crate::util::alloc::LargeObjectAllocator;
#[cfg(feature = "marksweep")]
use crate::util::alloc::MallocAllocator;
use crate::util::alloc::{Allocator, BumpAllocator};
use crate::util::OpaquePointer;
use crate::vm::VMBinding;

const MAX_BUMP_ALLOCATORS: usize = 5;
const MAX_LARGE_OBJECT_ALLOCATORS: usize = 1;
const MAX_FREE_LIST_ALLOCATORS: usize = 1;

// The allocators set owned by each mutator. We provide a fixed number of allocators for each allocator type in the mutator,
// and each plan will select part of the allocators to use.
// Note that this struct is part of the Mutator struct.
// We are trying to make it fixed-sized so that VM bindings can easily define a Mutator type to have the exact same layout as our Mutator struct.
#[repr(C)]
pub struct Allocators<VM: VMBinding> {
    pub bump_pointer: [MaybeUninit<BumpAllocator<VM>>; MAX_BUMP_ALLOCATORS],

    #[cfg(feature = "largeobjectspace")]
    pub large_object: [MaybeUninit<LargeObjectAllocator<VM>>; MAX_LARGE_OBJECT_ALLOCATORS],

    #[cfg(feature = "marksweep")]
    pub free_list: [MaybeUninit<MallocAllocator<VM>>; MAX_FREE_LIST_ALLOCATORS],
}

impl<VM: VMBinding> Allocators<VM> {
    /// # Safety
    /// The selector needs to be valid, and points to an allocator that has been initialized.
    pub unsafe fn get_allocator(&self, selector: AllocatorSelector) -> &dyn Allocator<VM> {
        match selector {
            AllocatorSelector::BumpPointer(index) => {
                self.bump_pointer[index as usize].assume_init_ref()
            }
            #[cfg(feature = "largeobjectspace")]
            AllocatorSelector::LargeObject(index) => {
                self.large_object[index as usize].assume_init_ref()
            }
            #[cfg(feature = "marksweep")]
            AllocatorSelector::Malloc(index) => self.free_list[index as usize].assume_init_ref(),
        }
    }

    /// # Safety
    /// The selector needs to be valid, and points to an allocator that has been initialized.
    pub unsafe fn get_allocator_mut(
        &mut self,
        selector: AllocatorSelector,
    ) -> &mut dyn Allocator<VM> {
        match selector {
            AllocatorSelector::BumpPointer(index) => {
                self.bump_pointer[index as usize].assume_init_mut()
            }
            #[cfg(feature = "largeobjectspace")]
            AllocatorSelector::LargeObject(index) => {
                self.large_object[index as usize].assume_init_mut()
            }
            #[cfg(feature = "marksweep")]
            AllocatorSelector::Malloc(index) => self.free_list[index as usize].assume_init_mut(),
        }
    }

    pub fn new(
        mutator_tls: OpaquePointer,
        plan: &'static dyn Plan<VM = VM>,
        space_mapping: &[(AllocatorSelector, &'static dyn Space<VM>)],
    ) -> Self {
        let mut ret = Allocators {
            bump_pointer: unsafe { MaybeUninit::uninit().assume_init() },
            #[cfg(feature = "largeobjectspace")]
            large_object: unsafe { MaybeUninit::uninit().assume_init() },
            #[cfg(feature = "marksweep")]
            free_list: unsafe { MaybeUninit::uninit().assume_init() },
        };

        for &(selector, space) in space_mapping.iter() {
            match selector {
                AllocatorSelector::BumpPointer(index) => {
                    ret.bump_pointer[index as usize].write(BumpAllocator::new(
                        mutator_tls,
                        Some(space),
                        plan,
                    ));
                }
                #[cfg(feature = "largeobjectspace")]
                AllocatorSelector::LargeObject(index) => {
                    ret.large_object[index as usize].write(LargeObjectAllocator::new(
                        mutator_tls,
                        Some(space.downcast_ref::<LargeObjectSpace<VM>>().unwrap()),
                        plan,
                    ));
                }
                #[cfg(feature = "marksweep")]
                AllocatorSelector::Malloc(index) => {
                    ret.free_list[index as usize].write(MallocAllocator::new(
                        mutator_tls,
                        Some(space),
                        plan,
                    ));
                }
            }
        }

        ret
    }
}

// This type describe which allocator in the allocators set.
// For VM binding implementors, this type is equivalent to the following native types:
// #[repr(C)]
// struct AllocatorSelector {
//   tag: AllocatorSelectorTag,
//   payload: u8,
// }
// #[repr(u8)]
// enum AllocatorSelectorTag {
//   BumpPointer,
//   LargeObject,
// }
#[repr(C, u8)]
#[derive(Copy, Clone, Debug)]
pub enum AllocatorSelector {
    BumpPointer(u8),
    #[cfg(feature = "largeobjectspace")]
    LargeObject(u8),
    #[cfg(feature = "marksweep")]
    Malloc(u8),
}<|MERGE_RESOLUTION|>--- conflicted
+++ resolved
@@ -1,16 +1,9 @@
 use std::mem::MaybeUninit;
 
-<<<<<<< HEAD
-use crate::plan::selected_plan::SelectedPlan;
-#[cfg(feature = "largeobjectspace")]
-=======
 use crate::plan::Plan;
->>>>>>> b721a6d2
 use crate::policy::largeobjectspace::LargeObjectSpace;
 use crate::policy::space::Space;
-#[cfg(feature = "largeobjectspace")]
 use crate::util::alloc::LargeObjectAllocator;
-#[cfg(feature = "marksweep")]
 use crate::util::alloc::MallocAllocator;
 use crate::util::alloc::{Allocator, BumpAllocator};
 use crate::util::OpaquePointer;
@@ -27,11 +20,7 @@
 #[repr(C)]
 pub struct Allocators<VM: VMBinding> {
     pub bump_pointer: [MaybeUninit<BumpAllocator<VM>>; MAX_BUMP_ALLOCATORS],
-
-    #[cfg(feature = "largeobjectspace")]
     pub large_object: [MaybeUninit<LargeObjectAllocator<VM>>; MAX_LARGE_OBJECT_ALLOCATORS],
-
-    #[cfg(feature = "marksweep")]
     pub free_list: [MaybeUninit<MallocAllocator<VM>>; MAX_FREE_LIST_ALLOCATORS],
 }
 
@@ -43,11 +32,9 @@
             AllocatorSelector::BumpPointer(index) => {
                 self.bump_pointer[index as usize].assume_init_ref()
             }
-            #[cfg(feature = "largeobjectspace")]
             AllocatorSelector::LargeObject(index) => {
                 self.large_object[index as usize].assume_init_ref()
             }
-            #[cfg(feature = "marksweep")]
             AllocatorSelector::Malloc(index) => self.free_list[index as usize].assume_init_ref(),
         }
     }
@@ -62,11 +49,9 @@
             AllocatorSelector::BumpPointer(index) => {
                 self.bump_pointer[index as usize].assume_init_mut()
             }
-            #[cfg(feature = "largeobjectspace")]
             AllocatorSelector::LargeObject(index) => {
                 self.large_object[index as usize].assume_init_mut()
             }
-            #[cfg(feature = "marksweep")]
             AllocatorSelector::Malloc(index) => self.free_list[index as usize].assume_init_mut(),
         }
     }
@@ -78,9 +63,7 @@
     ) -> Self {
         let mut ret = Allocators {
             bump_pointer: unsafe { MaybeUninit::uninit().assume_init() },
-            #[cfg(feature = "largeobjectspace")]
             large_object: unsafe { MaybeUninit::uninit().assume_init() },
-            #[cfg(feature = "marksweep")]
             free_list: unsafe { MaybeUninit::uninit().assume_init() },
         };
 
@@ -93,7 +76,6 @@
                         plan,
                     ));
                 }
-                #[cfg(feature = "largeobjectspace")]
                 AllocatorSelector::LargeObject(index) => {
                     ret.large_object[index as usize].write(LargeObjectAllocator::new(
                         mutator_tls,
@@ -101,7 +83,6 @@
                         plan,
                     ));
                 }
-                #[cfg(feature = "marksweep")]
                 AllocatorSelector::Malloc(index) => {
                     ret.free_list[index as usize].write(MallocAllocator::new(
                         mutator_tls,
@@ -132,8 +113,6 @@
 #[derive(Copy, Clone, Debug)]
 pub enum AllocatorSelector {
     BumpPointer(u8),
-    #[cfg(feature = "largeobjectspace")]
     LargeObject(u8),
-    #[cfg(feature = "marksweep")]
     Malloc(u8),
 }