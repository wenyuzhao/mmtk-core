--- conflicted
+++ resolved
@@ -4,14 +4,10 @@
 use crate::policy::immix::block::Block;
 use crate::policy::space::Space;
 use crate::scheduler::gc_work::*;
-<<<<<<< HEAD
 use crate::scheduler::*;
 use crate::util::object_forwarding;
 use crate::util::{Address, ObjectReference};
-=======
-use crate::util::ObjectReference;
 use crate::vm::edge_shape::Edge;
->>>>>>> 76131c49
 use crate::vm::*;
 use crate::MMTK;
 use crate::{scheduler::*, ObjectQueue};
@@ -170,22 +166,7 @@
     }
 }
 
-<<<<<<< HEAD
 impl<VM: VMBinding> SanityGCProcessEdges<VM> {
-=======
-impl<VM: VMBinding> ProcessEdgesWork for SanityGCProcessEdges<VM> {
-    type VM = VM;
-    type ScanObjectsWorkType = ScanObjects<Self>;
-
-    const OVERWRITE_REFERENCE: bool = false;
-    fn new(edges: Vec<EdgeOf<Self>>, roots: bool, mmtk: &'static MMTK<VM>) -> Self {
-        Self {
-            base: ProcessEdgesBase::new(edges, roots, mmtk),
-            // ..Default::default()
-        }
-    }
-
->>>>>>> 76131c49
     #[inline]
     fn trace_object(&mut self, slot: Address, object: ObjectReference) -> ObjectReference {
         if object.is_null() {
@@ -309,7 +290,7 @@
     const OVERWRITE_REFERENCE: bool = false;
     type ScanObjectsWorkType = ScanObjects<Self>;
 
-    fn new(edges: Vec<Address>, roots: bool, mmtk: &'static MMTK<VM>) -> Self {
+    fn new(edges: Vec<EdgeOf<Self>>, roots: bool, mmtk: &'static MMTK<VM>) -> Self {
         Self {
             base: ProcessEdgesBase::new(edges, roots, mmtk),
             // ..Default::default()
