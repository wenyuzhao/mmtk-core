use crate::plan::Plan;
use crate::policy::immix::block::{Block, BlockState};
use crate::policy::space::Space;
use crate::scheduler::gc_work::*;
use crate::util::metadata::side_metadata::SideMetadataSpec;
use crate::util::ObjectReference;
use crate::vm::edge_shape::Edge;
use crate::vm::*;
use crate::MMTK;
use crate::{scheduler::*, ObjectQueue};
use std::collections::HashSet;
use std::ops::{Deref, DerefMut};
use std::sync::atomic::{AtomicU8, Ordering};

#[allow(dead_code)]
pub struct SanityChecker<ES: Edge> {
    /// Visited objects
    refs: HashSet<ObjectReference>,
    /// Cached root edges for sanity root scanning
    root_edges: Vec<(Vec<ES>, RootKind)>,
    /// Cached root nodes for sanity root scanning
    root_nodes: Vec<Vec<ObjectReference>>,
}

impl<ES: Edge> Default for SanityChecker<ES> {
    fn default() -> Self {
        Self::new()
    }
}

impl<ES: Edge> SanityChecker<ES> {
    pub fn new() -> Self {
        Self {
            refs: HashSet::new(),
            root_edges: vec![],
            root_nodes: vec![],
        }
    }

    /// Cache a list of root edges to the sanity checker.
    pub fn add_root_edges(&mut self, roots: Vec<ES>, kind: RootKind) {
        self.root_edges.push((roots, kind))
    }

    pub fn add_root_nodes(&mut self, roots: Vec<ObjectReference>) {
        self.root_nodes.push(roots)
    }

    /// Reset roots cache at the end of the sanity gc.
    pub(crate) fn clear_roots_cache(&mut self) {
        self.root_edges.clear();
        self.root_nodes.clear();
    }
}

pub struct ScheduleSanityGC<P: Plan> {
    _plan: &'static P,
}

impl<P: Plan> ScheduleSanityGC<P> {
    pub fn new(plan: &'static P) -> Self {
        ScheduleSanityGC { _plan: plan }
    }
}

impl<P: Plan> GCWork<P::VM> for ScheduleSanityGC<P> {
    fn do_work(&mut self, worker: &mut GCWorker<P::VM>, mmtk: &'static MMTK<P::VM>) {
        let scheduler = worker.scheduler();
        let plan = mmtk.get_plan();

        scheduler.reset_state();

        // We are going to do sanity GC which will traverse the object graph again. Reset edge logger to clear recorded edges.
        #[cfg(feature = "extreme_assertions")]
        mmtk.edge_logger.reset();

        mmtk.sanity_begin(); // Stop & scan mutators (mutator scanning can happen before STW)

        // We use the cached roots for sanity gc, based on the assumption that
        // the stack scanning triggered by the selected plan is correct and precise.
        // FIXME(Wenyu,Tianle): When working on eager stack scanning on OpenJDK,
        // the stack scanning may be broken. Uncomment the following lines to
        // collect the roots again.
        // Also, remember to call `DerivedPointerTable::update_pointers(); DerivedPointerTable::clear();`
        // in openjdk binding before the second round of roots scanning.
        // for mutator in <P::VM as VMBinding>::VMActivePlan::mutators() {
        //     scheduler.work_buckets[WorkBucketStage::Prepare]
        //         .add(ScanMutatorRoots::<SanityGCProcessEdges<P::VM>>(mutator));
        // }
        {
            let sanity_checker = mmtk.sanity_checker.lock().unwrap();
            for (roots, kind) in &sanity_checker.root_edges {
                let mut w = SanityGCProcessEdges::<P::VM>::new(
                    roots.clone(),
                    true,
                    mmtk,
                    WorkBucketStage::Closure,
                );
                w.root_kind = Some(*kind);
                scheduler.work_buckets[WorkBucketStage::Closure].add(w);
            }
            for roots in &sanity_checker.root_nodes {
                scheduler.work_buckets[WorkBucketStage::Closure].add(ProcessRootNode::<
                    P::VM,
                    SanityGCProcessEdges<P::VM>,
                    SanityGCProcessEdges<P::VM>,
                >::new(
                    roots.clone(),
<<<<<<< HEAD
                    false,
                    true,
                    false,
                    false,
=======
>>>>>>> 2d3677d6
                    WorkBucketStage::Closure,
                ));
            }
        }
        // Prepare global/collectors/mutators
        worker.scheduler().work_buckets[WorkBucketStage::Prepare]
            .add(SanityPrepare::<P>::new(plan.downcast_ref::<P>().unwrap()));
        // Release global/collectors/mutators
        worker.scheduler().work_buckets[WorkBucketStage::Release]
            .add(SanityRelease::<P>::new(plan.downcast_ref::<P>().unwrap()));
    }
}

static MARK_STATE: AtomicU8 = AtomicU8::new(0);
const MARK_BITS: SideMetadataSpec =
    crate::util::metadata::side_metadata::spec_defs::SANITY_MARK_BITS;

pub struct SanityPrepare<P: Plan> {
    pub plan: &'static P,
}

impl<P: Plan> SanityPrepare<P> {
    pub fn new(plan: &'static P) -> Self {
        Self { plan }
    }

    fn update_mark_state() {
        let mut mark_state = MARK_STATE.load(Ordering::SeqCst);
        if mark_state == 0 || mark_state == 255 {
            mark_state = 1;
        } else {
            mark_state += 1;
        }
        MARK_STATE.store(mark_state, Ordering::SeqCst);
    }
}

impl<P: Plan> GCWork<P::VM> for SanityPrepare<P> {
    fn do_work(&mut self, _worker: &mut GCWorker<P::VM>, mmtk: &'static MMTK<P::VM>) {
        Self::update_mark_state();
        <P::VM as VMBinding>::VMCollection::clear_cld_claimed_marks();
        info!("Sanity GC prepare");
        {
            let mut sanity_checker = mmtk.sanity_checker.lock().unwrap();
            sanity_checker.refs.clear();
        }
<<<<<<< HEAD
        for mutator in <P::VM as VMBinding>::VMActivePlan::mutators() {
            mmtk.scheduler.work_buckets[WorkBucketStage::Prepare]
                .add(PrepareMutator::<P::VM>::new(mutator));
        }
        for w in &mmtk.scheduler.generic_worker_group.workers_shared {
            let result = w.designated_work.push(Box::new(PrepareCollector));
            debug_assert!(result.is_ok());
        }
        for w in &mmtk.scheduler.stw_worker_group.workers_shared {
            let result = w.designated_work.push(Box::new(PrepareCollector));
            debug_assert!(result.is_ok());
        }
        crate::SANITY_LIVE_SIZE_IX.store(0, Ordering::Relaxed);
        crate::SANITY_LIVE_SIZE_LOS.store(0, Ordering::Relaxed);
=======
>>>>>>> 2d3677d6
    }
}

pub struct SanityRelease<P: Plan> {
    pub plan: &'static P,
}

impl<P: Plan> SanityRelease<P> {
    pub fn new(plan: &'static P) -> Self {
        Self { plan }
    }
}

impl<P: Plan> GCWork<P::VM> for SanityRelease<P> {
    fn do_work(&mut self, _worker: &mut GCWorker<P::VM>, mmtk: &'static MMTK<P::VM>) {
        info!("Sanity GC release");
        mmtk.sanity_checker.lock().unwrap().clear_roots_cache();
<<<<<<< HEAD
        for mutator in <P::VM as VMBinding>::VMActivePlan::mutators() {
            mmtk.scheduler.work_buckets[WorkBucketStage::Release]
                .add(ReleaseMutator::<P::VM>::new(mutator));
        }
        for w in &mmtk.scheduler.generic_worker_group.workers_shared {
            let result = w.designated_work.push(Box::new(ReleaseCollector));
            debug_assert!(result.is_ok());
        }
        for w in &mmtk.scheduler.stw_worker_group.workers_shared {
            let result = w.designated_work.push(Box::new(ReleaseCollector));
            debug_assert!(result.is_ok());
        }
=======
>>>>>>> 2d3677d6
        mmtk.sanity_end();
    }
}

// #[derive(Default)]
pub struct SanityGCProcessEdges<VM: VMBinding> {
    base: ProcessEdgesBase<VM>,
    edge: Option<VM::VMEdge>,
}

impl<VM: VMBinding> Deref for SanityGCProcessEdges<VM> {
    type Target = ProcessEdgesBase<VM>;
    fn deref(&self) -> &Self::Target {
        &self.base
    }
}

impl<VM: VMBinding> DerefMut for SanityGCProcessEdges<VM> {
    fn deref_mut(&mut self) -> &mut Self::Target {
        &mut self.base
    }
}

impl<VM: VMBinding> SanityGCProcessEdges<VM> {
    fn attempt_mark(&self, o: ObjectReference) -> bool {
        let mark_state = MARK_STATE.load(Ordering::SeqCst);
        loop {
            let old_value = MARK_BITS.load_atomic::<u8>(o.to_raw_address(), Ordering::SeqCst);
            if old_value == mark_state {
                return false;
            }
            if MARK_BITS
                .compare_exchange_atomic::<u8>(
                    o.to_raw_address(),
                    old_value,
                    mark_state,
                    Ordering::SeqCst,
                    Ordering::SeqCst,
                )
                .is_ok()
            {
                return true;
            }
        }
    }
}

impl<VM: VMBinding> ProcessEdgesWork for SanityGCProcessEdges<VM> {
    type VM = VM;
    type ScanObjectsWorkType = ScanObjects<Self>;

    const OVERWRITE_REFERENCE: bool = false;
    fn new(
        edges: Vec<EdgeOf<Self>>,
        roots: bool,
        mmtk: &'static MMTK<VM>,
        bucket: WorkBucketStage,
    ) -> Self {
        Self {
            base: ProcessEdgesBase::new(edges, roots, mmtk, bucket),
            // ..Default::default()
            edge: None,
        }
    }

    fn process_edge(&mut self, slot: EdgeOf<Self>) {
        let object = slot.load();
        self.edge = Some(slot);
        let new_object = self.trace_object(object);
        if Self::OVERWRITE_REFERENCE {
            slot.store(new_object);
        }
    }

    #[cfg(feature = "fragmentation_analysis")]
    fn trace_object(&mut self, object: ObjectReference) -> ObjectReference {
        use crate::util::address::{CLDScanPolicy, RefScanPolicy};
        if object.is_null() {
            return object;
        }
        if self.attempt_mark(object) {
            let lxr = self
                .mmtk()
                .get_plan()
                .downcast_ref::<crate::plan::lxr::LXR<VM>>()
                .unwrap();
            if lxr.immix_space.in_space(object) {
                crate::SANITY_LIVE_SIZE_IX.fetch_add(object.get_size::<VM>(), Ordering::Relaxed);
            } else {
                crate::SANITY_LIVE_SIZE_LOS.fetch_add(object.get_size::<VM>(), Ordering::Relaxed);
            }
            self.nodes.enqueue(object);
        }
        object
    }
    #[cfg(not(feature = "fragmentation_analysis"))]
    fn trace_object(&mut self, object: ObjectReference) -> ObjectReference {
        // gc_log!(
        //     "S {:?} -> {:?} r={} kind={:?}",
        //     self.edge,
        //     object,
        //     self.roots,
        //     self.root_kind
        // );
        if let Some(_lxr) = self
            .mmtk()
            .get_plan()
            .downcast_ref::<crate::plan::lxr::LXR<VM>>()
        {
            if self.edge.unwrap().to_address().is_mapped() {
                assert!(
                    !self.edge.unwrap().to_address().is_field_logged::<VM>(),
                    "{:?} -> {:?} is logged",
                    self.edge,
                    object
                );
            }
        }
        if object.is_null() {
            return object;
        }
        if self.attempt_mark(object) {
            // FIXME steveb consider VM-specific integrity check on reference.
            assert!(
                object.to_raw_address().is_mapped(),
                "Invalid reference {:?} -> {:?}",
                self.edge,
                object
            );
            assert!(
                object.is_sane(),
                "Invalid reference {:?} -> {:?}",
                self.edge,
                object
            );
            if let Some(lxr) = self
                .mmtk()
                .get_plan()
                .downcast_ref::<crate::plan::lxr::LXR<VM>>()
            {
                assert!(
                    unsafe { object.to_address::<VM>().load::<usize>() } != 0xdead,
                    "{:?} -> {:?} is killed by decs",
                    self.edge,
                    object
                );
                assert!(
                    lxr.rc.count(object) > 0,
                    "{:?} -> {:?} has zero rc count",
                    self.edge,
                    object
                );
                assert!(
                    !crate::util::object_forwarding::is_forwarded_or_being_forwarded::<VM>(object),
                    "{:?} -> {:?} is forwarded",
                    self.edge,
                    object
                );
                if lxr.immix_space.in_space(object) {
                    assert_ne!(
                        Block::containing::<VM>(object).get_state(),
                        BlockState::Unallocated,
                        "{:?}->{:?} block is released",
                        self.edge,
                        object
                    )
                }
                if lxr.current_pause().unwrap() == crate::plan::immix::Pause::FinalMark
                    || lxr.current_pause().unwrap() == crate::plan::immix::Pause::Full
                {
                    if !lxr.is_marked(object) {
                        flush_logs!()
                    }
                    assert!(
                        lxr.is_marked(object),
                        "{:?} -> {:?} is not marked, roots={} kind={:?}",
                        self.edge,
                        object,
                        self.roots,
                        self.root_kind,
                    )
                }
            }
            self.nodes.enqueue(object);
        }

        // If the valid object (VO) bit metadata is enabled, all live objects should have the VO
        // bit set when sanity GC starts.
        #[cfg(feature = "vo_bit")]
        if !crate::util::metadata::vo_bit::is_vo_bit_set::<VM>(object) {
            panic!("VO bit is not set: {}", object);
        }

        object
    }

<<<<<<< HEAD
    fn create_scan_work(
        &self,
        nodes: Vec<ObjectReference>,
        roots: bool,
    ) -> Self::ScanObjectsWorkType {
        let mut x =
            ScanObjects::<Self>::new(nodes, false, roots, false, false, WorkBucketStage::Closure);
        x.discovery = false;
        x
=======
    fn create_scan_work(&self, nodes: Vec<ObjectReference>) -> Self::ScanObjectsWorkType {
        ScanObjects::<Self>::new(nodes, false, WorkBucketStage::Closure)
>>>>>>> 2d3677d6
    }
}<|MERGE_RESOLUTION|>--- conflicted
+++ resolved
@@ -106,13 +106,9 @@
                     SanityGCProcessEdges<P::VM>,
                 >::new(
                     roots.clone(),
-<<<<<<< HEAD
-                    false,
-                    true,
                     false,
                     false,
-=======
->>>>>>> 2d3677d6
+                    false,
                     WorkBucketStage::Closure,
                 ));
             }
@@ -159,23 +155,8 @@
             let mut sanity_checker = mmtk.sanity_checker.lock().unwrap();
             sanity_checker.refs.clear();
         }
-<<<<<<< HEAD
-        for mutator in <P::VM as VMBinding>::VMActivePlan::mutators() {
-            mmtk.scheduler.work_buckets[WorkBucketStage::Prepare]
-                .add(PrepareMutator::<P::VM>::new(mutator));
-        }
-        for w in &mmtk.scheduler.generic_worker_group.workers_shared {
-            let result = w.designated_work.push(Box::new(PrepareCollector));
-            debug_assert!(result.is_ok());
-        }
-        for w in &mmtk.scheduler.stw_worker_group.workers_shared {
-            let result = w.designated_work.push(Box::new(PrepareCollector));
-            debug_assert!(result.is_ok());
-        }
         crate::SANITY_LIVE_SIZE_IX.store(0, Ordering::Relaxed);
         crate::SANITY_LIVE_SIZE_LOS.store(0, Ordering::Relaxed);
-=======
->>>>>>> 2d3677d6
     }
 }
 
@@ -193,21 +174,6 @@
     fn do_work(&mut self, _worker: &mut GCWorker<P::VM>, mmtk: &'static MMTK<P::VM>) {
         info!("Sanity GC release");
         mmtk.sanity_checker.lock().unwrap().clear_roots_cache();
-<<<<<<< HEAD
-        for mutator in <P::VM as VMBinding>::VMActivePlan::mutators() {
-            mmtk.scheduler.work_buckets[WorkBucketStage::Release]
-                .add(ReleaseMutator::<P::VM>::new(mutator));
-        }
-        for w in &mmtk.scheduler.generic_worker_group.workers_shared {
-            let result = w.designated_work.push(Box::new(ReleaseCollector));
-            debug_assert!(result.is_ok());
-        }
-        for w in &mmtk.scheduler.stw_worker_group.workers_shared {
-            let result = w.designated_work.push(Box::new(ReleaseCollector));
-            debug_assert!(result.is_ok());
-        }
-=======
->>>>>>> 2d3677d6
         mmtk.sanity_end();
     }
 }
@@ -404,19 +370,9 @@
         object
     }
 
-<<<<<<< HEAD
-    fn create_scan_work(
-        &self,
-        nodes: Vec<ObjectReference>,
-        roots: bool,
-    ) -> Self::ScanObjectsWorkType {
-        let mut x =
-            ScanObjects::<Self>::new(nodes, false, roots, false, false, WorkBucketStage::Closure);
+    fn create_scan_work(&self, nodes: Vec<ObjectReference>) -> Self::ScanObjectsWorkType {
+        let mut x = ScanObjects::<Self>::new(nodes, false, false, false, WorkBucketStage::Closure);
         x.discovery = false;
         x
-=======
-    fn create_scan_work(&self, nodes: Vec<ObjectReference>) -> Self::ScanObjectsWorkType {
-        ScanObjects::<Self>::new(nodes, false, WorkBucketStage::Closure)
->>>>>>> 2d3677d6
     }
 }