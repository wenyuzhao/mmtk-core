--- conflicted
+++ resolved
@@ -251,9 +251,6 @@
     #[cfg(feature = "fragmentation_analysis")]
     fn trace_object(&mut self, object: ObjectReference) -> ObjectReference {
         use crate::util::address::{CLDScanPolicy, RefScanPolicy};
-        if object.is_null() {
-            return object;
-        }
         if self.attempt_mark(object) {
             let lxr = self
                 .mmtk()
@@ -271,7 +268,6 @@
     }
     #[cfg(not(feature = "fragmentation_analysis"))]
     fn trace_object(&mut self, object: ObjectReference) -> ObjectReference {
-<<<<<<< HEAD
         // gc_log!(
         //     "S {:?} -> {:?} r={} kind={:?}",
         //     self.edge,
@@ -297,10 +293,6 @@
             return object;
         }
         if self.attempt_mark(object) {
-=======
-        let mut sanity_checker = self.mmtk().sanity_checker.lock().unwrap();
-        if !sanity_checker.refs.contains(&object) {
->>>>>>> a02803b4
             // FIXME steveb consider VM-specific integrity check on reference.
             assert!(object.is_sane::<VM>(), "Invalid reference {:?}", object);
 
