use crate::plan::Plan;
use crate::policy::immix::block::{Block, BlockState};
use crate::policy::space::Space;
use crate::scheduler::gc_work::*;
use crate::util::metadata::side_metadata::SideMetadataSpec;
use crate::util::ObjectReference;
use crate::vm::edge_shape::Edge;
use crate::vm::*;
use crate::MMTK;
use crate::{scheduler::*, ObjectQueue};
use std::collections::HashSet;
use std::ops::{Deref, DerefMut};
use std::sync::atomic::{AtomicU8, Ordering};

#[allow(dead_code)]
pub struct SanityChecker<ES: Edge> {
    /// Visited objects
    refs: HashSet<ObjectReference>,
    /// Cached root edges for sanity root scanning
    roots: Vec<Vec<ES>>,
}

impl<ES: Edge> Default for SanityChecker<ES> {
    fn default() -> Self {
        Self::new()
    }
}

impl<ES: Edge> SanityChecker<ES> {
    pub fn new() -> Self {
        Self {
            refs: HashSet::new(),
            roots: vec![],
        }
    }

    /// Cache a list of root edges to the sanity checker.
    pub fn add_roots(&mut self, roots: Vec<ES>) {
        self.roots.push(roots)
    }

    /// Reset roots cache at the end of the sanity gc.
    pub(crate) fn clear_roots_cache(&mut self) {
        self.roots.clear();
    }
}

pub struct ScheduleSanityGC<P: Plan> {
    _plan: &'static P,
}

impl<P: Plan> ScheduleSanityGC<P> {
    pub fn new(plan: &'static P) -> Self {
        ScheduleSanityGC { _plan: plan }
    }
}

impl<P: Plan> GCWork<P::VM> for ScheduleSanityGC<P> {
    fn do_work(&mut self, worker: &mut GCWorker<P::VM>, mmtk: &'static MMTK<P::VM>) {
        let scheduler = worker.scheduler();
        let plan = &mmtk.plan;

        scheduler.reset_state();

        plan.base().inside_sanity.store(true, Ordering::SeqCst);
        // Stop & scan mutators (mutator scanning can happen before STW)

        // We use the cached roots for sanity gc, based on the assumption that
        // the stack scanning triggered by the selected plan is correct and precise.
        // FIXME(Wenyu,Tianle): When working on eager stack scanning on OpenJDK,
        // the stack scanning may be broken. Uncomment the following lines to
        // collect the roots again.
        // Also, remember to call `DerivedPointerTable::update_pointers(); DerivedPointerTable::clear();`
        // in openjdk binding before the second round of roots scanning.
        // for mutator in <P::VM as VMBinding>::VMActivePlan::mutators() {
        //     scheduler.work_buckets[WorkBucketStage::Prepare]
        //         .add(ScanStackRoot::<SanityGCProcessEdges<P::VM>>(mutator));
        // }
        for roots in &mmtk.sanity_checker.lock().unwrap().roots {
            scheduler.work_buckets[WorkBucketStage::Closure].add(
                SanityGCProcessEdges::<P::VM>::new(roots.clone(), true, mmtk),
            );
        }
        // Prepare global/collectors/mutators
        worker.scheduler().work_buckets[WorkBucketStage::Prepare]
            .add(SanityPrepare::<P>::new(plan.downcast_ref::<P>().unwrap()));
        // Release global/collectors/mutators
        worker.scheduler().work_buckets[WorkBucketStage::Release]
            .add(SanityRelease::<P>::new(plan.downcast_ref::<P>().unwrap()));
    }
}

static MARK_STATE: AtomicU8 = AtomicU8::new(0);
const MARK_BITS: SideMetadataSpec =
    crate::util::metadata::side_metadata::spec_defs::SANITY_MARK_BITS;

pub struct SanityPrepare<P: Plan> {
    pub plan: &'static P,
}

impl<P: Plan> SanityPrepare<P> {
    pub fn new(plan: &'static P) -> Self {
        Self { plan }
    }

    fn update_mark_state() {
        let mut mark_state = MARK_STATE.load(Ordering::SeqCst);
        if mark_state == 0 || mark_state == 255 {
            mark_state = 1;
        } else {
            mark_state += 1;
        }
        MARK_STATE.store(mark_state, Ordering::SeqCst);
    }
}

impl<P: Plan> GCWork<P::VM> for SanityPrepare<P> {
    fn do_work(&mut self, _worker: &mut GCWorker<P::VM>, mmtk: &'static MMTK<P::VM>) {
<<<<<<< HEAD
        Self::update_mark_state();
        <P::VM as VMBinding>::VMCollection::clear_cld_claimed_marks();
=======
        info!("Sanity GC prepare");
>>>>>>> 08fd8ab0
        mmtk.plan.enter_sanity();
        {
            let mut sanity_checker = mmtk.sanity_checker.lock().unwrap();
            sanity_checker.refs.clear();
        }
        for mutator in <P::VM as VMBinding>::VMActivePlan::mutators() {
            mmtk.scheduler.work_buckets[WorkBucketStage::Prepare]
                .add(PrepareMutator::<P::VM>::new(mutator));
        }
        for w in &mmtk.scheduler.worker_group.workers_shared {
            let result = w.designated_work.push(Box::new(PrepareCollector));
            debug_assert!(result.is_ok());
        }
    }
}

pub struct SanityRelease<P: Plan> {
    pub plan: &'static P,
}

impl<P: Plan> SanityRelease<P> {
    pub fn new(plan: &'static P) -> Self {
        Self { plan }
    }
}

impl<P: Plan> GCWork<P::VM> for SanityRelease<P> {
    fn do_work(&mut self, _worker: &mut GCWorker<P::VM>, mmtk: &'static MMTK<P::VM>) {
        info!("Sanity GC release");
        mmtk.plan.leave_sanity();
        mmtk.sanity_checker.lock().unwrap().clear_roots_cache();
        for mutator in <P::VM as VMBinding>::VMActivePlan::mutators() {
            mmtk.scheduler.work_buckets[WorkBucketStage::Release]
                .add(ReleaseMutator::<P::VM>::new(mutator));
        }
        for w in &mmtk.scheduler.worker_group.workers_shared {
            let result = w.designated_work.push(Box::new(ReleaseCollector));
            debug_assert!(result.is_ok());
        }
    }
}

// #[derive(Default)]
pub struct SanityGCProcessEdges<VM: VMBinding> {
    base: ProcessEdgesBase<VM>,
    edge: Option<VM::VMEdge>,
}

impl<VM: VMBinding> Deref for SanityGCProcessEdges<VM> {
    type Target = ProcessEdgesBase<VM>;
    fn deref(&self) -> &Self::Target {
        &self.base
    }
}

impl<VM: VMBinding> DerefMut for SanityGCProcessEdges<VM> {
    fn deref_mut(&mut self) -> &mut Self::Target {
        &mut self.base
    }
}

impl<VM: VMBinding> SanityGCProcessEdges<VM> {
    fn attempt_mark(&self, o: ObjectReference) -> bool {
        let mark_state = MARK_STATE.load(Ordering::SeqCst);
        loop {
            let old_value = MARK_BITS.load_atomic::<u8>(o.to_raw_address(), Ordering::SeqCst);
            if old_value == mark_state {
                return false;
            }
            if MARK_BITS
                .compare_exchange_atomic::<u8>(
                    o.to_raw_address(),
                    old_value,
                    mark_state,
                    Ordering::SeqCst,
                    Ordering::SeqCst,
                )
                .is_ok()
            {
                return true;
            }
        }
    }
}

impl<VM: VMBinding> ProcessEdgesWork for SanityGCProcessEdges<VM> {
    type VM = VM;
    type ScanObjectsWorkType = ScanObjects<Self>;

    const OVERWRITE_REFERENCE: bool = false;
    fn new(edges: Vec<EdgeOf<Self>>, roots: bool, mmtk: &'static MMTK<VM>) -> Self {
        Self {
            base: ProcessEdgesBase::new(edges, roots, mmtk),
            // ..Default::default()
            edge: None,
        }
    }

    fn process_edge(&mut self, slot: EdgeOf<Self>) {
        let object = slot.load();
        self.edge = Some(slot);
        let new_object = self.trace_object(object);
        if Self::OVERWRITE_REFERENCE {
            slot.store(new_object);
        }
    }

    fn trace_object(&mut self, object: ObjectReference) -> ObjectReference {
        if let Some(_lxr) = self
            .mmtk()
            .get_plan()
            .downcast_ref::<crate::plan::lxr::LXR<VM>>()
        {
            if self.edge.unwrap().to_address().is_mapped() {
                assert!(
                    !self.edge.unwrap().to_address().is_logged::<VM>(),
                    "{:?} -> {:?} is logged",
                    self.edge,
                    object
                );
            }
        }
        if object.is_null() {
            return object;
        }
        if self.attempt_mark(object) {
            // FIXME steveb consider VM-specific integrity check on reference.
<<<<<<< HEAD
            assert!(
                object.to_raw_address().is_mapped(),
                "Invalid reference {:?} -> {:?}",
                self.edge,
                object
            );
            assert!(
                object.is_sane(),
                "Invalid reference {:?} -> {:?}",
                self.edge,
                object
            );
            if let Some(lxr) = self
                .mmtk()
                .get_plan()
                .downcast_ref::<crate::plan::lxr::LXR<VM>>()
            {
                assert!(
                    unsafe { object.to_address::<VM>().load::<usize>() } != 0xdead,
                    "{:?} -> {:?} is killed by decs",
                    self.edge,
                    object
                );
                assert!(
                    lxr.rc.count(object) > 0,
                    "{:?} -> {:?} has zero rc count",
                    self.edge,
                    object
                );
                assert!(
                    !crate::util::object_forwarding::is_forwarded_or_being_forwarded::<VM>(object),
                    "{:?} -> {:?} is forwarded",
                    self.edge,
                    object
                );
                if lxr.immix_space.in_space(object) {
                    assert_ne!(
                        Block::containing::<VM>(object).get_state(),
                        BlockState::Unallocated,
                        "{:?}->{:?} block is released",
                        self.edge,
                        object
                    )
                }
                if lxr.current_pause().unwrap() == crate::plan::immix::Pause::FinalMark
                    || lxr.current_pause().unwrap() == crate::plan::immix::Pause::FullTraceFast
                {
                    assert!(
                        lxr.is_marked(object),
                        "{:?} -> {:?} is not marked, roots={}",
                        self.edge,
                        object,
                        self.roots
                    )
                }
            }
=======
            assert!(object.is_sane(), "Invalid reference {:?}", object);

            // Let plan check object
            assert!(
                self.mmtk().plan.sanity_check_object(object),
                "Invalid reference {:?}",
                object
            );

            // Let VM check object
            assert!(
                VM::VMObjectModel::is_object_sane(object),
                "Invalid reference {:?}",
                object
            );

            // Object is not "marked"
            sanity_checker.refs.insert(object); // "Mark" it
            trace!("Sanity mark object {}", object);
>>>>>>> 08fd8ab0
            self.nodes.enqueue(object);
        }
        object
    }

    fn create_scan_work(
        &self,
        nodes: Vec<ObjectReference>,
        roots: bool,
    ) -> Self::ScanObjectsWorkType {
        let mut x = ScanObjects::<Self>::new(nodes, false, roots);
        x.discovery = false;
        x
    }
}<|MERGE_RESOLUTION|>--- conflicted
+++ resolved
@@ -116,12 +116,9 @@
 
 impl<P: Plan> GCWork<P::VM> for SanityPrepare<P> {
     fn do_work(&mut self, _worker: &mut GCWorker<P::VM>, mmtk: &'static MMTK<P::VM>) {
-<<<<<<< HEAD
         Self::update_mark_state();
         <P::VM as VMBinding>::VMCollection::clear_cld_claimed_marks();
-=======
         info!("Sanity GC prepare");
->>>>>>> 08fd8ab0
         mmtk.plan.enter_sanity();
         {
             let mut sanity_checker = mmtk.sanity_checker.lock().unwrap();
@@ -249,7 +246,6 @@
         }
         if self.attempt_mark(object) {
             // FIXME steveb consider VM-specific integrity check on reference.
-<<<<<<< HEAD
             assert!(
                 object.to_raw_address().is_mapped(),
                 "Invalid reference {:?} -> {:?}",
@@ -306,27 +302,6 @@
                     )
                 }
             }
-=======
-            assert!(object.is_sane(), "Invalid reference {:?}", object);
-
-            // Let plan check object
-            assert!(
-                self.mmtk().plan.sanity_check_object(object),
-                "Invalid reference {:?}",
-                object
-            );
-
-            // Let VM check object
-            assert!(
-                VM::VMObjectModel::is_object_sane(object),
-                "Invalid reference {:?}",
-                object
-            );
-
-            // Object is not "marked"
-            sanity_checker.refs.insert(object); // "Mark" it
-            trace!("Sanity mark object {}", object);
->>>>>>> 08fd8ab0
             self.nodes.enqueue(object);
         }
         object
