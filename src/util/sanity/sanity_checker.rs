--- conflicted
+++ resolved
@@ -165,22 +165,7 @@
     }
 }
 
-<<<<<<< HEAD
 impl<VM: VMBinding> SanityGCProcessEdges<VM> {
-=======
-impl<VM: VMBinding> ProcessEdgesWork for SanityGCProcessEdges<VM> {
-    type VM = VM;
-    type ScanObjectsWorkType = ScanObjects<Self>;
-
-    const OVERWRITE_REFERENCE: bool = false;
-    fn new(edges: Vec<Address>, roots: bool, mmtk: &'static MMTK<VM>) -> Self {
-        Self {
-            base: ProcessEdgesBase::new(edges, roots, mmtk),
-            // ..Default::default()
-        }
-    }
-
->>>>>>> a96e8f99
     #[inline]
     fn trace_object(&mut self, slot: Address, object: ObjectReference) -> ObjectReference {
         if object.is_null() {
@@ -288,29 +273,7 @@
             sanity_checker.refs.insert(object); // "Mark" it
             self.nodes.enqueue(object);
         }
-        object
-    }
-<<<<<<< HEAD
-}
-
-impl<VM: VMBinding> ProcessEdgesWork for SanityGCProcessEdges<VM> {
-    type VM = VM;
-    const OVERWRITE_REFERENCE: bool = false;
-    fn new(edges: Vec<Address>, roots: bool, mmtk: &'static MMTK<VM>) -> Self {
-        Self {
-            base: ProcessEdgesBase::new(edges, roots, mmtk),
-            // ..Default::default()
-        }
-    }
-
-    fn trace_object(&mut self, _object: ObjectReference) -> ObjectReference {
-        unreachable!()
-    }
-
-    fn process_edge(&mut self, slot: Address) {
-        let object = unsafe { slot.load::<ObjectReference>() };
-        self.trace_object(slot, object);
-=======
+    }
 
     fn create_scan_work(
         &self,
@@ -318,6 +281,35 @@
         roots: bool,
     ) -> Self::ScanObjectsWorkType {
         ScanObjects::<Self>::new(nodes, false, roots)
->>>>>>> a96e8f99
+    }
+}
+
+impl<VM: VMBinding> ProcessEdgesWork for SanityGCProcessEdges<VM> {
+    type VM = VM;
+    const OVERWRITE_REFERENCE: bool = false;
+    type ScanObjectsWorkType = ScanObjects<Self>;
+
+    fn new(edges: Vec<Address>, roots: bool, mmtk: &'static MMTK<VM>) -> Self {
+        Self {
+            base: ProcessEdgesBase::new(edges, roots, mmtk),
+            // ..Default::default()
+        }
+    }
+
+    fn trace_object(&mut self, _object: ObjectReference) -> ObjectReference {
+        unreachable!()
+    }
+
+    fn process_edge(&mut self, slot: Address) {
+        let object = unsafe { slot.load::<ObjectReference>() };
+        self.trace_object(slot, object);
+    }
+
+    fn create_scan_work(
+        &self,
+        nodes: Vec<ObjectReference>,
+        roots: bool,
+    ) -> Self::ScanObjectsWorkType {
+        ScanObjects::<Self>::new(nodes, false, roots)
     }
 }