use crate::plan::Plan;
use crate::policy::immix::block::{Block, BlockState};
use crate::policy::space::Space;
use crate::scheduler::gc_work::*;
use crate::util::metadata::side_metadata::SideMetadataSpec;
use crate::util::ObjectReference;
use crate::vm::edge_shape::Edge;
use crate::vm::*;
use crate::MMTK;
use crate::{scheduler::*, ObjectQueue};
use std::collections::HashSet;
use std::ops::{Deref, DerefMut};
use std::sync::atomic::{AtomicU8, Ordering};

#[allow(dead_code)]
pub struct SanityChecker<ES: Edge> {
    /// Visited objects
    refs: HashSet<ObjectReference>,
    /// Cached root edges for sanity root scanning
    root_edges: Vec<Vec<ES>>,
    /// Cached root nodes for sanity root scanning
    root_nodes: Vec<Vec<ObjectReference>>,
}

impl<ES: Edge> Default for SanityChecker<ES> {
    fn default() -> Self {
        Self::new()
    }
}

impl<ES: Edge> SanityChecker<ES> {
    pub fn new() -> Self {
        Self {
            refs: HashSet::new(),
            root_edges: vec![],
            root_nodes: vec![],
        }
    }

    /// Cache a list of root edges to the sanity checker.
    pub fn add_root_edges(&mut self, roots: Vec<ES>) {
        self.root_edges.push(roots)
    }

    pub fn add_root_nodes(&mut self, roots: Vec<ObjectReference>) {
        self.root_nodes.push(roots)
    }

    /// Reset roots cache at the end of the sanity gc.
<<<<<<< HEAD
    pub(crate) fn clear_roots_cache(&mut self) {
        self.roots.clear();
=======
    fn clear_roots_cache(&mut self) {
        self.root_edges.clear();
        self.root_nodes.clear();
>>>>>>> aafa0f6b
    }
}

pub struct ScheduleSanityGC<P: Plan> {
    _plan: &'static P,
}

impl<P: Plan> ScheduleSanityGC<P> {
    pub fn new(plan: &'static P) -> Self {
        ScheduleSanityGC { _plan: plan }
    }
}

impl<P: Plan> GCWork<P::VM> for ScheduleSanityGC<P> {
    fn do_work(&mut self, worker: &mut GCWorker<P::VM>, mmtk: &'static MMTK<P::VM>) {
        let scheduler = worker.scheduler();
        let plan = &mmtk.plan;

        scheduler.reset_state();

        plan.base().inside_sanity.store(true, Ordering::SeqCst);
        // Stop & scan mutators (mutator scanning can happen before STW)

        // We use the cached roots for sanity gc, based on the assumption that
        // the stack scanning triggered by the selected plan is correct and precise.
        // FIXME(Wenyu,Tianle): When working on eager stack scanning on OpenJDK,
        // the stack scanning may be broken. Uncomment the following lines to
        // collect the roots again.
        // Also, remember to call `DerivedPointerTable::update_pointers(); DerivedPointerTable::clear();`
        // in openjdk binding before the second round of roots scanning.
        // for mutator in <P::VM as VMBinding>::VMActivePlan::mutators() {
        //     scheduler.work_buckets[WorkBucketStage::Prepare]
        //         .add(ScanStackRoot::<SanityGCProcessEdges<P::VM>>(mutator));
        // }
        {
            let sanity_checker = mmtk.sanity_checker.lock().unwrap();
            for roots in &sanity_checker.root_edges {
                scheduler.work_buckets[WorkBucketStage::Closure].add(
                    SanityGCProcessEdges::<P::VM>::new(roots.clone(), true, mmtk),
                );
            }
            for roots in &sanity_checker.root_nodes {
                scheduler.work_buckets[WorkBucketStage::Closure].add(ScanObjects::<
                    SanityGCProcessEdges<P::VM>,
                >::new(
                    roots.clone(), false, true
                ));
            }
        }
        // Prepare global/collectors/mutators
        worker.scheduler().work_buckets[WorkBucketStage::Prepare]
            .add(SanityPrepare::<P>::new(plan.downcast_ref::<P>().unwrap()));
        // Release global/collectors/mutators
        worker.scheduler().work_buckets[WorkBucketStage::Release]
            .add(SanityRelease::<P>::new(plan.downcast_ref::<P>().unwrap()));
    }
}

static MARK_STATE: AtomicU8 = AtomicU8::new(0);
const MARK_BITS: SideMetadataSpec =
    crate::util::metadata::side_metadata::spec_defs::SANITY_MARK_BITS;

pub struct SanityPrepare<P: Plan> {
    pub plan: &'static P,
}

impl<P: Plan> SanityPrepare<P> {
    pub fn new(plan: &'static P) -> Self {
        Self { plan }
    }

    fn update_mark_state() {
        let mut mark_state = MARK_STATE.load(Ordering::SeqCst);
        if mark_state == 0 || mark_state == 255 {
            mark_state = 1;
        } else {
            mark_state += 1;
        }
        MARK_STATE.store(mark_state, Ordering::SeqCst);
    }
}

impl<P: Plan> GCWork<P::VM> for SanityPrepare<P> {
    fn do_work(&mut self, _worker: &mut GCWorker<P::VM>, mmtk: &'static MMTK<P::VM>) {
        Self::update_mark_state();
        <P::VM as VMBinding>::VMCollection::clear_cld_claimed_marks();
        info!("Sanity GC prepare");
        mmtk.plan.enter_sanity();
        {
            let mut sanity_checker = mmtk.sanity_checker.lock().unwrap();
            sanity_checker.refs.clear();
        }
        for mutator in <P::VM as VMBinding>::VMActivePlan::mutators() {
            mmtk.scheduler.work_buckets[WorkBucketStage::Prepare]
                .add(PrepareMutator::<P::VM>::new(mutator));
        }
        for w in &mmtk.scheduler.worker_group.workers_shared {
            let result = w.designated_work.push(Box::new(PrepareCollector));
            debug_assert!(result.is_ok());
        }
    }
}

pub struct SanityRelease<P: Plan> {
    pub plan: &'static P,
}

impl<P: Plan> SanityRelease<P> {
    pub fn new(plan: &'static P) -> Self {
        Self { plan }
    }
}

impl<P: Plan> GCWork<P::VM> for SanityRelease<P> {
    fn do_work(&mut self, _worker: &mut GCWorker<P::VM>, mmtk: &'static MMTK<P::VM>) {
        info!("Sanity GC release");
        mmtk.plan.leave_sanity();
        mmtk.sanity_checker.lock().unwrap().clear_roots_cache();
        for mutator in <P::VM as VMBinding>::VMActivePlan::mutators() {
            mmtk.scheduler.work_buckets[WorkBucketStage::Release]
                .add(ReleaseMutator::<P::VM>::new(mutator));
        }
        for w in &mmtk.scheduler.worker_group.workers_shared {
            let result = w.designated_work.push(Box::new(ReleaseCollector));
            debug_assert!(result.is_ok());
        }
    }
}

// #[derive(Default)]
pub struct SanityGCProcessEdges<VM: VMBinding> {
    base: ProcessEdgesBase<VM>,
    edge: Option<VM::VMEdge>,
}

impl<VM: VMBinding> Deref for SanityGCProcessEdges<VM> {
    type Target = ProcessEdgesBase<VM>;
    fn deref(&self) -> &Self::Target {
        &self.base
    }
}

impl<VM: VMBinding> DerefMut for SanityGCProcessEdges<VM> {
    fn deref_mut(&mut self) -> &mut Self::Target {
        &mut self.base
    }
}

impl<VM: VMBinding> SanityGCProcessEdges<VM> {
    fn attempt_mark(&self, o: ObjectReference) -> bool {
        let mark_state = MARK_STATE.load(Ordering::SeqCst);
        loop {
            let old_value = MARK_BITS.load_atomic::<u8>(o.to_raw_address(), Ordering::SeqCst);
            if old_value == mark_state {
                return false;
            }
            if MARK_BITS
                .compare_exchange_atomic::<u8>(
                    o.to_raw_address(),
                    old_value,
                    mark_state,
                    Ordering::SeqCst,
                    Ordering::SeqCst,
                )
                .is_ok()
            {
                return true;
            }
        }
    }
}

impl<VM: VMBinding> ProcessEdgesWork for SanityGCProcessEdges<VM> {
    type VM = VM;
    type ScanObjectsWorkType = ScanObjects<Self>;

    const OVERWRITE_REFERENCE: bool = false;
    fn new(edges: Vec<EdgeOf<Self>>, roots: bool, mmtk: &'static MMTK<VM>) -> Self {
        Self {
            base: ProcessEdgesBase::new(edges, roots, mmtk),
            // ..Default::default()
            edge: None,
        }
    }

    fn process_edge(&mut self, slot: EdgeOf<Self>) {
        let object = slot.load();
        self.edge = Some(slot);
        let new_object = self.trace_object(object);
        if Self::OVERWRITE_REFERENCE {
            slot.store(new_object);
        }
    }

    fn trace_object(&mut self, object: ObjectReference) -> ObjectReference {
        if let Some(_lxr) = self
            .mmtk()
            .get_plan()
            .downcast_ref::<crate::plan::lxr::LXR<VM>>()
        {
            if self.edge.unwrap().to_address().is_mapped() {
                assert!(
                    !self.edge.unwrap().to_address().is_field_logged::<VM>(),
                    "{:?} -> {:?} is logged",
                    self.edge,
                    object
                );
            }
        }
        if object.is_null() {
            return object;
        }
        if self.attempt_mark(object) {
            // FIXME steveb consider VM-specific integrity check on reference.
            assert!(
                object.to_raw_address().is_mapped(),
                "Invalid reference {:?} -> {:?}",
                self.edge,
                object
            );
            assert!(
                object.is_sane(),
                "Invalid reference {:?} -> {:?}",
                self.edge,
                object
            );
            if let Some(lxr) = self
                .mmtk()
                .get_plan()
                .downcast_ref::<crate::plan::lxr::LXR<VM>>()
            {
                assert!(
                    unsafe { object.to_address::<VM>().load::<usize>() } != 0xdead,
                    "{:?} -> {:?} is killed by decs",
                    self.edge,
                    object
                );
                assert!(
                    lxr.rc.count(object) > 0,
                    "{:?} -> {:?} has zero rc count",
                    self.edge,
                    object
                );
                assert!(
                    !crate::util::object_forwarding::is_forwarded_or_being_forwarded::<VM>(object),
                    "{:?} -> {:?} is forwarded",
                    self.edge,
                    object
                );
                if lxr.immix_space.in_space(object) {
                    assert_ne!(
                        Block::containing::<VM>(object).get_state(),
                        BlockState::Unallocated,
                        "{:?}->{:?} block is released",
                        self.edge,
                        object
                    )
                }
                if lxr.current_pause().unwrap() == crate::plan::immix::Pause::FinalMark
                    || lxr.current_pause().unwrap() == crate::plan::immix::Pause::FullTraceFast
                {
                    assert!(
                        lxr.is_marked(object),
                        "{:?} -> {:?} is not marked, roots={}",
                        self.edge,
                        object,
                        self.roots
                    )
                }
            }
            self.nodes.enqueue(object);
        }
        object
    }

    fn create_scan_work(
        &self,
        nodes: Vec<ObjectReference>,
        roots: bool,
    ) -> Self::ScanObjectsWorkType {
        let mut x = ScanObjects::<Self>::new(nodes, false, roots, false, false);
        x.discovery = false;
        x
    }
}<|MERGE_RESOLUTION|>--- conflicted
+++ resolved
@@ -47,14 +47,9 @@
     }
 
     /// Reset roots cache at the end of the sanity gc.
-<<<<<<< HEAD
     pub(crate) fn clear_roots_cache(&mut self) {
-        self.roots.clear();
-=======
-    fn clear_roots_cache(&mut self) {
         self.root_edges.clear();
         self.root_nodes.clear();
->>>>>>> aafa0f6b
     }
 }
 
@@ -100,7 +95,11 @@
                 scheduler.work_buckets[WorkBucketStage::Closure].add(ScanObjects::<
                     SanityGCProcessEdges<P::VM>,
                 >::new(
-                    roots.clone(), false, true
+                    roots.clone(),
+                    false,
+                    true,
+                    false,
+                    false,
                 ));
             }
         }
