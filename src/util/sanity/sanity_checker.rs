--- conflicted
+++ resolved
@@ -297,12 +297,9 @@
         }
         if self.attempt_mark(object) {
             // FIXME steveb consider VM-specific integrity check on reference.
-<<<<<<< HEAD
-=======
             assert!(object.is_sane::<VM>(), "Invalid reference {:?}", object);
 
             // Let plan check object
->>>>>>> 1b9cfe40
             assert!(
                 object.to_raw_address().is_mapped(),
                 "Invalid reference {:?} -> {:?}",
