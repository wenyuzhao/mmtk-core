use crate::util::constants::DEFAULT_STRESS_FACTOR;
use crate::util::constants::LOG_BYTES_IN_MBYTE;
use std::cell::UnsafeCell;
use std::default::Default;
use std::ops::Deref;
use std::str::FromStr;
use strum_macros::EnumString;

#[derive(Copy, Clone, EnumString, Debug)]
pub enum NurseryZeroingOptions {
    Temporal,
    Nontemporal,
    Concurrent,
    Adaptive,
}

<<<<<<< HEAD
custom_derive! {
    #[derive(Copy, Clone, EnumFromStr, Debug)]
    pub enum PlanSelector {
        NoGC,
        SemiSpace,
        GenCopy,
        GenImmix,
        MarkSweep,
        PageProtect,
        Immix,
        MarkCompact,
        LXR,
    }
=======
#[derive(Copy, Clone, EnumString, Debug)]
pub enum PlanSelector {
    NoGC,
    SemiSpace,
    GenCopy,
    GenImmix,
    MarkSweep,
    PageProtect,
    Immix,
    MarkCompact,
>>>>>>> 28e1af1d
}

/// MMTk option for perf events
///
/// The format is
/// ```
/// <event> ::= <event-name> "," <pid> "," <cpu>
/// <events> ::= <event> ";" <events> | <event> | ""
/// ```
#[derive(Debug, Clone, PartialEq, Eq)]
pub struct PerfEventOptions {
    pub events: Vec<(String, i32, i32)>,
}

impl PerfEventOptions {
    fn parse_perf_events(events: &str) -> Result<Vec<(String, i32, i32)>, String> {
        events
            .split(';')
            .filter(|e| !e.is_empty())
            .map(|e| {
                let e: Vec<&str> = e.split(',').into_iter().collect();
                if e.len() != 3 {
                    Err("Please supply (event name, pid, cpu)".into())
                } else {
                    let event_name = e[0].into();
                    let pid = e[1]
                        .parse()
                        .map_err(|_| String::from("Failed to parse cpu"))?;
                    let cpu = e[2]
                        .parse()
                        .map_err(|_| String::from("Failed to parse cpu"))?;
                    Ok((event_name, pid, cpu))
                }
            })
            .collect()
    }
}

impl FromStr for PerfEventOptions {
    type Err = String;

    fn from_str(s: &str) -> Result<Self, Self::Err> {
        PerfEventOptions::parse_perf_events(s).map(|events| PerfEventOptions { events })
    }
}

/// The default nursery space size.
pub const NURSERY_SIZE: usize = 32 << LOG_BYTES_IN_MBYTE;
/// The default min nursery size. This can be set through command line options.
/// This does not affect the actual space we create as nursery. It is only used in GC trigger check.
pub const DEFAULT_MIN_NURSERY: usize = 32 << LOG_BYTES_IN_MBYTE;
/// The default max nursery size. This can be set through command line options.
/// This does not affect the actual space we create as nursery. It is only used in GC trigger check.
pub const DEFAULT_MAX_NURSERY: usize = 32 << LOG_BYTES_IN_MBYTE;

pub struct UnsafeOptionsWrapper(UnsafeCell<Options>);

// TODO: We should carefully examine the unsync with UnsafeCell. We should be able to provide a safe implementation.
unsafe impl Sync for UnsafeOptionsWrapper {}

impl UnsafeOptionsWrapper {
    pub const fn new(o: Options) -> UnsafeOptionsWrapper {
        UnsafeOptionsWrapper(UnsafeCell::new(o))
    }

    /// Process option. Returns true if the key and the value are both valid.
    ///
    /// Arguments:
    /// * `name`: the name of the option. See `options!` for all the valid options.
    /// * `value`: the value of the option in string format.
    ///
    /// # Safety
    /// This method is not thread safe, as internally it acquires a mutable reference to self.
    /// It is supposed to be used by one thread during boot time.
    pub unsafe fn process(&self, name: &str, value: &str) -> bool {
        (*self.0.get()).set_from_command_line(name, value)
    }

    /// Bulk process options. Returns true if all the options are processed successfully.
    /// This method returns false if the option string is invalid, or if it includes any invalid option.
    ///
    /// Arguments:
    /// * `options`: a string that is key value pairs separated by white spaces, e.g. "threads=1 stress_factor=4096"
    ///
    /// # Safety
    /// This method is not thread safe, as internally it acquires a mutable reference to self.
    /// It is supposed to be used by one thread during boot time.
    pub unsafe fn process_bulk(&self, options: &str) -> bool {
        for opt in options.split_ascii_whitespace() {
            let kv_pair: Vec<&str> = opt.split('=').collect();
            if kv_pair.len() != 2 {
                return false;
            }

            let key = kv_pair[0];
            let val = kv_pair[1];
            if !self.process(key, val) {
                return false;
            }
        }

        true
    }
}
impl Deref for UnsafeOptionsWrapper {
    type Target = Options;
    fn deref(&self) -> &Options {
        unsafe { &*self.0.get() }
    }
}

#[cfg(test)]
mod process_tests {
    use super::*;
    use crate::util::options::Options;
    use crate::util::test_util::serial_test;

    #[test]
    fn test_process_valid() {
        serial_test(|| {
            let options = UnsafeOptionsWrapper::new(Options::default());
            let success = unsafe { options.process("no_finalizer", "true") };
            assert!(success);
            assert!(*options.no_finalizer);
        })
    }

    #[test]
    fn test_process_invalid() {
        serial_test(|| {
            let options = UnsafeOptionsWrapper::new(Options::default());
            let default_no_finalizer = *options.no_finalizer;
            let success = unsafe { options.process("no_finalizer", "100") };
            assert!(!success);
            assert_eq!(*options.no_finalizer, default_no_finalizer);
        })
    }

    #[test]
    fn test_process_bulk_empty() {
        serial_test(|| {
            let options = UnsafeOptionsWrapper::new(Options::default());
            let success = unsafe { options.process_bulk("") };
            assert!(success);
        })
    }

    #[test]
    fn test_process_bulk_valid() {
        serial_test(|| {
            let options = UnsafeOptionsWrapper::new(Options::default());
            let success = unsafe { options.process_bulk("no_finalizer=true stress_factor=42") };
            assert!(success);
            assert!(*options.no_finalizer);
            assert_eq!(*options.stress_factor, 42);
        })
    }

    #[test]
    fn test_process_bulk_invalid() {
        serial_test(|| {
            let options = UnsafeOptionsWrapper::new(Options::default());
            let success = unsafe { options.process_bulk("no_finalizer=true stress_factor=a") };
            assert!(!success);
        })
    }
}

fn always_valid<T>(_: &T) -> bool {
    true
}

/// An MMTk option of a given type.
/// This type allows us to store some metadata for the option. To get the value of an option,
/// you can simply dereference it (for example, *options.threads).
#[derive(Debug, Clone)]
pub struct MMTKOption<T: Clone> {
    pub value: T,

    /// Can we set this option through env vars?
    pub from_env_var: bool,
    /// Can we set this option through command line options/API?
    pub from_command_line: bool,
}

// Dereference an option to get its value.
impl<T: Clone> std::ops::Deref for MMTKOption<T> {
    type Target = T;

    fn deref(&self) -> &Self::Target {
        &self.value
    }
}

macro_rules! options {
    // Verify whether we can set an option through env var or command line.
    (@verify_set_from($self: expr, $key: expr, $verify_field: ident, $($name: ident),*)) => {
        match $key {
            $(stringify!($name) => { assert!($self.$name.$verify_field, "cannot set option {} (not {})", $key, stringify!($verify_field)) }),*
            _ => panic!("Invalid Options key")
        }
    };

    ($($name:ident: $type:ty[env_var: $env_var:expr, command_line: $command_line:expr][$validator:expr] = $default:expr),*,) => [
        options!($($name: $type[env_var: $env_var, command_line: $command_line, mutable: $mutable][$validator] = $default),*);
    ];
    ($($name:ident: $type:ty[env_var: $env_var:expr, command_line: $command_line:expr][$validator:expr] = $default:expr),*) => [
        pub struct Options {
            $(pub $name: MMTKOption<$type>),*
        }
        impl Options {
            /// Set an option from env var
            pub fn set_from_env_var(&mut self, s: &str, val: &str) -> bool {
                options!(@verify_set_from(self, s, from_env_var, $($name),*));
                self.set_inner(s, val)
            }

            /// Set an option from command line
            pub fn set_from_command_line(&mut self, s: &str, val: &str) -> bool {
                options!(@verify_set_from(self, s, from_command_line, $($name),*));
                self.set_inner(s, val)
            }

            /// Set an option and run its validator for its value.
            fn set_inner(&mut self, s: &str, val: &str)->bool {
                match s {
                    // Parse the given value from str (by env vars or by calling process()) to the right type
                    $(stringify!($name) => if let Ok(ref val) = val.parse::<$type>() {
                        // Validate
                        let validate_fn = $validator;
                        let is_valid = validate_fn(val);
                        if is_valid {
                            // Only set value if valid.
                            self.$name.value = val.clone();
                        } else {
                            eprintln!("Warn: unable to set {}={:?}. Invalid value. Default value will be used.", s, val);
                        }
                        is_valid
                    } else {
                        eprintln!("Warn: unable to set {}={:?}. Cant parse value. Default value will be used.", s, val);
                        false
                    })*
                    _ => panic!("Invalid Options key")
                }
            }
        }
        impl Default for Options {
            fn default() -> Self {
                let mut options = Options {
                    $($name: MMTKOption {
                        value: $default,
                        from_env_var: $env_var,
                        from_command_line: $command_line,
                    }),*
                };

                // If we have env vars that start with MMTK_ and match any option (such as MMTK_STRESS_FACTOR),
                // we set the option to its value (if it is a valid value). Otherwise, use the default value.
                const PREFIX: &str = "MMTK_";
                for (key, val) in std::env::vars() {
                    // strip the prefix, and get the lower case string
                    if let Some(rest_of_key) = key.strip_prefix(PREFIX) {
                        let lowercase: &str = &rest_of_key.to_lowercase();
                        match lowercase {
                            $(stringify!($name) => { options.set_from_env_var(lowercase, &val); },)*
                            _ => {}
                        }
                    }
                }
                return options;
            }
        }
    ]
}

// Currently we allow all the options to be set by env var for the sake of convenience.
// At some point, we may disallow this and most options can only be set by command line.
options! {
    // The plan to use. This needs to be initialized before creating an MMTk instance (currently by setting env vars)
    plan:                  PlanSelector         [env_var: true, command_line: false] [always_valid] = PlanSelector::NoGC,
    // Number of GC worker threads. (There is always one GC controller thread.)
    // FIXME: Currently we create GCWorkScheduler when MMTK is created, which is usually static.
    // To allow this as a command-line option, we need to refactor the creation fo the `MMTK` instance.
    // See: https://github.com/mmtk/mmtk-core/issues/532
    threads:               usize                [env_var: true, command_line: false] [|v: &usize| *v > 0]    = num_cpus::get(),
    // Enable an optimization that only scans the part of the stack that has changed since the last GC (not supported)
    use_short_stack_scans: bool                 [env_var: true, command_line: true]  [always_valid] = false,
    // Enable a return barrier (not supported)
    use_return_barrier:    bool                 [env_var: true, command_line: true]  [always_valid] = false,
    // Should we eagerly finish sweeping at the start of a collection? (not supported)
    eager_complete_sweep:  bool                 [env_var: true, command_line: true]  [always_valid] = false,
    // Should we ignore GCs requested by the user (e.g. java.lang.System.gc)?
    ignore_system_g_c:     bool                 [env_var: true, command_line: true]  [always_valid] = false,
    // The upper bound of nursery size. This needs to be initialized before creating an MMTk instance (currently by setting env vars)
    max_nursery:           usize                [env_var: true, command_line: true]  [|v: &usize| *v > 0 ] = DEFAULT_MAX_NURSERY,
    // The lower bound of nusery size. This needs to be initialized before creating an MMTk instance (currently by setting env vars)
    min_nursery:           usize                [env_var: true, command_line: true]  [|v: &usize| *v > 0 ] = DEFAULT_MIN_NURSERY,
    // Should a major GC be performed when a system GC is required?
    full_heap_system_gc:   bool                 [env_var: true, command_line: true]  [always_valid] = false,
    // Should we shrink/grow the heap to adjust to application working set? (not supported)
    variable_size_heap:    bool                 [env_var: true, command_line: true]  [always_valid] = true,
    // Should finalization be disabled?
    no_finalizer:          bool                 [env_var: true, command_line: true]  [always_valid] = false,
    // Should reference type processing be disabled?
    // If reference type processing is disabled, no weak reference processing work is scheduled,
    // and we expect a binding to treat weak references as strong references.
    // We disable weak reference processing by default, as we are still working on it. This will be changed to `false`
    // once weak reference processing is implemented properly.
    no_reference_types:    bool                 [env_var: true, command_line: true]  [always_valid] = true,
    // The zeroing approach to use for new object allocations. Affects each plan differently. (not supported)
    nursery_zeroing:       NurseryZeroingOptions[env_var: true, command_line: true]  [always_valid] = NurseryZeroingOptions::Temporal,
    // How frequent (every X bytes) should we do a stress GC?
    stress_factor:         usize                [env_var: true, command_line: true]  [always_valid] = DEFAULT_STRESS_FACTOR,
    // How frequent (every X bytes) should we run analysis (a STW event that collects data)
    analysis_factor:       usize                [env_var: true, command_line: true]  [always_valid] = DEFAULT_STRESS_FACTOR,
    // Precise stress test. Trigger stress GCs exactly at X bytes if this is true. This is usually used to test the GC correctness
    // and will significantly slow down the mutator performance. If this is false, stress GCs will only be triggered when an allocation reaches
    // the slow path. This means we may have allocated more than X bytes or fewer than X bytes when we actually trigger a stress GC.
    // But this should have no obvious mutator overhead, and can be used to test GC performance along with a larger stress
    // factor (e.g. tens of metabytes).
    precise_stress:        bool                 [env_var: true, command_line: true]  [always_valid] = true,
    // The size of vmspace. This needs to be initialized before creating an MMTk instance (currently by setting env vars)
    // FIXME: This value is set for JikesRVM. We need a proper way to set options.
    //   We need to set these values programmatically in VM specific code.
    vm_space_size:         usize                [env_var: true, command_line: false] [|v: &usize| *v > 0]    = 0x7cc_cccc,
    // Perf events to measure
    // Semicolons are used to separate events
    // Each event is in the format of event_name,pid,cpu (see man perf_event_open for what pid and cpu mean).
    // For example, PERF_COUNT_HW_CPU_CYCLES,0,-1 measures the CPU cycles for the current process on all the CPU cores.
    //
    // Measuring perf events for work packets. NOTE that be VERY CAREFUL when using this option, as this may greatly slowdown GC performance.
    // TODO: Ideally this option should only be included when the features 'perf_counter' and 'work_packet_stats' are enabled. The current macro does not allow us to do this.
    work_perf_events:       PerfEventOptions     [env_var: true, command_line: true] [|_| cfg!(all(feature = "perf_counter", feature = "work_packet_stats"))] = PerfEventOptions {events: vec![]},
    // Measuring perf events for GC and mutators
    // TODO: Ideally this option should only be included when the features 'perf_counter' are enabled. The current macro does not allow us to do this.
    phase_perf_events:      PerfEventOptions     [env_var: true, command_line: true] [|_| cfg!(feature = "perf_counter")] = PerfEventOptions {events: vec![]}
}

#[cfg(test)]
mod tests {
    use super::*;
    use crate::util::constants::DEFAULT_STRESS_FACTOR;
    use crate::util::options::Options;
    use crate::util::test_util::{serial_test, with_cleanup};

    #[test]
    fn no_env_var() {
        serial_test(|| {
            let options = Options::default();
            assert_eq!(*options.stress_factor, DEFAULT_STRESS_FACTOR);
        })
    }

    #[test]
    fn with_valid_env_var() {
        serial_test(|| {
            with_cleanup(
                || {
                    std::env::set_var("MMTK_STRESS_FACTOR", "4096");

                    let options = Options::default();
                    assert_eq!(*options.stress_factor, 4096);
                },
                || {
                    std::env::remove_var("MMTK_STRESS_FACTOR");
                },
            )
        })
    }

    #[test]
    fn with_multiple_valid_env_vars() {
        serial_test(|| {
            with_cleanup(
                || {
                    std::env::set_var("MMTK_STRESS_FACTOR", "4096");
                    std::env::set_var("MMTK_NO_FINALIZER", "true");

                    let options = Options::default();
                    assert_eq!(*options.stress_factor, 4096);
                    assert!(*options.no_finalizer);
                },
                || {
                    std::env::remove_var("MMTK_STRESS_FACTOR");
                    std::env::remove_var("MMTK_NO_FINALIZER");
                },
            )
        })
    }

    #[test]
    fn with_invalid_env_var_value() {
        serial_test(|| {
            with_cleanup(
                || {
                    // invalid value, we cannot parse the value, so use the default value
                    std::env::set_var("MMTK_STRESS_FACTOR", "abc");

                    let options = Options::default();
                    assert_eq!(*options.stress_factor, DEFAULT_STRESS_FACTOR);
                },
                || {
                    std::env::remove_var("MMTK_STRESS_FACTOR");
                },
            )
        })
    }

    #[test]
    fn with_invalid_env_var_key() {
        serial_test(|| {
            with_cleanup(
                || {
                    // invalid value, we cannot parse the value, so use the default value
                    std::env::set_var("MMTK_ABC", "42");

                    let options = Options::default();
                    assert_eq!(*options.stress_factor, DEFAULT_STRESS_FACTOR);
                },
                || {
                    std::env::remove_var("MMTK_ABC");
                },
            )
        })
    }

    #[test]
    fn test_str_option_default() {
        serial_test(|| {
            let options = Options::default();
            assert_eq!(
                *options.work_perf_events,
                PerfEventOptions { events: vec![] }
            );
        })
    }

    #[test]
    #[cfg(all(feature = "perf_counter", feature = "work_packet_stats"))]
    fn test_work_perf_events_option_from_env_var() {
        serial_test(|| {
            with_cleanup(
                || {
                    std::env::set_var("MMTK_WORK_PERF_EVENTS", "PERF_COUNT_HW_CPU_CYCLES,0,-1");

                    let options = Options::default();
                    assert_eq!(
                        *options.work_perf_events,
                        PerfEventOptions {
                            events: vec![("PERF_COUNT_HW_CPU_CYCLES".into(), 0, -1)]
                        }
                    );
                },
                || {
                    std::env::remove_var("MMTK_WORK_PERF_EVENTS");
                },
            )
        })
    }

    #[test]
    #[cfg(all(feature = "perf_counter", feature = "work_packet_stats"))]
    fn test_invalid_work_perf_events_option_from_env_var() {
        serial_test(|| {
            with_cleanup(
                || {
                    // The option needs to start with "hello", otherwise it is invalid.
                    std::env::set_var("MMTK_WORK_PERF_EVENTS", "PERF_COUNT_HW_CPU_CYCLES");

                    let options = Options::default();
                    // invalid value from env var, use default.
                    assert_eq!(
                        *options.work_perf_events,
                        PerfEventOptions { events: vec![] }
                    );
                },
                || {
                    std::env::remove_var("MMTK_WORK_PERF_EVENTS");
                },
            )
        })
    }

    #[test]
    #[cfg(not(feature = "perf_counter"))]
    fn test_phase_perf_events_option_without_feature() {
        serial_test(|| {
            with_cleanup(
                || {
                    // We did not enable the perf_counter feature. The option will be invalid anyway, and will be set to empty.
                    std::env::set_var("MMTK_PHASE_PERF_EVENTS", "PERF_COUNT_HW_CPU_CYCLES,0,-1");

                    let options = Options::default();
                    // invalid value from env var, use default.
                    assert_eq!(
                        *options.work_perf_events,
                        PerfEventOptions { events: vec![] }
                    );
                },
                || {
                    std::env::remove_var("MMTK_PHASE_PERF_EVENTS");
                },
            )
        })
    }
}<|MERGE_RESOLUTION|>--- conflicted
+++ resolved
@@ -14,21 +14,6 @@
     Adaptive,
 }
 
-<<<<<<< HEAD
-custom_derive! {
-    #[derive(Copy, Clone, EnumFromStr, Debug)]
-    pub enum PlanSelector {
-        NoGC,
-        SemiSpace,
-        GenCopy,
-        GenImmix,
-        MarkSweep,
-        PageProtect,
-        Immix,
-        MarkCompact,
-        LXR,
-    }
-=======
 #[derive(Copy, Clone, EnumString, Debug)]
 pub enum PlanSelector {
     NoGC,
@@ -39,7 +24,7 @@
     PageProtect,
     Immix,
     MarkCompact,
->>>>>>> 28e1af1d
+    LXR,
 }
 
 /// MMTk option for perf events
