use std::collections::HashSet;
use std::mem::swap;
use std::sync::Mutex;

use crate::util::Address;

#[derive(Debug)]
pub struct TreadMill {
    from_space: Mutex<HashSet<Address>>,
    to_space: Mutex<HashSet<Address>>,
    collect_nursery: Mutex<HashSet<Address>>,
    alloc_nursery: Mutex<HashSet<Address>>,
}

impl TreadMill {
    pub fn new() -> Self {
        TreadMill {
            from_space: Mutex::new(HashSet::new()),
            to_space: Mutex::new(HashSet::new()),
            collect_nursery: Mutex::new(HashSet::new()),
            alloc_nursery: Mutex::new(HashSet::new()),
        }
    }

    pub fn add_to_treadmill(&self, cell: Address, nursery: bool) {
        if nursery {
            // println!("+ an {}", cell);
            self.alloc_nursery.lock().unwrap().insert(cell);
        } else {
            // println!("+ ts {}", cell);
            self.to_space.lock().unwrap().insert(cell);
        }
    }

    pub fn collect_nursery(&self) -> Vec<Address> {
        let mut guard = self.collect_nursery.lock().unwrap();
        let vals = guard.iter().copied().collect();
        guard.clear();
        drop(guard);
        vals
    }

    pub fn collect(&self) -> Vec<Address> {
        let mut guard = self.from_space.lock().unwrap();
        let vals = guard.iter().copied().collect();
        guard.clear();
        drop(guard);
        vals
    }

    pub fn copy(&self, cell: Address, is_in_nursery: bool) {
        if is_in_nursery {
            let mut guard = self.collect_nursery.lock().unwrap();
            debug_assert!(
                guard.contains(&cell),
                "copy source cell ({}) must be in collect_nursery",
                cell
            );
            guard.remove(&cell);
            // println!("cn -> ts {}", cell);
        } else {
            let mut guard = self.from_space.lock().unwrap();
<<<<<<< HEAD
            debug_assert!(guard.contains(&cell), "Unknown cell {:?}", cell);
=======
            debug_assert!(
                guard.contains(&cell),
                "copy source cell ({}) must be in from_space",
                cell
            );
>>>>>>> a8499062
            guard.remove(&cell);
            // println!("fs -> ts {}", cell);
        }
        self.to_space.lock().unwrap().insert(cell);
    }

    pub fn to_space_empty(&self) -> bool {
        self.to_space.lock().unwrap().is_empty()
    }

    pub fn from_space_empty(&self) -> bool {
        self.from_space.lock().unwrap().is_empty()
    }

    pub fn nursery_empty(&self) -> bool {
        self.collect_nursery.lock().unwrap().is_empty()
    }

    pub fn flip(&mut self, full_heap: bool) {
        swap(&mut self.alloc_nursery, &mut self.collect_nursery);
        // println!("an <-> cn");
        if full_heap {
            swap(&mut self.from_space, &mut self.to_space);
            // println!("fs <-> ts");
        }
    }
}

impl Default for TreadMill {
    fn default() -> Self {
        Self::new()
    }
}<|MERGE_RESOLUTION|>--- conflicted
+++ resolved
@@ -60,15 +60,11 @@
             // println!("cn -> ts {}", cell);
         } else {
             let mut guard = self.from_space.lock().unwrap();
-<<<<<<< HEAD
-            debug_assert!(guard.contains(&cell), "Unknown cell {:?}", cell);
-=======
             debug_assert!(
                 guard.contains(&cell),
                 "copy source cell ({}) must be in from_space",
                 cell
             );
->>>>>>> a8499062
             guard.remove(&cell);
             // println!("fs -> ts {}", cell);
         }
