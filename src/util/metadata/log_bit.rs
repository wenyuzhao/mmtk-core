use crate::util::ObjectReference;
use crate::vm::VMBinding;
use crate::vm::VMGlobalLogBitSpec;
use std::sync::atomic::Ordering;

use super::MetadataSpec;

impl VMGlobalLogBitSpec {
    /// Mark the log bit as unlogged (1 means unlogged)
    pub fn mark_as_unlogged<VM: VMBinding>(&self, object: ObjectReference, order: Ordering) {
        self.store_atomic::<VM, u8>(object, 1, None, order)
    }
<<<<<<< HEAD
}

impl MetadataSpec {
    /// Mark the log bit as unlogged (1 means unlogged)
    pub fn mark_as_unlogged<VM: VMBinding>(&self, object: ObjectReference, order: Ordering) {
        self.store_atomic::<VM, u8>(object, 1, None, order)
=======

    pub fn is_unlogged<VM: VMBinding>(&self, object: ObjectReference, order: Ordering) -> bool {
        self.load_atomic::<VM, u8>(object, None, order) == 1
>>>>>>> 08fd8ab0
    }
}<|MERGE_RESOLUTION|>--- conflicted
+++ resolved
@@ -10,17 +10,15 @@
     pub fn mark_as_unlogged<VM: VMBinding>(&self, object: ObjectReference, order: Ordering) {
         self.store_atomic::<VM, u8>(object, 1, None, order)
     }
-<<<<<<< HEAD
+
+    pub fn is_unlogged<VM: VMBinding>(&self, object: ObjectReference, order: Ordering) -> bool {
+        self.load_atomic::<VM, u8>(object, None, order) == 1
+    }
 }
 
 impl MetadataSpec {
     /// Mark the log bit as unlogged (1 means unlogged)
     pub fn mark_as_unlogged<VM: VMBinding>(&self, object: ObjectReference, order: Ordering) {
         self.store_atomic::<VM, u8>(object, 1, None, order)
-=======
-
-    pub fn is_unlogged<VM: VMBinding>(&self, object: ObjectReference, order: Ordering) -> bool {
-        self.load_atomic::<VM, u8>(object, None, order) == 1
->>>>>>> 08fd8ab0
     }
 }