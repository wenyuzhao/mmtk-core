use crate::util::Address;
use std::collections::HashMap;
use std::io::{Error, ErrorKind, Result};
use std::sync::{Mutex, RwLock};

use super::constants::{
    LOG_GLOBAL_SIDE_METADATA_WORST_CASE_RATIO, LOG_LOCAL_SIDE_METADATA_WORST_CASE_RATIO,
};
use super::{SideMetadataContext, SideMetadataSpec};
<<<<<<< HEAD
#[cfg(target_pointer_width = "32")]
use crate::util::heap::layout::vm_layout_constants::LOG_BYTES_IN_CHUNK;
use crate::util::heap::layout::vm_layout_constants::{VMLayoutConstants, VM_LAYOUT_CONSTANTS};
=======
#[cfg(target_pointer_width = "64")]
use crate::util::heap::layout::vm_layout::vm_layout;
use crate::util::heap::layout::vm_layout::VMLayout;
#[cfg(target_pointer_width = "32")]
use crate::util::heap::layout::vm_layout::LOG_BYTES_IN_CHUNK;
>>>>>>> 039055ab

/// An internal enum to enhance code style for add/sub
#[cfg(feature = "extreme_assertions")]
enum MathOp {
    Add,
    Sub,
}

/// An internal str used as a name for global side metadata
/// (policy-specific metadata is named after the policy who own it)
static GLOBAL_META_NAME: &str = "Global";

/// This struct includes a hashmap to store the metadata specs information for policy-specific and global metadata for each plan.
/// It uses policy name (or GLOBAL_META_NAME for globals) as the key and keeps a vector of specs as the value.
/// Each plan needs its exclusive instance of this struct to use side metadata specification and content sanity checker.
///
/// NOTE:
/// Content sanity check is expensive and is only activated with the `extreme_assertions` feature.
///
/// FIXME: This struct should be pub(crate) visible, but changing its scope will need changing other scopes, such as the Space trait's. For now, I will not do that.
pub struct SideMetadataSanity {
    specs_sanity_map: HashMap<&'static str, Vec<SideMetadataSpec>>,
}

lazy_static! {
    /// This is a two-level hashmap to store the metadata content for verification purposes.
    /// It keeps a map from side metadata specifications to a second hashmap
    /// which maps data addresses to their current metadata content.
    /// Use u64 to store side metadata values, as u64 is the max length of side metadata we support.
    static ref CONTENT_SANITY_MAP: RwLock<HashMap<SideMetadataSpec, HashMap<Address, u64>>> =
        RwLock::new(HashMap::new());
    pub(crate) static ref SANITY_LOCK: Mutex<()> = Mutex::new(());
}

/// A test helper function which resets contents map to prevent propagation of test failure
#[cfg(test)]
pub(crate) fn reset() {
    CONTENT_SANITY_MAP.write().unwrap().clear()
}

/// Checks whether the input global specifications fit within the current upper bound for all global metadata (limited by `metadata::constants::LOG_GLOBAL_SIDE_METADATA_WORST_CASE_RATIO`).
///
/// Returns `Ok` if all global specs fit and `Err` otherwise.
///
/// Arguments:
/// * `g_specs`: a slice of global specs to be checked.
///
fn verify_global_specs_total_size(g_specs: &[SideMetadataSpec]) -> Result<()> {
    let mut total_size = 0usize;
    for spec in g_specs {
        total_size += super::metadata_address_range_size(spec);
    }

    if total_size
<<<<<<< HEAD
        <= 1usize
            << (VMLayoutConstants::LOG_ARCH_ADDRESS_SPACE
                - LOG_GLOBAL_SIDE_METADATA_WORST_CASE_RATIO)
=======
        <= 1usize << (VMLayout::LOG_ARCH_ADDRESS_SPACE - LOG_GLOBAL_SIDE_METADATA_WORST_CASE_RATIO)
>>>>>>> 039055ab
    {
        Ok(())
    } else {
        Err(Error::new(
            ErrorKind::InvalidInput,
            format!("Not enough global metadata space for: \n{:?}", g_specs),
        ))
    }
}

/// (For 64-bits targets) Checks whether the input local specifications fit within the current upper bound for each local metadata (limited for each local metadata by `metadata::constants::LOG_LOCAL_SIDE_METADATA_WORST_CASE_RATIO`).
///
/// Returns `Ok` if all local specs fit and `Err` otherwise.
///
/// Arguments:
/// * `l_specs`: a slice of local specs to be checked.
///
#[cfg(target_pointer_width = "64")]
fn verify_local_specs_size(l_specs: &[SideMetadataSpec]) -> Result<()> {
    for spec in l_specs {
        if super::metadata_address_range_size(spec)
            > 1usize
<<<<<<< HEAD
                << (VM_LAYOUT_CONSTANTS.log_address_space
                    - LOG_LOCAL_SIDE_METADATA_WORST_CASE_RATIO)
=======
                << (VMLayout::LOG_ARCH_ADDRESS_SPACE - LOG_LOCAL_SIDE_METADATA_WORST_CASE_RATIO)
>>>>>>> 039055ab
        {
            return Err(Error::new(
                ErrorKind::InvalidInput,
                format!("Local metadata is too big: \n{:?}", spec),
            ));
        }
    }

    Ok(())
}

/// (For 32-bits targets) Checks whether the input local specifications fit within the current upper bound for all chunked local metadata (limited for all chunked local metadata by `metadata::constants::LOG_LOCAL_SIDE_METADATA_WORST_CASE_RATIO`).
///
/// Returns `Ok` if all local specs fit and `Err` otherwise.
///
/// Arguments:
/// * `l_specs`: a slice of local specs to be checked.
///
#[cfg(target_pointer_width = "32")]
fn verify_local_specs_size(l_specs: &[SideMetadataSpec]) -> Result<()> {
    let mut total_size = 0usize;
    for spec in l_specs {
        total_size +=
            super::metadata_bytes_per_chunk(spec.log_bytes_in_region, spec.log_num_of_bits);
    }

    if total_size > 1usize << (LOG_BYTES_IN_CHUNK - LOG_LOCAL_SIDE_METADATA_WORST_CASE_RATIO) {
        return Err(Error::new(
            ErrorKind::InvalidInput,
            format!(
                "Not enough local metadata space per chunk for: \n{:?}",
                l_specs
            ),
        ));
    }

    Ok(())
}

/// (For contiguous metadata) Checks whether two input specifications overlap, considering their offsets and maximum size.
///
/// Returns `Err` if overlap is detected.
///
/// Arguments:
/// * `spec_1`: first target specification
/// * `spec_2`: second target specification
///
fn verify_no_overlap_contiguous(
    spec_1: &SideMetadataSpec,
    spec_2: &SideMetadataSpec,
) -> Result<()> {
    let end_1 = spec_1.get_absolute_offset() + super::metadata_address_range_size(spec_1);
    let end_2 = spec_2.get_absolute_offset() + super::metadata_address_range_size(spec_2);

    if !(spec_1.get_absolute_offset() >= end_2 || spec_2.get_absolute_offset() >= end_1) {
        return Err(Error::new(
            ErrorKind::InvalidInput,
            format!(
                "Overlapping metadata specs detected:\nTHIS:\n{:#?}\nAND:\n{:#?}",
                spec_1, spec_2
            ),
        ));
    }
    Ok(())
}

/// (For chunked metadata) Checks whether two input specifications overlap, considering their offsets and maximum per-chunk size.
///
/// Returns `Err` if overlap is detected.
///
/// Arguments:
/// * `spec_1`: first target specification
/// * `spec_2`: second target specification
///
#[cfg(target_pointer_width = "32")]
fn verify_no_overlap_chunked(spec_1: &SideMetadataSpec, spec_2: &SideMetadataSpec) -> Result<()> {
    let end_1 = spec_1.get_rel_offset()
        + super::metadata_bytes_per_chunk(spec_1.log_bytes_in_region, spec_1.log_num_of_bits);
    let end_2 = spec_2.get_rel_offset()
        + super::metadata_bytes_per_chunk(spec_2.log_bytes_in_region, spec_2.log_num_of_bits);

    if !(spec_1.get_rel_offset() >= end_2 || spec_2.get_rel_offset() >= end_1) {
        return Err(Error::new(
            ErrorKind::InvalidInput,
            format!(
                "Overlapping metadata specs detected:\nTHIS:\n{:#?}\nAND:\n{:#?}",
                spec_1, spec_2
            ),
        ));
    }
    Ok(())
}

/// Checks whether a slice of global specifications fit within the memory limits and don't overlap.
///
/// Returns `Ok` if no issue is detected, or otherwise an `Err` explaining the issue.
///
/// Arguments:
/// * `g_specs`: the slice of global specifications to be checked
///
fn verify_global_specs(g_specs: &[SideMetadataSpec]) -> Result<()> {
    verify_global_specs_total_size(g_specs)?;

    for spec_1 in g_specs {
        for spec_2 in g_specs {
            if spec_1 != spec_2 {
                verify_no_overlap_contiguous(spec_1, spec_2)?;
            }
        }
    }

    Ok(())
}

// Clippy likes this
impl Default for SideMetadataSanity {
    fn default() -> Self {
        Self::new()
    }
}

impl SideMetadataSanity {
    /// Creates a new SideMetadataSanity instance.
    pub fn new() -> SideMetadataSanity {
        SideMetadataSanity {
            specs_sanity_map: HashMap::new(),
        }
    }
    /// Returns all global or policy-specific specs based-on the input argument.
    ///
    /// Returns a vector of globals if `global` is true and a vector of locals otherwise.
    ///
    /// Arguments:
    /// * `global`: a boolean to show whether global (`true`) or policy-specific (`false`) specs are required.
    ///
    fn get_all_specs(&self, global: bool) -> Vec<SideMetadataSpec> {
        let mut specs = vec![];
        for (k, v) in self.specs_sanity_map.iter() {
            if !(global ^ (*k == GLOBAL_META_NAME)) {
                specs.append(&mut (*v).clone());
            }
        }

        specs
    }

    /// Verifies that all local side metadata specs:
    /// 1 - are not too big,
    /// 2 - do not overlap.
    ///
    /// Returns `Ok(())` if no issue is detected, or `Err` otherwise.
    ///
    fn verify_local_specs(&self) -> Result<()> {
        let local_specs = self.get_all_specs(false);

        verify_local_specs_size(&local_specs)?;

        for spec_1 in &local_specs {
            for spec_2 in &local_specs {
                if spec_1 != spec_2 {
                    #[cfg(target_pointer_width = "64")]
                    verify_no_overlap_contiguous(spec_1, spec_2)?;
                    #[cfg(target_pointer_width = "32")]
                    verify_no_overlap_chunked(spec_1, spec_2)?;
                }
            }
        }
        Ok(())
    }

    /// An internal method to ensure that a metadata context does not have any issues.
    ///
    /// Arguments:
    /// * `policy_name`: name of the policy of the calling space
    /// * `metadata_context`: the metadata context to examine
    ///
    /// NOTE:
    /// Any unit test using metadata directly or indirectly may need to make sure:
    /// 1 - it uses `util::test_util::serial_test` to prevent metadata sanity conflicts,
    /// 2 - uses exclusive SideMetadata instances (v.s. static instances), and
    /// 3 - uses `util::test_util::with_cleanup` to call `sanity::reset` to cleanup the metadata sanity states to prevent future conflicts.
    ///
    pub(crate) fn verify_metadata_context(
        &mut self,
        policy_name: &'static str,
        metadata_context: &SideMetadataContext,
    ) {
        let mut content_sanity_map = CONTENT_SANITY_MAP.write().unwrap();

        // is this the first call of this function?
        let first_call = !self.specs_sanity_map.contains_key(&GLOBAL_META_NAME);

        if first_call {
            // global metadata combination is the same for all contexts
            verify_global_specs(&metadata_context.global).unwrap();
            self.specs_sanity_map
                .insert(GLOBAL_META_NAME, metadata_context.global.clone());
        } else {
            // make sure the global metadata in the current context has the same length as before
            let g_specs = self.specs_sanity_map.get(&GLOBAL_META_NAME).unwrap();
            assert!(
            g_specs.len() == metadata_context.global.len(),
            "Global metadata must not change between policies! NEW SPECS: {:#?} OLD SPECS: {:#?}",
            metadata_context.global,
            g_specs
        );
        }

        for spec in &metadata_context.global {
            // Make sure all input global specs are actually global
            assert!(
                spec.is_global,
                "Policy-specific spec {:#?} detected in the global specs: {:#?}",
                spec, metadata_context.global
            );
            // On the first call to the function, initialise the content sanity map, and
            // on the future calls, checks the global metadata specs have not changed
            if first_call {
                // initialise the related hashmap
                content_sanity_map.insert(*spec, HashMap::new());
            } else if !self
                .specs_sanity_map
                .get(&GLOBAL_META_NAME)
                .unwrap()
                .contains(spec)
            {
                panic!("Global metadata must not change between policies! NEW SPEC: {:#?} OLD SPECS: {:#?}", spec, self.get_all_specs(true));
            }
        }

        // Is this the first time this function is called by any space of a policy?
        let first_call = !self.specs_sanity_map.contains_key(&policy_name);

        if first_call {
            self.specs_sanity_map
                .insert(policy_name, metadata_context.local.clone());
        }

        for spec in &metadata_context.local {
            // Make sure all input local specs are actually local
            assert!(
                !spec.is_global,
                "Global spec {:#?} detected in the policy-specific specs: {:#?}",
                spec, metadata_context.local
            );
            // The first call from each policy inserts the relevant (spec, hashmap) pair.
            // Future calls only check that the metadata specs have not changed.
            // This should work with multi mmtk instances, because the local side metadata specs are assumed to be constant per policy.
            if first_call {
                // initialise the related hashmap
                content_sanity_map.insert(*spec, HashMap::new());
            } else if !self
                .specs_sanity_map
                .get(policy_name)
                .unwrap()
                .contains(spec)
            {
                panic!(
                    "Policy-specific metadata for -{}- changed from {:#?} to {:#?}",
                    policy_name,
                    self.specs_sanity_map.get(policy_name).unwrap(),
                    metadata_context.local
                )
            }
        }

        // self.verify_local_specs().unwrap();
    }

    #[cfg(test)]
    pub fn reset(&mut self) {
        let mut content_sanity_map = CONTENT_SANITY_MAP.write().unwrap();
        self.specs_sanity_map.clear();
        content_sanity_map.clear();
    }
}

/// This verifies two things:
/// 1. Check if data_addr is within the address space that we are supposed to use (LOG_ADDRESS_SPACE). If this fails, we log a warning.
/// 2. Check if metadata address is out of bounds. If this fails, we will panic.
fn verify_metadata_address_bound(spec: &SideMetadataSpec, data_addr: Address) {
    #[cfg(target_pointer_width = "32")]
    assert_eq!(VMLayout::LOG_ARCH_ADDRESS_SPACE, 32, "We assume we use all address space in 32 bits. This seems not true any more, we need a proper check here.");
    #[cfg(target_pointer_width = "32")]
    let data_addr_in_address_space = true;
    #[cfg(target_pointer_width = "64")]
<<<<<<< HEAD
    let data_addr_in_address_space = data_addr
        <= unsafe { Address::from_usize(1usize << VM_LAYOUT_CONSTANTS.log_address_space) };
=======
    let data_addr_in_address_space =
        data_addr <= unsafe { Address::from_usize(1usize << vm_layout().log_address_space) };
>>>>>>> 039055ab

    if !data_addr_in_address_space {
        warn!(
            "We try get metadata {} for {}, which is not within the address space we should use",
            data_addr, spec.name
        );
    }

    let metadata_addr =
        crate::util::metadata::side_metadata::address_to_meta_address(spec, data_addr);
    let metadata_addr_bound = if spec.is_absolute_offset() {
        spec.upper_bound_address_for_contiguous()
    } else {
        #[cfg(target_pointer_width = "32")]
        {
            spec.upper_bound_address_for_chunked(data_addr)
        }
        #[cfg(target_pointer_width = "64")]
        {
            unreachable!()
        }
    };
    assert!(
        metadata_addr < metadata_addr_bound,
        "We try access metadata address for address {} of spec {} that is not within the bound {}.",
        data_addr,
        spec.name,
        metadata_addr_bound
    );
}

/// Commits a side metadata bulk zero operation.
/// Panics if the metadata spec is not valid.
///
/// Arguments:
/// * `metadata_spec`: the metadata spec to perform the bulk zeroing on
/// * `start`: the starting address of the source data
/// * `size`: size of the source data
///
#[cfg(feature = "extreme_assertions")]
pub fn verify_bzero(metadata_spec: &SideMetadataSpec, start: Address, size: usize) {
    let sanity_map = &mut CONTENT_SANITY_MAP.write().unwrap();
    let start = align_to_region_start(metadata_spec, start);
    let end = align_to_region_start(metadata_spec, start + size);
    match sanity_map.get_mut(metadata_spec) {
        Some(spec_sanity_map) => {
            // zero entries where the key (data_addr) is in the range (start, start+size)
            for (k, v) in spec_sanity_map.iter_mut() {
                // If the source address is in the bzero's range
                if *k >= start && *k < end {
                    *v = 0;
                }
            }
        }
        None => {
            panic!("Invalid Metadata Spec!");
        }
    }
}

/// Commits a side metadata bulk set operation (set the related bits to all 1s).
/// Panics if the metadata spec is not valid.
///
/// Arguments:
/// * `metadata_spec`: the metadata spec to perform the bulk set on
/// * `start`: the starting address of the source data
/// * `size`: size of the source data
#[cfg(feature = "extreme_assertions")]
pub fn verify_bset(metadata_spec: &SideMetadataSpec, start: Address, size: usize) {
    let sanity_map = &mut CONTENT_SANITY_MAP.write().unwrap();
    let start = align_to_region_start(metadata_spec, start);
    let end = align_to_region_start(metadata_spec, start + size);
    let max_value = (1 << (1 << metadata_spec.log_num_of_bits)) - 1;
    match sanity_map.get_mut(metadata_spec) {
        Some(spec_sanity_map) => {
            let mut cursor = start;
            let step: usize = 1 << metadata_spec.log_bytes_in_region;
            while cursor < end {
                spec_sanity_map.insert(cursor, max_value);
                cursor += step;
            }
        }
        None => {
            panic!("Invalid Metadata Spec!");
        }
    }
}

/// Commits a side metadata bulk copy operation
/// (set the bits to the corresponding bits of another metadata).
/// Panics if the metadata spec is not valid.
///
/// The source and destination metadata must have the same granularity.
///
/// Arguments:
/// * `dst_spec`: the metadata spec to bulk copy to
/// * `start`: the starting address of the data
/// * `size`: size of the data
/// * `src_spec`: the metadata spec to bulk copy from
#[cfg(feature = "extreme_assertions")]
pub fn verify_bcopy(
    dst_spec: &SideMetadataSpec,
    start: Address,
    size: usize,
    src_spec: &SideMetadataSpec,
) {
    assert_eq!(src_spec.log_num_of_bits, dst_spec.log_num_of_bits);
    assert_eq!(src_spec.log_bytes_in_region, dst_spec.log_bytes_in_region);

    let sanity_map = &mut CONTENT_SANITY_MAP.write().unwrap();
    let start = align_to_region_start(dst_spec, start);
    let end = align_to_region_start(dst_spec, start + size);

    // Rust doesn't like mutably borrowing two entries from `sanity_map` at the same time.
    // So we load all values from `sanity_map[src_spec]` into an intermediate HashMap,
    // and then store them to `sanity_map[dst_spec]`.

    let mut tmp_map = HashMap::new();

    {
        let src_map = sanity_map
            .get_mut(src_spec)
            .expect("Invalid source Metadata Spec!");

        let mut cursor = start;
        let step: usize = 1 << src_spec.log_bytes_in_region;
        while cursor < end {
            let src_value = src_map.get(&cursor).copied().unwrap_or(0u64);
            tmp_map.insert(cursor, src_value);
            cursor += step;
        }
    }
    {
        let dst_map = sanity_map
            .get_mut(dst_spec)
            .expect("Invalid destination Metadata Spec!");

        let mut cursor = start;
        let step: usize = 1 << dst_spec.log_bytes_in_region;
        while cursor < end {
            let src_value = tmp_map.get(&cursor).copied().unwrap();
            dst_map.insert(cursor, src_value);
            cursor += step;
        }
    }
}

#[cfg(feature = "extreme_assertions")]
use crate::util::metadata::metadata_val_traits::*;

#[cfg(feature = "extreme_assertions")]
fn truncate_value<T: MetadataValue>(log_num_of_bits: usize, val: u64) -> u64 {
    // truncate the val if metadata's bits is fewer than the type's bits
    if log_num_of_bits < T::LOG2 as usize {
        val & ((1 << (1 << log_num_of_bits)) - 1)
    } else {
        val
    }
}

#[cfg(feature = "extreme_assertions")]
#[cfg(test)]
mod truncate_tests {
    use super::*;

    #[test]
    fn test_truncate() {
        assert_eq!(truncate_value::<u8>(2, 0), 0);
        assert_eq!(truncate_value::<u8>(2, 15), 15);
        assert_eq!(truncate_value::<u8>(2, 16), 0);
        assert_eq!(truncate_value::<u8>(2, 17), 1);
    }
}

// When storing a value for a data address, we align the data address to the region start.
// So when accessing any data address in the region, we will use the same data address to fetch the metadata value.
fn align_to_region_start(spec: &SideMetadataSpec, data_addr: Address) -> Address {
    data_addr.align_down(1 << spec.log_bytes_in_region)
}

/// Ensures a side metadata load operation returns the correct side metadata content.
/// Panics if:
/// 1 - the metadata spec is not valid,
/// 2 - data address is not valid,
/// 3 - the loaded side metadata content is not equal to the correct content.
///
/// Arguments:
/// * `metadata_spec`: the metadata spec to verify the loaded content for
/// * `data_addr`: the address of the source data
/// * `actual_val`: the actual content returned by the side metadata load operation
#[cfg(feature = "extreme_assertions")]
pub fn verify_load<T: MetadataValue>(
    metadata_spec: &SideMetadataSpec,
    data_addr: Address,
    actual_val: T,
) {
    let data_addr = align_to_region_start(metadata_spec, data_addr);
    let actual_val: u64 = actual_val.to_u64().unwrap();
    verify_metadata_address_bound(metadata_spec, data_addr);
    let sanity_map = &mut CONTENT_SANITY_MAP.read().unwrap();
    match sanity_map.get(metadata_spec) {
        Some(spec_sanity_map) => {
            // A content of None is Ok because we may load before store
            let expected_val = if let Some(expected_val) = spec_sanity_map.get(&data_addr) {
                *expected_val
            } else {
                0u64
            };
            assert!(
                expected_val == actual_val,
                "verify_load({:#?}, {}) -> Expected (0x{:x}) but found (0x{:x})",
                metadata_spec,
                data_addr,
                expected_val,
                actual_val
            );
        }
        None => panic!("Invalid Metadata Spec: {:#?}", metadata_spec),
    }
}

/// Commits a side metadata store operation.
/// Panics if:
/// 1 - the loaded side metadata content is not equal to the correct content.
///
/// Arguments:
/// * `metadata_spec`: the metadata spec to commit the store operation for
/// * `data_addr`: the address of the source data
/// * `metadata`: the metadata content to store
#[cfg(feature = "extreme_assertions")]
pub fn verify_store<T: MetadataValue>(
    metadata_spec: &SideMetadataSpec,
    data_addr: Address,
    metadata: T,
) {
    let data_addr = align_to_region_start(metadata_spec, data_addr);
    let metadata: u64 = metadata.to_u64().unwrap();
    verify_metadata_address_bound(metadata_spec, data_addr);
    let new_val_wrapped = truncate_value::<T>(metadata_spec.log_num_of_bits, metadata);
    let sanity_map = &mut CONTENT_SANITY_MAP.write().unwrap();
    match sanity_map.get_mut(metadata_spec) {
        Some(spec_sanity_map) => {
            // Newly mapped memory including the side metadata memory is zeroed
            let content = spec_sanity_map.entry(data_addr).or_insert(0);
            *content = new_val_wrapped;
        }
        None => panic!("Invalid Metadata Spec: {:#?}", metadata_spec),
    }
}

/// Commits an update operation and ensures it returns the correct old side metadata content.
/// Panics if:
/// 1 - the metadata spec is not valid,
/// 2 - the old side metadata content is not equal to the correct old content.
///
/// Arguments:
/// * `metadata_spec`: the metadata spec to verify the old content for
/// * `data_addr`: the address of the source data
/// * `old_val`: the expected old value
/// * `new_val`: the new value the metadata should hold.
#[cfg(feature = "extreme_assertions")]
pub fn verify_update<T: MetadataValue>(
    metadata_spec: &SideMetadataSpec,
    data_addr: Address,
    old_val: T,
    new_val: T,
) {
    let data_addr = align_to_region_start(metadata_spec, data_addr);
    verify_metadata_address_bound(metadata_spec, data_addr);

    // truncate the new_val if metadata's bits is fewer than the type's bits
    let new_val_wrapped =
        truncate_value::<T>(metadata_spec.log_num_of_bits, new_val.to_u64().unwrap());
    println!(
        "verify_update old = {} new = {} wrapped = {:x}",
        old_val, new_val, new_val_wrapped
    );

    let sanity_map = &mut CONTENT_SANITY_MAP.write().unwrap();
    match sanity_map.get_mut(metadata_spec) {
        Some(spec_sanity_map) => {
            let cur_val = spec_sanity_map.entry(data_addr).or_insert(0);
            assert_eq!(
                old_val.to_u64().unwrap(),
                *cur_val,
                "Expected old value: {} but found {}",
                old_val,
                cur_val
            );
            *cur_val = new_val_wrapped;
        }
        None => panic!("Invalid metadata spec: {:#?}", metadata_spec),
    }
}

#[cfg(test)]
mod tests {
    use super::super::*;
    use super::*;

    #[test]
    fn test_side_metadata_sanity_verify_global_specs_total_size() {
        let spec_1 = SideMetadataSpec {
            name: "spec_1",
            is_global: true,
            offset: SideMetadataOffset::addr(Address::ZERO),
            log_num_of_bits: 0,
            log_bytes_in_region: 0,
        };
        let spec_2 = SideMetadataSpec {
            name: "spec_2",
            is_global: true,
            offset: SideMetadataOffset::layout_after(&spec_1),
            log_num_of_bits: 0,
            log_bytes_in_region: 0,
        };

        assert!(verify_global_specs_total_size(&[spec_1]).is_ok());
        #[cfg(target_pointer_width = "64")]
        assert!(verify_global_specs_total_size(&[spec_1, spec_2]).is_ok());
        #[cfg(target_pointer_width = "32")]
        assert!(verify_global_specs_total_size(&[spec_1, spec_2]).is_err());

        let spec_2 = SideMetadataSpec {
            name: "spec_2",
            is_global: true,
            offset: SideMetadataOffset::layout_after(&spec_1),
            log_num_of_bits: 3,
            log_bytes_in_region: 1,
        };

        assert!(verify_global_specs_total_size(&[spec_1, spec_2]).is_err());

        let spec_1 = SideMetadataSpec {
            name: "spec_1",
            is_global: true,
            offset: SideMetadataOffset::addr(Address::ZERO),
            log_num_of_bits: 1,
            #[cfg(target_pointer_width = "64")]
            log_bytes_in_region: 0,
            #[cfg(target_pointer_width = "32")]
            log_bytes_in_region: 2,
        };
        let spec_2 = SideMetadataSpec {
            name: "spec_2",
            is_global: true,
            offset: SideMetadataOffset::layout_after(&spec_1),
            log_num_of_bits: 3,
            #[cfg(target_pointer_width = "64")]
            log_bytes_in_region: 2,
            #[cfg(target_pointer_width = "32")]
            log_bytes_in_region: 4,
        };

        assert!(verify_global_specs_total_size(&[spec_1, spec_2]).is_ok());
        assert!(verify_global_specs_total_size(&[spec_1, spec_2, spec_1]).is_err());
    }

    #[test]
    fn test_side_metadata_sanity_verify_no_overlap_contiguous() {
        let spec_1 = SideMetadataSpec {
            name: "spec_1",
            is_global: true,
            offset: SideMetadataOffset::addr(Address::ZERO),
            log_num_of_bits: 0,
            log_bytes_in_region: 0,
        };
        let spec_2 = SideMetadataSpec {
            name: "spec_2",
            is_global: true,
            offset: SideMetadataOffset::layout_after(&spec_1),
            log_num_of_bits: 0,
            log_bytes_in_region: 0,
        };

        assert!(verify_no_overlap_contiguous(&spec_1, &spec_1).is_err());
        assert!(verify_no_overlap_contiguous(&spec_1, &spec_2).is_ok());

        let spec_1 = SideMetadataSpec {
            name: "spec_1",
            is_global: true,
            offset: SideMetadataOffset::addr(unsafe { Address::from_usize(1) }),
            log_num_of_bits: 0,
            log_bytes_in_region: 0,
        };

        assert!(verify_no_overlap_contiguous(&spec_1, &spec_2).is_err());

        let spec_1 = SideMetadataSpec {
            name: "spec_1",
            is_global: true,
            offset: SideMetadataOffset::addr(Address::ZERO),
            log_num_of_bits: 0,
            log_bytes_in_region: 0,
        };
        let spec_2 = SideMetadataSpec {
            name: "spec_2",
            is_global: true,
            // We specifically make up an invalid offset
            offset: SideMetadataOffset::addr(
                spec_1.get_absolute_offset() + metadata_address_range_size(&spec_1) - 1,
            ),
            log_num_of_bits: 0,
            log_bytes_in_region: 0,
        };

        assert!(verify_no_overlap_contiguous(&spec_1, &spec_2).is_err());
    }

    #[cfg(target_pointer_width = "32")]
    #[test]
    fn test_side_metadata_sanity_verify_no_overlap_chunked() {
        let spec_1 = SideMetadataSpec {
            name: "spec_1",
            is_global: false,
            offset: SideMetadataOffset::rel(0),
            log_num_of_bits: 0,
            log_bytes_in_region: 0,
        };
        let spec_2 = SideMetadataSpec {
            name: "spec_2",
            is_global: false,
            offset: SideMetadataOffset::layout_after(&spec_1),
            log_num_of_bits: 0,
            log_bytes_in_region: 0,
        };

        assert!(verify_no_overlap_chunked(&spec_1, &spec_1).is_err());
        assert!(verify_no_overlap_chunked(&spec_1, &spec_2).is_ok());

        let spec_1 = SideMetadataSpec {
            name: "spec_1",
            is_global: false,
            offset: SideMetadataOffset::rel(1),
            log_num_of_bits: 0,
            log_bytes_in_region: 0,
        };

        assert!(verify_no_overlap_chunked(&spec_1, &spec_2).is_err());

        let spec_1 = SideMetadataSpec {
            name: "spec_1",
            is_global: false,
            offset: SideMetadataOffset::rel(0),
            log_num_of_bits: 0,
            log_bytes_in_region: 0,
        };
        let spec_2 = SideMetadataSpec {
            name: "spec_2",
            is_global: false,
            // We make up an invalid offset
            offset: SideMetadataOffset::rel(
                spec_1.get_rel_offset()
                    + metadata_bytes_per_chunk(spec_1.log_bytes_in_region, spec_1.log_num_of_bits)
                    - 1,
            ),
            log_num_of_bits: 0,
            log_bytes_in_region: 0,
        };

        assert!(verify_no_overlap_chunked(&spec_1, &spec_2).is_err());
    }

    #[cfg(target_pointer_width = "32")]
    #[test]
    fn test_side_metadata_sanity_verify_local_specs_size() {
        let spec_1 = SideMetadataSpec {
            name: "spec_1",
            is_global: false,
            offset: SideMetadataOffset::rel(0),
            log_num_of_bits: 0,
            log_bytes_in_region: 0,
        };

        assert!(verify_local_specs_size(&[spec_1]).is_ok());
        assert!(verify_local_specs_size(&[spec_1, spec_1]).is_err());
        assert!(verify_local_specs_size(&[spec_1, spec_1, spec_1, spec_1, spec_1]).is_err());
    }
}<|MERGE_RESOLUTION|>--- conflicted
+++ resolved
@@ -7,17 +7,11 @@
     LOG_GLOBAL_SIDE_METADATA_WORST_CASE_RATIO, LOG_LOCAL_SIDE_METADATA_WORST_CASE_RATIO,
 };
 use super::{SideMetadataContext, SideMetadataSpec};
-<<<<<<< HEAD
-#[cfg(target_pointer_width = "32")]
-use crate::util::heap::layout::vm_layout_constants::LOG_BYTES_IN_CHUNK;
-use crate::util::heap::layout::vm_layout_constants::{VMLayoutConstants, VM_LAYOUT_CONSTANTS};
-=======
 #[cfg(target_pointer_width = "64")]
 use crate::util::heap::layout::vm_layout::vm_layout;
 use crate::util::heap::layout::vm_layout::VMLayout;
 #[cfg(target_pointer_width = "32")]
 use crate::util::heap::layout::vm_layout::LOG_BYTES_IN_CHUNK;
->>>>>>> 039055ab
 
 /// An internal enum to enhance code style for add/sub
 #[cfg(feature = "extreme_assertions")]
@@ -72,13 +66,7 @@
     }
 
     if total_size
-<<<<<<< HEAD
-        <= 1usize
-            << (VMLayoutConstants::LOG_ARCH_ADDRESS_SPACE
-                - LOG_GLOBAL_SIDE_METADATA_WORST_CASE_RATIO)
-=======
         <= 1usize << (VMLayout::LOG_ARCH_ADDRESS_SPACE - LOG_GLOBAL_SIDE_METADATA_WORST_CASE_RATIO)
->>>>>>> 039055ab
     {
         Ok(())
     } else {
@@ -101,12 +89,7 @@
     for spec in l_specs {
         if super::metadata_address_range_size(spec)
             > 1usize
-<<<<<<< HEAD
-                << (VM_LAYOUT_CONSTANTS.log_address_space
-                    - LOG_LOCAL_SIDE_METADATA_WORST_CASE_RATIO)
-=======
                 << (VMLayout::LOG_ARCH_ADDRESS_SPACE - LOG_LOCAL_SIDE_METADATA_WORST_CASE_RATIO)
->>>>>>> 039055ab
         {
             return Err(Error::new(
                 ErrorKind::InvalidInput,
@@ -393,13 +376,8 @@
     #[cfg(target_pointer_width = "32")]
     let data_addr_in_address_space = true;
     #[cfg(target_pointer_width = "64")]
-<<<<<<< HEAD
-    let data_addr_in_address_space = data_addr
-        <= unsafe { Address::from_usize(1usize << VM_LAYOUT_CONSTANTS.log_address_space) };
-=======
     let data_addr_in_address_space =
         data_addr <= unsafe { Address::from_usize(1usize << vm_layout().log_address_space) };
->>>>>>> 039055ab
 
     if !data_addr_in_address_space {
         warn!(
