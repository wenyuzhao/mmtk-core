use crate::policy::mallocspace::metadata::ACTIVE_CHUNK_METADATA_SPEC;
use crate::util::heap::layout::vm_layout_constants::LOG_ADDRESS_SPACE;
#[cfg(target_pointer_width = "32")]
use crate::util::heap::layout::vm_layout_constants::{BYTES_IN_CHUNK, LOG_BYTES_IN_CHUNK};
use crate::util::metadata::side_metadata::SideMetadataOffset;
use crate::util::Address;

<<<<<<< HEAD
use super::SideMetadataSpec;
// This is currently not used in 32-bits targets, but ultimately it is required in 32-bits global side metadata. So, instead of guarding with target_pointer_width, I allow unused_imports for now.
#[allow(unused_imports)]
use super::metadata_address_range_size;

=======
>>>>>>> f01a018e
// Global side metadata start address

// XXX: We updated the base address to start from the second 4Mb chunk for 32-bit architectures,
// as otherwise for side metadatas with a large `min_obj_size`, we were overlapping with system
// reserved addresses such as 0x0.
// XXXX: I updated the base address for 32 bit to 0x1000_0000. For what I tested on, the library
// and the malloc heap often starts at 0x800_0000. If we start the metadata from the second 4Mb chunk (i.e. the chunk `[0x40_0000, 0x80_0000)`),
// we won't be guaranteed enough space before 0x800_0000. For example, the alloc bit is 1 bit per 4 bytes
// (1 word in 32bits), and it will take the address range of [0x40_000, 0x840_0000) which clashes with
// the library/heap. So I move this to 0x1000_0000.
// This is made public, as VM bingdings may need to use this.
#[cfg(target_pointer_width = "32")]
pub const GLOBAL_SIDE_METADATA_BASE_ADDRESS: Address = unsafe { Address::from_usize(0x1000_0000) };
#[cfg(target_pointer_width = "64")]
pub const GLOBAL_SIDE_METADATA_BASE_ADDRESS: Address =
    unsafe { Address::from_usize(0x0000_0600_0000_0000usize) };

pub(crate) const GLOBAL_SIDE_METADATA_BASE_OFFSET: SideMetadataOffset =
    SideMetadataOffset::addr(GLOBAL_SIDE_METADATA_BASE_ADDRESS);

// Base address of alloc bit, public to VM bindings which may need to use this.
pub const ALLOC_SIDE_METADATA_ADDR: Address = crate::util::alloc_bit::ALLOC_SIDE_METADATA_ADDR;

pub const RC_LOCK_BIT_SIDE_METADATA_SPEC: SideMetadataSpec = SideMetadataSpec {
    name: "rc-lock-bits",
    is_global: true,
    offset: SideMetadataOffset::layout_after(&ACTIVE_CHUNK_METADATA_SPEC),
    log_num_of_bits: 0,
    log_bytes_in_region: crate::flags::LOG_BYTES_PER_RC_LOCK_BIT,
};

/// This constant represents the worst-case ratio of source data size to global side metadata.
/// A value of 2 means the space required for global side metadata must be less than 1/4th of the source data.
/// So, a value of `n` means this ratio must be less than $2^-n$.
#[cfg(target_pointer_width = "32")]
pub(super) const LOG_GLOBAL_SIDE_METADATA_WORST_CASE_RATIO: usize = 3;
#[cfg(target_pointer_width = "64")]
pub(super) const LOG_GLOBAL_SIDE_METADATA_WORST_CASE_RATIO: usize = 1;

/// This constant represents the worst-case ratio of source data size to global+local side metadata.
/// A value of 1 means the space required for global+local side metadata must be less than 1/2nd of the source data.
/// So, a value of `n` means this ratio must be less than $2^-n$.
#[cfg(target_pointer_width = "32")]
pub(super) const LOG_LOCAL_SIDE_METADATA_WORST_CASE_RATIO: usize = 3;
#[cfg(target_pointer_width = "64")]
pub(super) const LOG_LOCAL_SIDE_METADATA_WORST_CASE_RATIO: usize = 1;

pub const LOG_MAX_GLOBAL_SIDE_METADATA_SIZE: usize =
    LOG_ADDRESS_SPACE - LOG_GLOBAL_SIDE_METADATA_WORST_CASE_RATIO;
// TODO - we should check this limit somewhere
// pub(crate) const LOG_MAX_LOCAL_SIDE_METADATA_SIZE: usize =
//     1 << (LOG_ADDRESS_SPACE - LOG_LOCAL_SIDE_METADATA_WORST_CASE_RATIO);

// Local side metadata start address

pub(crate) const LOCAL_SIDE_METADATA_BASE_ADDRESS: Address =
    GLOBAL_SIDE_METADATA_BASE_ADDRESS.add(1usize << LOG_MAX_GLOBAL_SIDE_METADATA_SIZE);

// Local side metadata start offset

#[cfg(target_pointer_width = "32")]
pub(crate) const LOCAL_SIDE_METADATA_BASE_OFFSET: SideMetadataOffset = SideMetadataOffset::rel(0);
#[cfg(target_pointer_width = "64")]
pub(crate) const LOCAL_SIDE_METADATA_BASE_OFFSET: SideMetadataOffset =
    SideMetadataOffset::addr(LOCAL_SIDE_METADATA_BASE_ADDRESS);

#[cfg(target_pointer_width = "32")]
pub(super) const CHUNK_MASK: usize = (1 << LOG_BYTES_IN_CHUNK) - 1;

#[cfg(target_pointer_width = "32")]
pub(super) const LOCAL_SIDE_METADATA_PER_CHUNK: usize =
    BYTES_IN_CHUNK >> LOG_LOCAL_SIDE_METADATA_WORST_CASE_RATIO;

/// The base address for the global side metadata space available to VM bindings, to be used for the per-object metadata.
/// VM bindings must use this to avoid overlap with core internal global side metadata.
<<<<<<< HEAD

pub const GLOBAL_SIDE_METADATA_VM_BASE_ADDRESS: Address = GLOBAL_SIDE_METADATA_BASE_ADDRESS
    .add(metadata_address_range_size(
        &crate::util::alloc_bit::ALLOC_SIDE_METADATA_SPEC,
    ))
    .add(metadata_address_range_size(
        &crate::policy::mallocspace::metadata::ACTIVE_CHUNK_METADATA_SPEC,
    ))
    .add(metadata_address_range_size(&RC_LOCK_BIT_SIDE_METADATA_SPEC));

=======
pub const GLOBAL_SIDE_METADATA_VM_BASE_ADDRESS: Address =
    unsafe { GLOBAL_SIDE_METADATA_VM_BASE_OFFSET.addr };
/// The base offset for the global side metadata available to VM bindings.
>>>>>>> f01a018e
pub const GLOBAL_SIDE_METADATA_VM_BASE_OFFSET: SideMetadataOffset =
    SideMetadataOffset::layout_after(&super::spec_defs::LAST_GLOBAL_SIDE_METADATA_SPEC);

/// The base address for the local side metadata space available to VM bindings, to be used for the per-object metadata.
/// VM bindings must use this to avoid overlap with core internal local side metadata.
pub const LOCAL_SIDE_METADATA_VM_BASE_OFFSET: SideMetadataOffset =
    SideMetadataOffset::layout_after(&super::spec_defs::LAST_LOCAL_SIDE_METADATA_SPEC);<|MERGE_RESOLUTION|>--- conflicted
+++ resolved
@@ -5,14 +5,6 @@
 use crate::util::metadata::side_metadata::SideMetadataOffset;
 use crate::util::Address;
 
-<<<<<<< HEAD
-use super::SideMetadataSpec;
-// This is currently not used in 32-bits targets, but ultimately it is required in 32-bits global side metadata. So, instead of guarding with target_pointer_width, I allow unused_imports for now.
-#[allow(unused_imports)]
-use super::metadata_address_range_size;
-
-=======
->>>>>>> f01a018e
 // Global side metadata start address
 
 // XXX: We updated the base address to start from the second 4Mb chunk for 32-bit architectures,
@@ -35,14 +27,6 @@
 
 // Base address of alloc bit, public to VM bindings which may need to use this.
 pub const ALLOC_SIDE_METADATA_ADDR: Address = crate::util::alloc_bit::ALLOC_SIDE_METADATA_ADDR;
-
-pub const RC_LOCK_BIT_SIDE_METADATA_SPEC: SideMetadataSpec = SideMetadataSpec {
-    name: "rc-lock-bits",
-    is_global: true,
-    offset: SideMetadataOffset::layout_after(&ACTIVE_CHUNK_METADATA_SPEC),
-    log_num_of_bits: 0,
-    log_bytes_in_region: crate::flags::LOG_BYTES_PER_RC_LOCK_BIT,
-};
 
 /// This constant represents the worst-case ratio of source data size to global side metadata.
 /// A value of 2 means the space required for global side metadata must be less than 1/4th of the source data.
@@ -88,22 +72,9 @@
 
 /// The base address for the global side metadata space available to VM bindings, to be used for the per-object metadata.
 /// VM bindings must use this to avoid overlap with core internal global side metadata.
-<<<<<<< HEAD
-
-pub const GLOBAL_SIDE_METADATA_VM_BASE_ADDRESS: Address = GLOBAL_SIDE_METADATA_BASE_ADDRESS
-    .add(metadata_address_range_size(
-        &crate::util::alloc_bit::ALLOC_SIDE_METADATA_SPEC,
-    ))
-    .add(metadata_address_range_size(
-        &crate::policy::mallocspace::metadata::ACTIVE_CHUNK_METADATA_SPEC,
-    ))
-    .add(metadata_address_range_size(&RC_LOCK_BIT_SIDE_METADATA_SPEC));
-
-=======
 pub const GLOBAL_SIDE_METADATA_VM_BASE_ADDRESS: Address =
     unsafe { GLOBAL_SIDE_METADATA_VM_BASE_OFFSET.addr };
 /// The base offset for the global side metadata available to VM bindings.
->>>>>>> f01a018e
 pub const GLOBAL_SIDE_METADATA_VM_BASE_OFFSET: SideMetadataOffset =
     SideMetadataOffset::layout_after(&super::spec_defs::LAST_GLOBAL_SIDE_METADATA_SPEC);
 
