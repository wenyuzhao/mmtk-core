--- conflicted
+++ resolved
@@ -21,12 +21,8 @@
 // is less likely to overlap with any space.  But it does not solve the problem completely.
 // If there are more spaces, it will still overlap with some spaces.
 // See: https://github.com/mmtk/mmtk-core/issues/458
-<<<<<<< HEAD
 #[cfg(all(target_pointer_width = "64", not(feature = "asan")))]
-=======
-#[cfg(target_pointer_width = "64")]
 /// Global side metadata start address
->>>>>>> 79fb0bb1
 pub const GLOBAL_SIDE_METADATA_BASE_ADDRESS: Address =
     unsafe { Address::from_usize(0x0000_0c00_0000_0000usize) };
 #[cfg(all(target_pointer_width = "64", feature = "asan"))]
