--- conflicted
+++ resolved
@@ -59,15 +59,12 @@
     ALLOC_BIT       = (global: true, log_num_of_bits: 0, log_bytes_in_region: LOG_MIN_OBJECT_SIZE as usize),
     // Track chunks used by (malloc) marksweep
     MS_ACTIVE_CHUNK = (global: true, log_num_of_bits: 3, log_bytes_in_region: LOG_BYTES_IN_CHUNK as usize),
-<<<<<<< HEAD
+    // Track the index in SFT map for a chunk (only used for SFT sparse chunk map)
+    SFT_DENSE_CHUNK_MAP_INDEX   = (global: true, log_num_of_bits: 3, log_bytes_in_region: LOG_BYTES_IN_CHUNK as usize),
     // Reference counts
     RC_TABLE = (global: true, log_num_of_bits: crate::util::rc::LOG_REF_COUNT_BITS, log_bytes_in_region: crate::util::rc::LOG_MIN_OBJECT_SIZE),
     // Field barrier lock bits
     RC_LOCK_BITS = (global: true, log_num_of_bits: 0, log_bytes_in_region: crate::args::LOG_BYTES_PER_RC_LOCK_BIT),
-=======
-    // Track the index in SFT map for a chunk (only used for SFT sparse chunk map)
-    SFT_DENSE_CHUNK_MAP_INDEX   = (global: true, log_num_of_bits: 3, log_bytes_in_region: LOG_BYTES_IN_CHUNK as usize),
->>>>>>> f8284884
 );
 
 // This defines all LOCAL side metadata used by mmtk-core.
