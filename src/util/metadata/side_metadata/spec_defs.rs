use crate::policy::immix::block::Block;
use crate::util::constants::*;
use crate::util::heap::layout::vm_layout_constants::*;
use crate::util::metadata::side_metadata::constants::{
    GLOBAL_SIDE_METADATA_BASE_OFFSET, LOCAL_SIDE_METADATA_BASE_OFFSET,
};
use crate::util::metadata::side_metadata::SideMetadataOffset;
use crate::util::metadata::side_metadata::SideMetadataSpec;

// This macro helps define side metadata specs, and layout their offsets one after another.
// The macro is implemented with the incremental TT muncher pattern (see https://danielkeep.github.io/tlborm/book/pat-incremental-tt-munchers.html).
// This should only be used twice within mmtk-core: one for global specs, and one for local specs.
// This should not be used to layout VM specs (we have provided side_first()/side_after() for the VM side metadata specs).
macro_rules! define_side_metadata_specs {
    // Internal patterns

    // Define the first spec with offset at either GLOBAL/LOCAL_SIDE_METADATA_BASE_OFFSET
    (@first_spec $name: ident = (global: $is_global: expr, log_num_of_bits: $log_num_of_bits: expr, log_bytes_in_region: $log_bytes_in_region: expr)) => {
        pub const $name: SideMetadataSpec = SideMetadataSpec {
            name: stringify!($name),
            is_global: $is_global,
            offset: if $is_global { GLOBAL_SIDE_METADATA_BASE_OFFSET } else { LOCAL_SIDE_METADATA_BASE_OFFSET },
            log_num_of_bits: $log_num_of_bits,
            log_bytes_in_region: $log_bytes_in_region,
        };
    };
    // Define any spec that follows a previous spec. The new spec will be created and laid out after the previous spec.
    (@prev_spec $last_spec: ident as $last_spec_ident: ident, $name: ident = (global: $is_global: expr, log_num_of_bits: $log_num_of_bits: expr, log_bytes_in_region: $log_bytes_in_region: expr), $($tail:tt)*) => {
        pub const $name: SideMetadataSpec = SideMetadataSpec {
            name: stringify!($name),
            is_global: $is_global,
            offset: SideMetadataOffset::layout_after(&$last_spec),
            log_num_of_bits: $log_num_of_bits,
            log_bytes_in_region: $log_bytes_in_region,
        };
        define_side_metadata_specs!(@prev_spec $name as $last_spec_ident, $($tail)*);
    };
    // Define the last spec with the given identifier.
    (@prev_spec $last_spec: ident as $last_spec_ident: ident,) => {
        pub const $last_spec_ident: SideMetadataSpec = $last_spec;
    };

    // The actual macro

    // This is the pattern that should be used outside this macro.
    (last_spec_as $last_spec_ident: ident, $name0: ident = (global: $is_global0: expr, log_num_of_bits: $log_num_of_bits0: expr, log_bytes_in_region: $log_bytes_in_region0: expr), $($tail:tt)*) => {
        // Defines the first spec
        define_side_metadata_specs!(@first_spec $name0 = (global: $is_global0, log_num_of_bits: $log_num_of_bits0, log_bytes_in_region: $log_bytes_in_region0));
        // The rest specs
        define_side_metadata_specs!(@prev_spec $name0 as $last_spec_ident, $($tail)*);
    };
}

// This defines all GLOBAL side metadata used by mmtk-core.
define_side_metadata_specs!(
    last_spec_as LAST_GLOBAL_SIDE_METADATA_SPEC,
    // Mark the start of an object
    ALLOC_BIT       = (global: true, log_num_of_bits: 0, log_bytes_in_region: LOG_MIN_OBJECT_SIZE as usize),
    // Track chunks used by (malloc) marksweep
    MS_ACTIVE_CHUNK = (global: true, log_num_of_bits: 3, log_bytes_in_region: LOG_BYTES_IN_CHUNK as usize),
    // Reference counts
    RC_TABLE = (global: true, log_num_of_bits: crate::util::rc::LOG_REF_COUNT_BITS, log_bytes_in_region: crate::util::rc::LOG_MIN_OBJECT_SIZE),
    // Field barrier lock bits
    RC_LOCK_BITS = (global: true, log_num_of_bits: 0, log_bytes_in_region: crate::args::LOG_BYTES_PER_RC_LOCK_BIT),
);

// This defines all LOCAL side metadata used by mmtk-core.
define_side_metadata_specs!(
    last_spec_as LAST_LOCAL_SIDE_METADATA_SPEC,
    // Mark pages by (malloc) marksweep
    MS_ACTIVE_PAGE  = (global: false, log_num_of_bits: 3, log_bytes_in_region: LOG_BYTES_IN_PAGE as usize),
    // Record objects allocated with some offset
    MS_OFFSET_MALLOC = (global: false, log_num_of_bits: 0, log_bytes_in_region: LOG_MIN_OBJECT_SIZE as usize),
    // Mark lines by immix
    IX_LINE_MARK    = (global: false, log_num_of_bits: 3, log_bytes_in_region: crate::policy::immix::line::Line::LOG_BYTES),
    // Record defrag state for immix blocks
    IX_BLOCK_DEFRAG = (global: false, log_num_of_bits: 3, log_bytes_in_region: crate::policy::immix::block::Block::LOG_BYTES),
    // Mark blocks by immix
    IX_BLOCK_MARK   = (global: false, log_num_of_bits: 3, log_bytes_in_region: crate::policy::immix::block::Block::LOG_BYTES),
    // Mark chunks by immix
    IX_CHUNK_MARK   = (global: false, log_num_of_bits: 3, log_bytes_in_region: crate::policy::immix::chunk::Chunk::LOG_BYTES),
    // Striddle line marks
    RC_STRADDLE_LINES = (global: false, log_num_of_bits: 0, log_bytes_in_region: crate::policy::immix::line::Line::LOG_BYTES),
    // LXR Block logging bits
    IX_BLOCK_LOG   = (global: false, log_num_of_bits: 0, log_bytes_in_region: crate::policy::immix::block::Block::LOG_BYTES),
    IX_BLOCK_DEAD_WORDS = (global: false, log_num_of_bits: (Block::LOG_BYTES - 3).next_power_of_two().trailing_zeros() as _, log_bytes_in_region: Block::LOG_BYTES),
    IX_LINE_VALIDITY    = (global: false, log_num_of_bits: 3, log_bytes_in_region: crate::policy::immix::line::Line::LOG_BYTES),
<<<<<<< HEAD
    IX_REGION_MARK   = (global: false, log_num_of_bits: 3, log_bytes_in_region: crate::policy::immix::region::Region::LOG_BYTES),
    IX_REGION_REMSET   = (global: false, log_num_of_bits: 6, log_bytes_in_region: crate::policy::immix::region::Region::LOG_BYTES),
=======
    LOS_PAGE_VALIDITY    = (global: false, log_num_of_bits: 3, log_bytes_in_region: LOG_BYTES_IN_PAGE as usize),
>>>>>>> b68e303b
);

#[cfg(test)]
mod tests {
    use super::*;
    #[test]
    fn first_global_spec() {
        define_side_metadata_specs!(last_spec_as LAST_GLOBAL_SPEC, TEST_SPEC = (global: true, log_num_of_bits: 0, log_bytes_in_region: 3),);
        assert!(TEST_SPEC.is_global);
        assert!(TEST_SPEC.offset == GLOBAL_SIDE_METADATA_BASE_OFFSET);
        assert_eq!(TEST_SPEC.log_num_of_bits, 0);
        assert_eq!(TEST_SPEC.log_bytes_in_region, 3);
        assert_eq!(TEST_SPEC, LAST_GLOBAL_SPEC);
    }

    #[test]
    fn first_local_spec() {
        define_side_metadata_specs!(last_spec_as LAST_LOCAL_SPEC, TEST_SPEC = (global: false, log_num_of_bits: 0, log_bytes_in_region: 3),);
        assert!(!TEST_SPEC.is_global);
        assert!(TEST_SPEC.offset == LOCAL_SIDE_METADATA_BASE_OFFSET);
        assert_eq!(TEST_SPEC.log_num_of_bits, 0);
        assert_eq!(TEST_SPEC.log_bytes_in_region, 3);
        assert_eq!(TEST_SPEC, LAST_LOCAL_SPEC);
    }

    #[test]
    fn two_global_specs() {
        define_side_metadata_specs!(
            last_spec_as LAST_GLOBAL_SPEC,
            TEST_SPEC1 = (global: true, log_num_of_bits: 0, log_bytes_in_region: 3),
            TEST_SPEC2 = (global: true, log_num_of_bits: 1, log_bytes_in_region: 4),
        );

        assert!(TEST_SPEC1.is_global);
        assert!(TEST_SPEC1.offset == GLOBAL_SIDE_METADATA_BASE_OFFSET);
        assert_eq!(TEST_SPEC1.log_num_of_bits, 0);
        assert_eq!(TEST_SPEC1.log_bytes_in_region, 3);

        assert!(TEST_SPEC2.is_global);
        assert!(TEST_SPEC2.offset == SideMetadataOffset::layout_after(&TEST_SPEC1));
        assert_eq!(TEST_SPEC2.log_num_of_bits, 1);
        assert_eq!(TEST_SPEC2.log_bytes_in_region, 4);

        assert_eq!(TEST_SPEC2, LAST_GLOBAL_SPEC);
    }

    #[test]
    fn three_global_specs() {
        define_side_metadata_specs!(
            last_spec_as LAST_GLOBAL_SPEC,
            TEST_SPEC1 = (global: true, log_num_of_bits: 0, log_bytes_in_region: 3),
            TEST_SPEC2 = (global: true, log_num_of_bits: 1, log_bytes_in_region: 4),
            TEST_SPEC3 = (global: true, log_num_of_bits: 2, log_bytes_in_region: 5),
        );

        assert!(TEST_SPEC1.is_global);
        assert!(TEST_SPEC1.offset == GLOBAL_SIDE_METADATA_BASE_OFFSET);
        assert_eq!(TEST_SPEC1.log_num_of_bits, 0);
        assert_eq!(TEST_SPEC1.log_bytes_in_region, 3);

        assert!(TEST_SPEC2.is_global);
        assert!(TEST_SPEC2.offset == SideMetadataOffset::layout_after(&TEST_SPEC1));
        assert_eq!(TEST_SPEC2.log_num_of_bits, 1);
        assert_eq!(TEST_SPEC2.log_bytes_in_region, 4);

        assert!(TEST_SPEC3.is_global);
        assert!(TEST_SPEC3.offset == SideMetadataOffset::layout_after(&TEST_SPEC2));
        assert_eq!(TEST_SPEC3.log_num_of_bits, 2);
        assert_eq!(TEST_SPEC3.log_bytes_in_region, 5);

        assert_eq!(TEST_SPEC3, LAST_GLOBAL_SPEC);
    }

    #[test]
    fn both_global_and_local() {
        define_side_metadata_specs!(
            last_spec_as LAST_GLOBAL_SPEC,
            TEST_GSPEC1 = (global: true, log_num_of_bits: 0, log_bytes_in_region: 3),
            TEST_GSPEC2 = (global: true, log_num_of_bits: 1, log_bytes_in_region: 4),
        );
        define_side_metadata_specs!(
            last_spec_as LAST_LOCAL_SPEC,
            TEST_LSPEC1 = (global: false, log_num_of_bits: 2, log_bytes_in_region: 5),
            TEST_LSPEC2 = (global: false, log_num_of_bits: 3, log_bytes_in_region: 6),
        );

        assert!(TEST_GSPEC1.is_global);
        assert!(TEST_GSPEC1.offset == GLOBAL_SIDE_METADATA_BASE_OFFSET);
        assert_eq!(TEST_GSPEC1.log_num_of_bits, 0);
        assert_eq!(TEST_GSPEC1.log_bytes_in_region, 3);

        assert!(TEST_GSPEC2.is_global);
        assert!(TEST_GSPEC2.offset == SideMetadataOffset::layout_after(&TEST_GSPEC1));
        assert_eq!(TEST_GSPEC2.log_num_of_bits, 1);
        assert_eq!(TEST_GSPEC2.log_bytes_in_region, 4);

        assert_eq!(TEST_GSPEC2, LAST_GLOBAL_SPEC);

        assert!(!TEST_LSPEC1.is_global);
        assert!(TEST_LSPEC1.offset == LOCAL_SIDE_METADATA_BASE_OFFSET);
        assert_eq!(TEST_LSPEC1.log_num_of_bits, 2);
        assert_eq!(TEST_LSPEC1.log_bytes_in_region, 5);

        assert!(!TEST_LSPEC2.is_global);
        assert!(TEST_LSPEC2.offset == SideMetadataOffset::layout_after(&TEST_LSPEC1));
        assert_eq!(TEST_LSPEC2.log_num_of_bits, 3);
        assert_eq!(TEST_LSPEC2.log_bytes_in_region, 6);

        assert_eq!(TEST_LSPEC2, LAST_LOCAL_SPEC);
    }
}<|MERGE_RESOLUTION|>--- conflicted
+++ resolved
@@ -85,12 +85,9 @@
     IX_BLOCK_LOG   = (global: false, log_num_of_bits: 0, log_bytes_in_region: crate::policy::immix::block::Block::LOG_BYTES),
     IX_BLOCK_DEAD_WORDS = (global: false, log_num_of_bits: (Block::LOG_BYTES - 3).next_power_of_two().trailing_zeros() as _, log_bytes_in_region: Block::LOG_BYTES),
     IX_LINE_VALIDITY    = (global: false, log_num_of_bits: 3, log_bytes_in_region: crate::policy::immix::line::Line::LOG_BYTES),
-<<<<<<< HEAD
     IX_REGION_MARK   = (global: false, log_num_of_bits: 3, log_bytes_in_region: crate::policy::immix::region::Region::LOG_BYTES),
     IX_REGION_REMSET   = (global: false, log_num_of_bits: 6, log_bytes_in_region: crate::policy::immix::region::Region::LOG_BYTES),
-=======
     LOS_PAGE_VALIDITY    = (global: false, log_num_of_bits: 3, log_bytes_in_region: LOG_BYTES_IN_PAGE as usize),
->>>>>>> b68e303b
 );
 
 #[cfg(test)]
