--- conflicted
+++ resolved
@@ -1330,11 +1330,7 @@
             let mut sanity = SideMetadataSanity::new();
             sanity.verify_metadata_context("TestPolicy", &context);
 
-<<<<<<< HEAD
-            let data_addr = vm_layout_constants::VM_LAYOUT_CONSTANTS.heap_start;
-=======
             let data_addr = vm_layout::vm_layout().heap_start;
->>>>>>> 039055ab
             let meta_addr = address_to_meta_address(&spec, data_addr);
             with_cleanup(
                 || {
