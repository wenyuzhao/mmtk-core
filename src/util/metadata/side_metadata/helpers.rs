use super::SideMetadataSpec;
use crate::util::constants::LOG_BYTES_IN_PAGE;
use crate::util::heap::layout::Mmapper;
#[cfg(target_pointer_width = "32")]
use crate::util::metadata::side_metadata::address_to_chunked_meta_address;
use crate::util::Address;
use crate::util::{
    constants::{BITS_IN_WORD, BYTES_IN_PAGE, LOG_BITS_IN_BYTE},
    heap::layout::vm_layout_constants::LOG_ADDRESS_SPACE,
};
use crate::MMAPPER;
use std::io::Result;

/// Performs address translation in contiguous metadata spaces (e.g. global and policy-specific in 64-bits, and global in 32-bits)
#[inline(always)]
pub(crate) const fn address_to_contiguous_meta_address(
    metadata_spec: &SideMetadataSpec,
    data_addr: Address,
) -> Address {
    let log_bits_num = metadata_spec.log_num_of_bits as i32;
    let log_bytes_in_region = metadata_spec.log_bytes_in_region as usize;

    let rshift = (LOG_BITS_IN_BYTE as i32) - log_bits_num;

    unsafe {
        Address::from_usize(if rshift >= 0 {
            metadata_spec.get_absolute_offset().as_usize()
                + ((data_addr.as_usize() >> log_bytes_in_region) >> rshift)
        } else {
            metadata_spec.get_absolute_offset().as_usize()
                + ((data_addr.as_usize() >> log_bytes_in_region) << (-rshift))
        })
    }
}

/// Unmaps the specified metadata range, or panics.
#[cfg(test)]
pub(super) fn ensure_munmap_metadata(start: Address, size: usize) {
    use crate::util::memory;
    trace!("ensure_munmap_metadata({}, 0x{:x})", start, size);

    assert!(memory::munmap(start, size).is_ok())
}

/// Unmaps a metadata space (`spec`) for the specified data address range (`start` and `size`)
/// Returns the size in bytes that get munmapped.
#[cfg(test)]
pub(crate) fn ensure_munmap_contiguos_metadata_space(
    start: Address,
    size: usize,
    spec: &SideMetadataSpec,
) -> usize {
    // nearest page-aligned starting address
    let metadata_start = address_to_meta_address(spec, start);
    let mmap_start = metadata_start.align_down(BYTES_IN_PAGE);
    // nearest page-aligned ending address
    let metadata_size = (size + ((1 << addr_rshift(spec)) - 1)) >> addr_rshift(spec);
    let mmap_size = (metadata_start + metadata_size).align_up(BYTES_IN_PAGE) - mmap_start;
    if mmap_size > 0 {
        ensure_munmap_metadata(mmap_start, mmap_size);
    }
    mmap_size
}

/// Tries to mmap the metadata space (`spec`) for the specified data address range (`start` and `size`).
/// Setting `no_reserve` to true means the function will only map address range, without reserving swap-space/physical memory.
/// Returns the size in bytes that gets mmapped in the function if success.
pub(crate) fn try_mmap_contiguous_metadata_space(
    start: Address,
    size: usize,
    spec: &SideMetadataSpec,
    no_reserve: bool,
) -> Result<usize> {
    debug_assert!(start.is_aligned_to(BYTES_IN_PAGE));
    debug_assert!(size % BYTES_IN_PAGE == 0);

    // nearest page-aligned starting address
    let metadata_start = address_to_meta_address(spec, start);
    let mmap_start = metadata_start.align_down(BYTES_IN_PAGE);
    // nearest page-aligned ending address
<<<<<<< HEAD
    let mmap_size = {
        let a = address_to_meta_address(spec, start + size);
        if a == mmap_start {
            BYTES_IN_PAGE
        } else {
            a.align_up(BYTES_IN_PAGE) - mmap_start
        }
    };
    if size != 0 && mmap_size > 0 {
=======
    let metadata_size = (size + ((1 << addr_rshift(spec)) - 1)) >> addr_rshift(spec);
    let mmap_size = (metadata_start + metadata_size).align_up(BYTES_IN_PAGE) - mmap_start;
    if mmap_size > 0 {
>>>>>>> be96a270
        if !no_reserve {
            MMAPPER.ensure_mapped(mmap_start, mmap_size >> LOG_BYTES_IN_PAGE)
        } else {
            MMAPPER.quarantine_address_range(mmap_start, mmap_size >> LOG_BYTES_IN_PAGE)
        }
        .map(|_| mmap_size)
    } else {
        Ok(0)
    }
}

/// Performs the translation of data address (`data_addr`) to metadata address for the specified metadata (`metadata_spec`).
#[inline(always)]
pub(crate) const fn address_to_meta_address(
    metadata_spec: &SideMetadataSpec,
    data_addr: Address,
) -> Address {
    #[cfg(target_pointer_width = "32")]
    let res = {
        if metadata_spec.is_global {
            address_to_contiguous_meta_address(metadata_spec, data_addr)
        } else {
            address_to_chunked_meta_address(metadata_spec, data_addr)
        }
    };
    #[cfg(target_pointer_width = "64")]
    let res = { address_to_contiguous_meta_address(metadata_spec, data_addr) };

    res
}

pub(crate) const fn addr_rshift(metadata_spec: &SideMetadataSpec) -> i32 {
    ((LOG_BITS_IN_BYTE as usize) + metadata_spec.log_bytes_in_region
        - (metadata_spec.log_num_of_bits)) as i32
}

#[allow(dead_code)]
#[inline(always)]
pub const fn metadata_address_range_size(metadata_spec: &SideMetadataSpec) -> usize {
    1usize << (LOG_ADDRESS_SPACE - addr_rshift(metadata_spec) as usize)
}

#[inline(always)]
pub(crate) fn meta_byte_lshift(metadata_spec: &SideMetadataSpec, data_addr: Address) -> u8 {
    let bits_num_log = metadata_spec.log_num_of_bits as i32;
    if bits_num_log >= 3 {
        return 0;
    }
    let rem_shift = BITS_IN_WORD as i32 - ((LOG_BITS_IN_BYTE as i32) - bits_num_log);
    ((((data_addr >> metadata_spec.log_bytes_in_region) << rem_shift) >> rem_shift) << bits_num_log)
        as u8
}

#[inline(always)]
pub(crate) fn meta_byte_mask(metadata_spec: &SideMetadataSpec) -> u8 {
    let bits_num_log = metadata_spec.log_num_of_bits;
    ((1usize << (1usize << bits_num_log)) - 1) as u8
}<|MERGE_RESOLUTION|>--- conflicted
+++ resolved
@@ -78,7 +78,6 @@
     let metadata_start = address_to_meta_address(spec, start);
     let mmap_start = metadata_start.align_down(BYTES_IN_PAGE);
     // nearest page-aligned ending address
-<<<<<<< HEAD
     let mmap_size = {
         let a = address_to_meta_address(spec, start + size);
         if a == mmap_start {
@@ -88,11 +87,6 @@
         }
     };
     if size != 0 && mmap_size > 0 {
-=======
-    let metadata_size = (size + ((1 << addr_rshift(spec)) - 1)) >> addr_rshift(spec);
-    let mmap_size = (metadata_start + metadata_size).align_up(BYTES_IN_PAGE) - mmap_start;
-    if mmap_size > 0 {
->>>>>>> be96a270
         if !no_reserve {
             MMAPPER.ensure_mapped(mmap_start, mmap_size >> LOG_BYTES_IN_PAGE)
         } else {
