use super::freelist::*;
use std::{mem, ptr::NonNull};

#[derive(Debug)]
pub struct IntArrayFreeList {
    pub head: i32,
    pub heads: i32,
    pub table: Option<Vec<i32>>,
    parent: Option<NonNull<IntArrayFreeList>>,
}

unsafe impl Send for IntArrayFreeList {}
unsafe impl Sync for IntArrayFreeList {}

impl FreeList for IntArrayFreeList {
    fn head(&self) -> i32 {
        self.head
    }
    fn heads(&self) -> i32 {
        self.heads
    }
    fn get_entry(&self, index: i32) -> i32 {
        self.table()[index as usize]
    }
    fn set_entry(&mut self, index: i32, value: i32) {
        self.table_mut()[index as usize] = value;
    }
}

impl IntArrayFreeList {
    pub fn new(units: usize, grain: i32, heads: usize) -> Self {
        debug_assert!(units <= MAX_UNITS as usize && heads <= MAX_HEADS as usize);
        // allocate the data structure, including space for top & bottom sentinels
        let len = (units + 1 + heads) << 1;
        let mut iafl = IntArrayFreeList {
            head: -1,
            heads: heads as _,
            table: Some(vec![0; len]), // len=2052
            parent: None,
        };
        iafl.initialize_heap(units as _, grain);
        iafl
    }
    pub fn from_parent(parent: &IntArrayFreeList, ordinal: i32) -> Self {
        let iafl = IntArrayFreeList {
            head: -(1 + ordinal),
            heads: parent.heads,
            table: None,
            parent: Some(unsafe { mem::transmute(parent) }),
        };
        debug_assert!(-iafl.head <= iafl.heads);
        iafl
    }
    pub(crate) fn get_ordinal(&self) -> i32 {
        -self.head - 1
    }
    fn table(&self) -> &Vec<i32> {
        match self.parent {
            Some(p) => unsafe { p.as_ref().table() },
            None => self.table.as_ref().unwrap(),
        }
    }

    // FIXME: We need a safe implementation

    fn table_mut(&mut self) -> &mut Vec<i32> {
        match self.parent {
<<<<<<< HEAD
            Some(p) => {
                #[allow(invalid_reference_casting)]
                let parent_mut: &mut Self =
                    unsafe { &mut *(p as *const IntArrayFreeList as *mut IntArrayFreeList) };
                parent_mut.table_mut()
            }
=======
            Some(mut p) => unsafe { p.as_mut().table_mut() },
>>>>>>> 66e8cb8a
            None => self.table.as_mut().unwrap(),
        }
    }
    pub fn resize_freelist(&mut self, units: usize, grain: i32) {
        // debug_assert!(self.parent.is_none() && !selected_plan::PLAN.is_initialized());
        *self.table_mut() = vec![0; (units + 1 + self.heads as usize) << 1];
        self.initialize_heap(units as _, grain);
    }
}

#[cfg(test)]
mod tests {
    use super::FreeList;
    use super::*;

    const LIST_SIZE: usize = 5;
    const TOP_SENTINEL: i32 = -1;
    const FIRST_UNIT: i32 = 0;
    const LAST_UNIT: i32 = LIST_SIZE as i32 - 1;
    const BOTTOM_SENTINEL: i32 = LIST_SIZE as i32;

    #[test]
    #[allow(clippy::cognitive_complexity)] // extensive checks, and it doesn't matter for tests
    fn new_free_list_grain1() {
        let l = IntArrayFreeList::new(LIST_SIZE, 1, 1);
        assert_eq!(l.head(), TOP_SENTINEL);

        assert_eq!(l.get_prev(TOP_SENTINEL), LAST_UNIT);
        assert_eq!(l.get_next(TOP_SENTINEL), FIRST_UNIT);

        assert_eq!(l.get_size(FIRST_UNIT), 1);
        assert_eq!(l.get_left(FIRST_UNIT), -1);
        assert_eq!(l.get_prev(FIRST_UNIT), -1);
        assert_eq!(l.get_right(FIRST_UNIT), 1);
        assert_eq!(l.get_next(FIRST_UNIT), 1);
        assert!(l.is_free(FIRST_UNIT));
        assert!(l.is_coalescable(FIRST_UNIT));
        assert!(!l.is_multi(FIRST_UNIT));

        assert_eq!(l.get_size(1), 1);
        assert_eq!(l.get_left(1), 0);
        assert_eq!(l.get_prev(1), 0);
        assert_eq!(l.get_right(1), 2);
        assert_eq!(l.get_next(1), 2);
        assert!(l.is_free(1));
        assert!(l.is_coalescable(1));
        assert!(!l.is_multi(1));

        assert_eq!(l.get_size(LAST_UNIT), 1);
        assert_eq!(l.get_left(LAST_UNIT), LAST_UNIT - 1);
        assert_eq!(l.get_prev(LAST_UNIT), LAST_UNIT - 1);
        assert_eq!(l.get_right(LAST_UNIT), BOTTOM_SENTINEL);
        assert_eq!(l.get_next(LAST_UNIT), -1);
        assert!(l.is_free(LAST_UNIT));
        assert!(l.is_coalescable(LAST_UNIT));
        assert!(!l.is_multi(LAST_UNIT));

        assert_eq!(l.get_prev(BOTTOM_SENTINEL), BOTTOM_SENTINEL);
        assert_eq!(l.get_next(BOTTOM_SENTINEL), BOTTOM_SENTINEL);
    }

    #[test]
    #[allow(clippy::cognitive_complexity)] // extensive checks, and it doesn't matter for tests
    fn new_free_list_grain2() {
        let l = IntArrayFreeList::new(LIST_SIZE, 2, 1);
        assert_eq!(l.head(), TOP_SENTINEL);

        assert_eq!(l.get_prev(TOP_SENTINEL), LAST_UNIT);
        assert_eq!(l.get_next(TOP_SENTINEL), FIRST_UNIT);

        assert_eq!(l.get_size(FIRST_UNIT), 2);
        assert_eq!(l.get_left(FIRST_UNIT), -1);
        assert_eq!(l.get_prev(FIRST_UNIT), -1);
        assert_eq!(l.get_right(FIRST_UNIT), 2);
        assert_eq!(l.get_next(FIRST_UNIT), 2);
        assert!(l.is_free(FIRST_UNIT));
        assert!(l.is_coalescable(FIRST_UNIT));
        assert!(l.is_multi(FIRST_UNIT));

        assert_eq!(l.get_size(2), 2);
        assert_eq!(l.get_left(2), 0);
        assert_eq!(l.get_prev(2), 0);
        assert_eq!(l.get_right(2), 4);
        assert_eq!(l.get_next(2), 4);
        assert!(l.is_free(2));
        assert!(l.is_coalescable(2));
        assert!(l.is_multi(2));

        assert_eq!(l.get_size(LAST_UNIT), 1);
        assert_eq!(l.get_left(LAST_UNIT), LAST_UNIT - 2);
        assert_eq!(l.get_prev(LAST_UNIT), LAST_UNIT - 2);
        assert_eq!(l.get_right(LAST_UNIT), BOTTOM_SENTINEL);
        assert_eq!(l.get_next(LAST_UNIT), -1);
        assert!(l.is_free(LAST_UNIT));
        assert!(l.is_coalescable(LAST_UNIT));
        assert!(!l.is_multi(LAST_UNIT));

        assert_eq!(l.get_prev(BOTTOM_SENTINEL), BOTTOM_SENTINEL);
        assert_eq!(l.get_next(BOTTOM_SENTINEL), BOTTOM_SENTINEL);
    }

    #[test]
    #[should_panic]
    fn free_list_access_out_of_bounds() {
        let l = IntArrayFreeList::new(LIST_SIZE, 1, 1);
        l.get_size((LIST_SIZE + 1) as i32);
    }

    #[test]
    fn alloc_fit() {
        let mut l = IntArrayFreeList::new(LIST_SIZE, 2, 1);
        let result = l.alloc(2);
        assert_eq!(result, 0);

        const NEXT: i32 = 2;

        assert_eq!(l.get_prev(TOP_SENTINEL), LAST_UNIT);
        assert_eq!(l.get_next(TOP_SENTINEL), NEXT);

        assert_eq!(l.get_size(FIRST_UNIT), 2);
        assert_eq!(l.get_left(FIRST_UNIT), -1);
        assert_eq!(l.get_prev(FIRST_UNIT), -1);
        assert_eq!(l.get_right(FIRST_UNIT), 2);
        assert_eq!(l.get_next(FIRST_UNIT), 2);
        assert!(!l.is_free(FIRST_UNIT)); // not free
        assert!(l.is_coalescable(FIRST_UNIT));
        assert!(l.is_multi(FIRST_UNIT));

        assert_eq!(l.get_size(2), 2);
        assert_eq!(l.get_left(2), 0);
        assert_eq!(l.get_prev(2), -1); // no prev now
        assert_eq!(l.get_right(2), 4);
        assert_eq!(l.get_next(2), 4);
        assert!(l.is_free(2));
        assert!(l.is_coalescable(2));
        assert!(l.is_multi(2));
    }

    #[test]
    #[allow(clippy::cognitive_complexity)] // extensive checks, and it doesn't matter for tests
    fn alloc_split() {
        let mut l = IntArrayFreeList::new(LIST_SIZE, 2, 1);
        let result = l.alloc(1);
        assert_eq!(result, 0);

        const NEXT: i32 = 1;
        assert_eq!(l.get_prev(TOP_SENTINEL), LAST_UNIT);
        assert_eq!(l.get_next(TOP_SENTINEL), NEXT);

        assert_eq!(l.get_size(FIRST_UNIT), 1);
        assert_eq!(l.get_left(FIRST_UNIT), -1);
        assert_eq!(l.get_prev(FIRST_UNIT), 1); // prev is 1 now
        assert_eq!(l.get_right(FIRST_UNIT), 1); // right is 1 now
        assert_eq!(l.get_next(FIRST_UNIT), 2);
        assert!(!l.is_free(FIRST_UNIT)); // not free
        assert!(l.is_coalescable(FIRST_UNIT));
        assert!(!l.is_multi(FIRST_UNIT)); // not multi

        assert_eq!(l.get_size(1), 1);
        assert_eq!(l.get_left(1), 0); // unit1's left is 0
        assert_eq!(l.get_prev(1), -1); // unit1's prev is -1 (no prev, unit1 is removed form the list)
        assert_eq!(l.get_right(1), 2);
        assert_eq!(l.get_next(1), 2);
        assert!(l.is_free(1)); // not free
        assert!(l.is_coalescable(1));
        assert!(!l.is_multi(1)); // not multi

        assert_eq!(l.get_size(2), 2);
        assert_eq!(l.get_left(2), 1);
        assert_eq!(l.get_prev(2), 1); // uni2's prev is 1 now
        assert_eq!(l.get_right(2), 4);
        assert_eq!(l.get_next(2), 4);
        assert!(l.is_free(2));
        assert!(l.is_coalescable(2));
        assert!(l.is_multi(2));
    }

    #[test]
    fn alloc_split_twice() {
        let mut l = IntArrayFreeList::new(LIST_SIZE, 2, 1);
        // Alloc size 1 and cause split
        let res1 = l.alloc(1);
        assert_eq!(res1, 0);
        // Alloc size 1
        let res2 = l.alloc(1);
        assert_eq!(res2, 1);

        // Next available unit has no prev now
        assert_eq!(l.get_prev(2), -1);
    }

    #[test]
    fn alloc_skip() {
        let mut l = IntArrayFreeList::new(LIST_SIZE, 2, 1);
        // Alloc size 1 and cause split
        let res1 = l.alloc(1);
        assert_eq!(res1, 0);
        // Alloc size 2, we skip unit1
        let res2 = l.alloc(2);
        assert_eq!(res2, 2);

        // unit1 is still free, and linked with unit4
        assert!(l.is_free(1));
        assert_eq!(l.get_next(1), 4);
        assert_eq!(l.get_prev(4), 1);
    }

    #[test]
    fn alloc_exhaust() {
        let mut l = IntArrayFreeList::new(LIST_SIZE, 2, 1);
        let res1 = l.alloc(2);
        assert_eq!(res1, 0);
        let res2 = l.alloc(2);
        assert_eq!(res2, 2);
        let res3 = l.alloc(2);
        assert_eq!(res3, FAILURE);
    }

    #[test]
    fn free_unit() {
        let mut l = IntArrayFreeList::new(LIST_SIZE, 2, 1);
        let res1 = l.alloc(2);
        assert_eq!(res1, 0);
        let res2 = l.alloc(2);
        assert_eq!(res2, 2);

        // Unit4 is still free, but has no prev
        assert_eq!(l.get_prev(4), -1);

        // Free Unit2
        let freed = l.free(res2, false);
        assert_eq!(freed, res2);
        assert!(l.is_free(res2));
    }

    #[test]
    fn free_coalesce() {
        let mut l = IntArrayFreeList::new(LIST_SIZE, 2, 1);
        let res1 = l.alloc(2);
        assert_eq!(res1, 0);
        let res2 = l.alloc(2);
        assert_eq!(res2, 2);

        // Free Unit2. It will coalesce with Unit4
        let coalesced_size = l.free(res2, true);
        assert_eq!(coalesced_size, 3);
    }

    #[test]
    fn free_cant_coalesce() {
        let mut l = IntArrayFreeList::new(LIST_SIZE, 2, 1);
        let res1 = l.alloc(2);
        assert_eq!(res1, 0);
        let res2 = l.alloc(2);
        assert_eq!(res2, 2);
        let res3 = l.alloc(1);
        assert_eq!(res3, 4);

        // Free Unit2. It cannot coalesce with Unit4
        let coalesced_size = l.free(res2, true);
        assert_eq!(coalesced_size, 2);
    }

    #[test]
    fn free_realloc() {
        let mut l = IntArrayFreeList::new(LIST_SIZE, 2, 1);
        let res1 = l.alloc(2);
        assert_eq!(res1, 0);
        let res2 = l.alloc(2);
        assert_eq!(res2, 2);

        // Unit4 is still free, but has no prev
        assert_eq!(l.get_prev(4), -1);

        // Free Unit2
        let freed = l.free(res2, false);
        assert_eq!(freed, res2);
        assert!(l.is_free(res2));

        // Alloc again
        let res3 = l.alloc(2);
        assert_eq!(res3, 2);
        assert!(!l.is_free(res3));

        let res4 = l.alloc(1);
        assert_eq!(res4, 4);
    }

    #[test]
    fn multi_heads_alloc_free() {
        let parent = IntArrayFreeList::new(LIST_SIZE, 1, 2);
        let mut child1 = IntArrayFreeList::from_parent(&parent, 0);
        let child2 = IntArrayFreeList::from_parent(&parent, 1);

        // child1 alloc
        let res = child1.alloc(1);
        assert_eq!(res, 0);
        assert!(!parent.is_free(0));
        assert!(!child1.is_free(0));
        assert!(!child2.is_free(0));

        // child1 free
        child1.free(0, false);
        assert!(parent.is_free(0));
        assert!(child1.is_free(0));
        assert!(child2.is_free(0));
    }

    #[test]
    #[should_panic]
    fn multi_heads_exceed_heads() {
        let parent = IntArrayFreeList::new(LIST_SIZE, 1, 2);
        let _child1 = IntArrayFreeList::from_parent(&parent, 0);
        let _child2 = IntArrayFreeList::from_parent(&parent, 1);
        let _child3 = IntArrayFreeList::from_parent(&parent, 2);
    }
}<|MERGE_RESOLUTION|>--- conflicted
+++ resolved
@@ -65,16 +65,7 @@
 
     fn table_mut(&mut self) -> &mut Vec<i32> {
         match self.parent {
-<<<<<<< HEAD
-            Some(p) => {
-                #[allow(invalid_reference_casting)]
-                let parent_mut: &mut Self =
-                    unsafe { &mut *(p as *const IntArrayFreeList as *mut IntArrayFreeList) };
-                parent_mut.table_mut()
-            }
-=======
             Some(mut p) => unsafe { p.as_mut().table_mut() },
->>>>>>> 66e8cb8a
             None => self.table.as_mut().unwrap(),
         }
     }
