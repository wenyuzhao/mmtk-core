--- conflicted
+++ resolved
@@ -18,7 +18,6 @@
     }
 }
 
-<<<<<<< HEAD
 pub fn prefetch(start: Address, mut len: usize) {
     if cfg!(feature = "prefetch_1k") {
         len = usize::max(len, 1024);
@@ -31,9 +30,7 @@
     }
 }
 
-=======
 /// Set a range of memory to 0.
->>>>>>> 79fb0bb1
 pub fn zero(start: Address, len: usize) {
     set(start, 0, len);
 }
@@ -231,14 +228,10 @@
 /// Note that the checking has a side effect that it will map the memory if it was unmapped. So we panic if it was unmapped.
 /// Be very careful about using this function.
 #[cfg(target_os = "linux")]
-<<<<<<< HEAD
-pub fn panic_if_unmapped(start: Address, size: usize) {
+pub(crate) fn panic_if_unmapped(start: Address, size: usize) {
     if cfg!(feature = "no_map_fixed_noreplace") {
         return;
     }
-=======
-pub(crate) fn panic_if_unmapped(start: Address, size: usize) {
->>>>>>> 79fb0bb1
     let prot = PROT_READ | PROT_WRITE;
     let flags = MMAP_FLAGS;
     match mmap_fixed(start, size, prot, flags, MmapStrategy::Normal) {
