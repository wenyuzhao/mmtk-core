//! Utilities used by other modules, including allocators, heap implementation, etc.

// Allow unused code in the util mod. We may have some functions that are not in use,
// but will be useful in future implementations.
#![allow(dead_code)]

// The following modules are public. MMTk bindings can use them to help implementation.

/// An abstract of memory address and object reference.
pub mod address;
/// Allocators
// This module is made public so the binding could implement allocator slowpaths if they would like to.
pub mod alloc;
/// Constants used in MMTk
pub mod constants;
/// Calculation, conversion and rounding for memory related numbers.
pub mod conversions;
/// The copy allocators for a GC worker.
pub mod copy;
/// Linear scan through a heap range
pub mod linear_scan;
/// Wrapper functions for memory syscalls such as mmap, mprotect, etc.
pub mod memory;
/// Opaque pointers used in MMTk, e.g. VMThread.
pub mod opaque_pointer;
/// MMTk command line options.
pub mod options;
<<<<<<< HEAD
/// Reference counting support.
pub mod rc;
/// Reference processing implementation.
pub mod reference_processor;
=======
/// Test utilities. We need this module for `MockVM` in criterion benches, which does not include code with `cfg(test)`.
#[cfg(any(test, feature = "mock_test"))]
pub mod test_util;
>>>>>>> 79fb0bb1

// The following modules are only public in the mmtk crate. They should only be used in MMTk core.
/// An analysis framework for collecting data and profiling in GC.
#[cfg(feature = "analysis")]
pub(crate) mod analysis;
/// Logging edges to check duplicated edges in GC.
#[cfg(feature = "extreme_assertions")]
pub(crate) mod edge_logger;
/// Non-generic refs to generic types of `<VM>`.
pub(crate) mod erase_vm;
/// Finalization implementation.
pub(crate) mod finalizable_processor;
/// Heap implementation, including page resource, mmapper, etc.
pub mod heap;
/// Checking if an address is an valid MMTk object.
#[cfg(feature = "is_mmtk_object")]
pub mod is_mmtk_object;
/// Logger initialization
pub(crate) mod logger;
/// Various malloc implementations (conditionally compiled by features)
pub mod malloc;
/// Metadata (OnSide or InHeader) implementation.
pub mod metadata;
/// Forwarding word in object copying.
pub(crate) mod object_forwarding;
/// Reference processing implementation.
pub(crate) mod reference_processor;
/// Utilities funcitons for Rust
pub(crate) mod rust_util;
/// Sanity checker for GC.
#[cfg(feature = "sanity")]
pub(crate) mod sanity;
/// Utils for collecting statistics.
pub(crate) mod statistics;
/// A treadmill implementation.
pub(crate) mod treadmill;

// These modules are private. They are only used by other util modules.

/// A very simple, generic malloc-free allocator
mod freelist;
/// Implementation of GenericFreeList by an int vector.
mod int_array_freelist;
/// Implementation of GenericFreeList backed by raw memory, allocated
/// on demand direct from the OS (via mmap).
mod raw_memory_freelist;

pub use self::address::Address;
pub use self::address::ObjectReference;
pub use self::opaque_pointer::*;<|MERGE_RESOLUTION|>--- conflicted
+++ resolved
@@ -25,16 +25,11 @@
 pub mod opaque_pointer;
 /// MMTk command line options.
 pub mod options;
-<<<<<<< HEAD
 /// Reference counting support.
 pub mod rc;
-/// Reference processing implementation.
-pub mod reference_processor;
-=======
 /// Test utilities. We need this module for `MockVM` in criterion benches, which does not include code with `cfg(test)`.
 #[cfg(any(test, feature = "mock_test"))]
 pub mod test_util;
->>>>>>> 79fb0bb1
 
 // The following modules are only public in the mmtk crate. They should only be used in MMTk core.
 /// An analysis framework for collecting data and profiling in GC.
