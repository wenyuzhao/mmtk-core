--- conflicted
+++ resolved
@@ -688,30 +688,32 @@
     }
 
     /// Is the object live, determined by the policy?
-<<<<<<< HEAD
-    pub fn is_live(self) -> bool {
-        if self.is_null() {
-=======
     pub fn is_live<VM: VMBinding>(self) -> bool {
         if self.0 == 0 {
->>>>>>> 1b9cfe40
             false
         } else {
             unsafe { SFT_MAP.get_unchecked(self.to_address::<VM>()) }.is_live(self)
         }
     }
 
+    pub fn is_live2(self) -> bool {
+        if self.0 == 0 {
+            false
+        } else {
+            unsafe { SFT_MAP.get_unchecked(self.to_raw_address()) }.is_live(self)
+        }
+    }
+
     /// Can the object be moved?
-<<<<<<< HEAD
-    pub fn is_movable(self) -> bool {
+    pub fn is_movable<VM: VMBinding>(self) -> bool {
         if self.is_null() {
             return false;
         }
-        unsafe { SFT_MAP.get_unchecked(Address(self.0)) }.is_movable()
+        unsafe { SFT_MAP.get_unchecked(self.to_address::<VM>()) }.is_movable()
     }
 
     /// Get forwarding pointer if the object is forwarded.
-    pub fn get_forwarded_object(self) -> Option<Self> {
+    pub fn get_forwarded_object<VM: VMBinding>(self) -> Option<Self> {
         if self.is_null() {
             return None;
         }
@@ -719,45 +721,37 @@
             let addr = self.to_raw_address();
             addr >= vm_layout().heap_start && addr < vm_layout().heap_end
         });
-        unsafe { SFT_MAP.get_unchecked(Address(self.0)) }.get_forwarded_object(self)
+        unsafe { SFT_MAP.get_unchecked(self.to_address::<VM>()) }.get_forwarded_object(self)
+    }
+
+    pub fn get_forwarded_object2(self) -> Option<Self> {
+        if self.is_null() {
+            return None;
+        }
+        debug_assert!({
+            let addr = self.to_raw_address();
+            addr >= vm_layout().heap_start && addr < vm_layout().heap_end
+        });
+        unsafe { SFT_MAP.get_unchecked(self.to_raw_address()) }.get_forwarded_object(self)
     }
 
     /// Is the object in any MMTk spaces?
-    pub fn is_in_any_space(self) -> bool {
+    pub fn is_in_any_space<VM: VMBinding>(self) -> bool {
         let addr = self.to_raw_address();
         if addr < vm_layout().heap_start || addr >= vm_layout().heap_end {
             return false;
         }
-        unsafe { SFT_MAP.get_unchecked(Address(self.0)) }.is_in_space(self)
-=======
-    pub fn is_movable<VM: VMBinding>(self) -> bool {
-        unsafe { SFT_MAP.get_unchecked(self.to_address::<VM>()) }.is_movable()
-    }
-
-    /// Get forwarding pointer if the object is forwarded.
-    pub fn get_forwarded_object<VM: VMBinding>(self) -> Option<Self> {
-        unsafe { SFT_MAP.get_unchecked(self.to_address::<VM>()) }.get_forwarded_object(self)
-    }
-
-    /// Is the object in any MMTk spaces?
-    pub fn is_in_any_space<VM: VMBinding>(self) -> bool {
         unsafe { SFT_MAP.get_unchecked(self.to_address::<VM>()) }.is_in_space(self)
->>>>>>> 1b9cfe40
     }
 
     /// Is the object sane?
     #[cfg(feature = "sanity")]
-<<<<<<< HEAD
-    pub fn is_sane(self) -> bool {
+    pub fn is_sane<VM: VMBinding>(self) -> bool {
         let addr = self.to_raw_address();
         if addr < vm_layout().heap_start || addr >= vm_layout().heap_end {
             return false;
         }
-        unsafe { SFT_MAP.get_unchecked(Address(self.0)) }.is_sane()
-=======
-    pub fn is_sane<VM: VMBinding>(self) -> bool {
         unsafe { SFT_MAP.get_unchecked(self.to_address::<VM>()) }.is_sane()
->>>>>>> 1b9cfe40
     }
 
     pub fn get_size<VM: VMBinding>(self) -> usize {
@@ -821,7 +815,7 @@
                 self
             );
             assert!(
-                self.is_in_any_space(),
+                self.is_in_any_space::<VM>(),
                 "object {:?} is not in any space",
                 self
             );
