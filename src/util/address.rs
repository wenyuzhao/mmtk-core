--- conflicted
+++ resolved
@@ -335,7 +335,6 @@
         }
     }
 
-<<<<<<< HEAD
     pub fn unlock<VM: VMBinding>(self) {
         debug_assert!(!self.is_zero());
         RC_LOCK_BITS.store_atomic(self, UNLOCKED_VALUE, Ordering::Relaxed)
@@ -436,12 +435,12 @@
     pub fn to_object_reference<VM: VMBinding>(self) -> ObjectReference {
         debug_assert!(!self.is_zero());
         VM::VMObjectModel::address_to_ref(self)
-=======
+    }
+
     /// Returns the intersection of the two address ranges. The returned range could
     /// be empty if there is no intersection between the ranges.
     pub fn range_intersection(r1: &Range<Address>, r2: &Range<Address>) -> Range<Address> {
         r1.start.max(r2.start)..r1.end.min(r2.end)
->>>>>>> da6e64b7
     }
 }
 
