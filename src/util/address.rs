use atomic_traits::Atomic;
use bytemuck::NoUninit;

use std::fmt;
use std::mem;
use std::num::NonZeroUsize;
use std::ops::*;
use std::sync::atomic::Ordering;

use crate::mmtk::{MMAPPER, SFT_MAP};
use crate::plan::barriers::LOCKED_VALUE;
use crate::plan::barriers::LOGGED_VALUE;
use crate::plan::barriers::UNLOCKED_VALUE;
use crate::plan::barriers::UNLOGGED_VALUE;
use crate::plan::EdgeIterator;
use crate::util::rc::RC_LOCK_BITS;
use crate::vm::{ObjectModel, VMBinding};

use super::heap::layout::vm_layout::vm_layout;

/// size in bytes
pub type ByteSize = usize;
/// offset in byte
pub type ByteOffset = isize;

/// Address represents an arbitrary address. This is designed to represent
/// address and do address arithmetic mostly in a safe way, and to allow
/// mark some operations as unsafe. This type needs to be zero overhead
/// (memory wise and time wise). The idea is from the paper
/// High-level Low-level Programming (VEE09) and JikesRVM.
#[repr(transparent)]
#[derive(Copy, Clone, Eq, Hash, PartialOrd, Ord, PartialEq, NoUninit)]
pub struct Address(usize);

/// Address + ByteSize (positive)
impl Add<ByteSize> for Address {
    type Output = Address;
    fn add(self, offset: ByteSize) -> Address {
        Address(self.0 + offset)
    }
}

/// Address += ByteSize (positive)
impl AddAssign<ByteSize> for Address {
    fn add_assign(&mut self, offset: ByteSize) {
        self.0 += offset;
    }
}

/// Address + ByteOffset (positive or negative)
impl Add<ByteOffset> for Address {
    type Output = Address;
    fn add(self, offset: ByteOffset) -> Address {
        Address((self.0 as isize + offset) as usize)
    }
}

/// Address += ByteOffset (positive or negative)
impl AddAssign<ByteOffset> for Address {
    fn add_assign(&mut self, offset: ByteOffset) {
        self.0 = (self.0 as isize + offset) as usize
    }
}

/// Address - ByteSize (positive)
impl Sub<ByteSize> for Address {
    type Output = Address;
    fn sub(self, offset: ByteSize) -> Address {
        Address(self.0 - offset)
    }
}

/// Address -= ByteSize (positive)
impl SubAssign<ByteSize> for Address {
    fn sub_assign(&mut self, offset: ByteSize) {
        self.0 -= offset;
    }
}

/// Address - Address (the first address must be higher)
impl Sub<Address> for Address {
    type Output = ByteSize;
    fn sub(self, other: Address) -> ByteSize {
        debug_assert!(
            self.0 >= other.0,
            "for (addr_a - addr_b), a({}) needs to be larger than b({})",
            self,
            other
        );
        self.0 - other.0
    }
}

/// Address & mask
impl BitAnd<usize> for Address {
    type Output = usize;
    fn bitand(self, other: usize) -> usize {
        self.0 & other
    }
}
// Be careful about the return type here. Address & u8 = u8
// This is different from Address | u8 = usize
impl BitAnd<u8> for Address {
    type Output = u8;
    fn bitand(self, other: u8) -> u8 {
        (self.0 as u8) & other
    }
}

/// Address | mask
impl BitOr<usize> for Address {
    type Output = usize;
    fn bitor(self, other: usize) -> usize {
        self.0 | other
    }
}
// Be careful about the return type here. Address | u8 = size
// This is different from Address & u8 = u8
impl BitOr<u8> for Address {
    type Output = usize;
    fn bitor(self, other: u8) -> usize {
        self.0 | (other as usize)
    }
}

/// Address >> shift (get an index)
impl Shr<usize> for Address {
    type Output = usize;
    fn shr(self, shift: usize) -> usize {
        self.0 >> shift
    }
}

/// Address << shift (get an index)
impl Shl<usize> for Address {
    type Output = usize;
    fn shl(self, shift: usize) -> usize {
        self.0 << shift
    }
}

/// Default constructor
impl Default for Address {
    fn default() -> Self {
        Self::ZERO
    }
}

impl Address {
    /// The lowest possible address.
    pub const ZERO: Self = Address(0);
    /// The highest possible address.
    pub const MAX: Self = Address(usize::max_value());

    pub fn prefetch_read(self) {
        unsafe {
            std::arch::x86_64::_mm_prefetch(self.to_ptr(), std::arch::x86_64::_MM_HINT_NTA);
        }
    }

    pub fn prefetch_write(self) {
        unsafe {
            std::arch::x86_64::_mm_prefetch(self.to_ptr(), std::arch::x86_64::_MM_HINT_ET0);
        }
    }

    /// creates Address from a pointer
    pub fn from_ptr<T>(ptr: *const T) -> Address {
        Address(ptr as usize)
    }

    /// creates Address from a Rust reference
    pub fn from_ref<T>(r: &T) -> Address {
        Address(r as *const T as usize)
    }

    /// creates Address from a mutable pointer
    pub fn from_mut_ptr<T>(ptr: *mut T) -> Address {
        Address(ptr as usize)
    }

    /// creates a null Address (0)
    /// # Safety
    /// It is unsafe and the user needs to be aware that they are creating an invalid address.
    /// The zero address should only be used as unininitialized or sentinel values in performance critical code (where you dont want to use `Option<Address>`).
    pub const unsafe fn zero() -> Address {
        Address(0)
    }

    /// creates an Address of (usize::MAX)
    /// # Safety
    /// It is unsafe and the user needs to be aware that they are creating an invalid address.
    /// The max address should only be used as unininitialized or sentinel values in performance critical code (where you dont want to use `Option<Address>`).
    pub unsafe fn max() -> Address {
        use std::usize;
        Address(usize::MAX)
    }

    /// creates an arbitrary Address
    /// # Safety
    /// It is unsafe and the user needs to be aware that they may create an invalid address.
    /// This creates arbitrary addresses which may not be valid. This should only be used for hard-coded addresses. Any other uses of this function could be
    /// replaced with more proper alternatives.
    pub const unsafe fn from_usize(raw: usize) -> Address {
        Address(raw)
    }

    /// shifts the address by N T-typed objects (returns addr + N * size_of(T))
    pub fn shift<T>(self, offset: isize) -> Self {
        self + mem::size_of::<T>() as isize * offset
    }

    // These const functions are duplicated with the operator traits. But we need them,
    // as we need them to declare constants.

    /// Get the number of bytes between two addresses. The current address needs to be higher than the other address.
    pub const fn get_extent(self, other: Address) -> ByteSize {
        self.0 - other.0
    }

    /// Get the offset from `other` to `self`. The result is negative is `self` is lower than `other`.
    pub const fn get_offset(self, other: Address) -> ByteOffset {
        self.0 as isize - other.0 as isize
    }

    // We implemented the Add trait but we still keep this add function.
    // The add() function is const fn, and we can use it to declare Address constants.
    // The Add trait function cannot be const.
    #[allow(clippy::should_implement_trait)]
    /// Add an offset to the address.
    pub const fn add(self, size: usize) -> Address {
        Address(self.0 + size)
    }

    // We implemented the Sub trait but we still keep this sub function.
    // The sub() function is const fn, and we can use it to declare Address constants.
    // The Sub trait function cannot be const.
    #[allow(clippy::should_implement_trait)]
    /// Subtract an offset from the address.
    pub const fn sub(self, size: usize) -> Address {
        Address(self.0 - size)
    }

    /// Bitwise 'and' with a mask.
    pub const fn and(self, mask: usize) -> usize {
        self.0 & mask
    }

    /// Perform a saturating subtract on the Address
    pub const fn saturating_sub(self, size: usize) -> Address {
        Address(self.0.saturating_sub(size))
    }

    /// loads a value of type T from the address
    /// # Safety
    /// This could throw a segment fault if the address is invalid
    pub unsafe fn load<T: Copy>(self) -> T {
        std::ptr::read_unaligned(self.0 as *const T)
    }

    /// stores a value of type T to the address
    /// # Safety
    /// This could throw a segment fault if the address is invalid
    pub unsafe fn store<T>(self, value: T) {
        // We use a ptr.write() operation as directly setting the pointer would drop the old value
        // which may result in unexpected behaviour
        std::ptr::write_unaligned(self.0 as *mut T, value);
    }

    /// atomic operation: load
    /// # Safety
    /// This could throw a segment fault if the address is invalid
    pub unsafe fn atomic_load<T: Atomic>(self, order: Ordering) -> T::Type {
        let loc = &*(self.0 as *const T);
        loc.load(order)
    }

    /// atomic operation: store
    /// # Safety
    /// This could throw a segment fault if the address is invalid
    pub unsafe fn atomic_store<T: Atomic>(self, val: T::Type, order: Ordering) {
        let loc = &*(self.0 as *const T);
        loc.store(val, order)
    }

    /// atomic operation: compare and exchange usize
    /// # Safety
    /// This could throw a segment fault if the address is invalid
    pub unsafe fn compare_exchange<T: Atomic>(
        self,
        old: T::Type,
        new: T::Type,
        success: Ordering,
        failure: Ordering,
    ) -> Result<T::Type, T::Type> {
        let loc = &*(self.0 as *const T);
        loc.compare_exchange(old, new, success, failure)
    }

    /// is this address zero?
    pub fn is_zero(self) -> bool {
        self.0 == 0
    }

    /// aligns up the address to the given alignment
    pub const fn align_up(self, align: ByteSize) -> Address {
        use crate::util::conversions;
        Address(conversions::raw_align_up(self.0, align))
    }

    /// aligns down the address to the given alignment
    pub const fn align_down(self, align: ByteSize) -> Address {
        use crate::util::conversions;
        Address(conversions::raw_align_down(self.0, align))
    }

    /// is this address aligned to the given alignment
    pub const fn is_aligned_to(self, align: usize) -> bool {
        use crate::util::conversions;
        conversions::raw_is_aligned(self.0, align)
    }

    /// converts the Address to a pointer
    pub fn to_ptr<T>(self) -> *const T {
        self.0 as *const T
    }

    /// converts the Address to a mutable pointer
    pub fn to_mut_ptr<T>(self) -> *mut T {
        self.0 as *mut T
    }

    /// converts the Address to a Rust reference
    ///
    /// # Safety
    /// The caller must guarantee the address actually points to a Rust object.
    pub unsafe fn as_ref<'a, T>(self) -> &'a T {
        &*self.to_mut_ptr()
    }

    /// converts the Address to a mutable Rust reference
    ///
    /// # Safety
    /// The caller must guarantee the address actually points to a Rust object.
    pub unsafe fn as_mut_ref<'a, T>(self) -> &'a mut T {
        &mut *self.to_mut_ptr()
    }

    /// converts the Address to a pointer-sized integer
    pub const fn as_usize(self) -> usize {
        self.0
    }

    /// returns the chunk index for this address
    pub fn chunk_index(self) -> usize {
        use crate::util::conversions;
        conversions::address_to_chunk_index(self)
    }

    /// return true if the referenced memory is mapped
    pub fn is_mapped(self) -> bool {
        if self.0 == 0 {
            false
        } else {
            MMAPPER.is_mapped_address(self)
        }
    }

    pub fn is_in_mmtk_heap(self) -> bool {
        let layout = vm_layout();
        self >= layout.heap_start && self < layout.heap_end
    }

    pub fn unlock<VM: VMBinding>(self) {
        debug_assert!(!self.is_zero());
        RC_LOCK_BITS.store_atomic(self, UNLOCKED_VALUE, Ordering::Relaxed)
    }

    pub fn lock(&self) {
        loop {
            // Attempt to lock the edges
            if RC_LOCK_BITS
                .compare_exchange_atomic(
                    *self,
                    UNLOCKED_VALUE,
                    LOCKED_VALUE,
                    Ordering::Relaxed,
                    Ordering::Relaxed,
                )
                .is_ok()
            {
                return;
            }
            // Failed to lock the edge. Spin.
        }
    }

    pub fn is_locked<VM: VMBinding>(self) -> bool {
        debug_assert!(!self.is_zero());
        unsafe { RC_LOCK_BITS.load::<u8>(self) == LOCKED_VALUE }
    }

    pub fn is_field_logged<VM: VMBinding>(self) -> bool {
        debug_assert!(!self.is_zero());
        unsafe {
            VM::VMObjectModel::GLOBAL_FIELD_UNLOG_BIT_SPEC
                .as_spec()
                .extract_side_spec()
                .load::<u8>(self)
                == LOGGED_VALUE
        }
    }

    pub fn attempt_log_field<VM: VMBinding>(self) -> bool {
        debug_assert!(!self.is_zero());
        let log_bit = *VM::VMObjectModel::GLOBAL_FIELD_UNLOG_BIT_SPEC
            .as_spec()
            .extract_side_spec();
        loop {
            let old_value: u8 = log_bit.load_atomic(self, Ordering::SeqCst);
            if old_value == LOGGED_VALUE {
                return false;
            }
            if log_bit
                .compare_exchange_atomic(
                    self,
                    UNLOGGED_VALUE,
                    LOGGED_VALUE,
                    Ordering::SeqCst,
                    Ordering::SeqCst,
                )
                .is_ok()
            {
                return true;
            }
        }
    }

    pub fn log_field<VM: VMBinding>(self) {
        debug_assert!(!self.is_zero());
        VM::VMObjectModel::GLOBAL_FIELD_UNLOG_BIT_SPEC
            .as_spec()
            .extract_side_spec()
            .store_atomic(self, LOGGED_VALUE, Ordering::Relaxed)
    }

    pub fn unlog_field<VM: VMBinding>(self) {
        debug_assert!(!self.is_zero());
        VM::VMObjectModel::GLOBAL_FIELD_UNLOG_BIT_SPEC
            .as_spec()
            .extract_side_spec()
            .store_atomic(self, UNLOGGED_VALUE, Ordering::Relaxed)
    }

    pub fn unlog_field_relaxed<VM: VMBinding>(self) {
        debug_assert!(!self.is_zero());
        let heap_bytes_per_unlog_byte = if VM::VMObjectModel::COMPRESSED_PTR_ENABLED {
            32usize
        } else {
            64
        };
        let a = self.align_down(heap_bytes_per_unlog_byte);
        unsafe {
            VM::VMObjectModel::GLOBAL_FIELD_UNLOG_BIT_SPEC
                .as_spec()
                .extract_side_spec()
                .store(a, 0xffu8)
        }
    }

    pub fn to_object_reference<VM: VMBinding>(self) -> ObjectReference {
        debug_assert!(!self.is_zero());
        VM::VMObjectModel::address_to_ref(self)
    }

    /// Returns the intersection of the two address ranges. The returned range could
    /// be empty if there is no intersection between the ranges.
    pub fn range_intersection(r1: &Range<Address>, r2: &Range<Address>) -> Range<Address> {
        r1.start.max(r2.start)..r1.end.min(r2.end)
    }
}

/// allows print Address as upper-case hex value
impl fmt::UpperHex for Address {
    fn fmt(&self, f: &mut fmt::Formatter) -> fmt::Result {
        write!(f, "{:X}", self.0)
    }
}

/// allows print Address as lower-case hex value
impl fmt::LowerHex for Address {
    fn fmt(&self, f: &mut fmt::Formatter) -> fmt::Result {
        write!(f, "{:x}", self.0)
    }
}

/// allows Display format the Address (as upper-case hex value with 0x prefix)
impl fmt::Display for Address {
    fn fmt(&self, f: &mut fmt::Formatter) -> fmt::Result {
        write!(f, "{:#x}", self.0)
    }
}

/// allows Debug format the Address (as upper-case hex value with 0x prefix)
impl fmt::Debug for Address {
    fn fmt(&self, f: &mut fmt::Formatter) -> fmt::Result {
        write!(f, "{:#x}", self.0)
    }
}

impl std::str::FromStr for Address {
    type Err = std::num::ParseIntError;

    fn from_str(s: &str) -> Result<Self, Self::Err> {
        let raw: usize = s.parse()?;
        Ok(Address(raw))
    }
}

#[cfg(test)]
mod tests {
    use crate::util::Address;

    #[test]
    fn align_up() {
        unsafe {
            assert_eq!(
                Address::from_usize(0x10).align_up(0x10),
                Address::from_usize(0x10)
            );
            assert_eq!(
                Address::from_usize(0x11).align_up(0x10),
                Address::from_usize(0x20)
            );
            assert_eq!(
                Address::from_usize(0x20).align_up(0x10),
                Address::from_usize(0x20)
            );
        }
    }

    #[test]
    fn align_down() {
        unsafe {
            assert_eq!(
                Address::from_usize(0x10).align_down(0x10),
                Address::from_usize(0x10)
            );
            assert_eq!(
                Address::from_usize(0x11).align_down(0x10),
                Address::from_usize(0x10)
            );
            assert_eq!(
                Address::from_usize(0x20).align_down(0x10),
                Address::from_usize(0x20)
            );
        }
    }

    #[test]
    fn is_aligned_to() {
        unsafe {
            assert!(Address::from_usize(0x10).is_aligned_to(0x10));
            assert!(!Address::from_usize(0x11).is_aligned_to(0x10));
            assert!(Address::from_usize(0x10).is_aligned_to(0x8));
            assert!(!Address::from_usize(0x10).is_aligned_to(0x20));
        }
    }

    #[test]
    fn bit_and() {
        unsafe {
            assert_eq!(
                Address::from_usize(0b1111_1111_1100usize) & 0b1010u8,
                0b1000u8
            );
            assert_eq!(
                Address::from_usize(0b1111_1111_1100usize) & 0b1000_0000_1010usize,
                0b1000_0000_1000usize
            );
        }
    }

    #[test]
    fn bit_or() {
        unsafe {
            assert_eq!(
                Address::from_usize(0b1111_1111_1100usize) | 0b1010u8,
                0b1111_1111_1110usize
            );
            assert_eq!(
                Address::from_usize(0b1111_1111_1100usize) | 0b1000_0000_1010usize,
                0b1111_1111_1110usize
            );
        }
    }
}

/// ObjectReference represents address for an object. Compared with Address,
/// operations allowed on ObjectReference are very limited. No address arithmetics
/// are allowed for ObjectReference. The idea is from the paper
/// High-level Low-level Programming (VEE09) and JikesRVM.
///
/// A runtime may define its "object references" differently. It may define an object reference as
/// the address of an object, a handle that points to an indirection table entry where a pointer to
/// the object is held, or anything else. Regardless, MMTk expects each object reference to have a
/// pointer to the object (an address) in each object reference, and that address should be used
/// for this `ObjectReference` type.
///
/// We currently do not allow an opaque `ObjectReference` type for which a binding can define
/// their layout. We now only allow a binding to define their semantics through a set of
/// methods in [`crate::vm::ObjectModel`]. Major refactoring is needed in MMTk to allow
/// the opaque `ObjectReference` type, and we haven't seen a use case for now.
///
/// Note that [`ObjectReference`] cannot be null.  For the cases where a non-null object reference
/// may or may not exist, (such as the result of [`crate::vm::edge_shape::Edge::load`])
/// `Option<ObjectReference>` should be used.  [`ObjectReference`] is backed by `NonZeroUsize`
/// which cannot be zero, and it has the `#[repr(transparent)]` attribute.  Thanks to [null pointer
/// optimization (NPO)][NPO], `Option<ObjectReference>` has the same size as `NonZeroUsize` and
/// `usize`.  For the convenience of passing `Option<ObjectReference>` to and from native (C/C++)
/// programs, mmtk-core provides [`crate::util::api_util::NullableObjectReference`].
///
/// [NPO]: https://doc.rust-lang.org/std/option/index.html#representation
#[repr(transparent)]
#[derive(Copy, Clone, Eq, Hash, PartialOrd, Ord, PartialEq, NoUninit)]
pub struct ObjectReference(NonZeroUsize);

impl ObjectReference {
<<<<<<< HEAD
    /// The null object reference, represented as zero.
    pub const NULL: Self = Self(0);
    pub const STRICT_VERIFICATION: bool =
        cfg!(debug_assertions) || cfg!(feature = "sanity") || false;

=======
>>>>>>> a02803b4
    /// Cast the object reference to its raw address. This method is mostly for the convinience of a binding.
    ///
    /// MMTk should not make any assumption on the actual location of the address with the object reference.
    /// MMTk should not assume the address returned by this method is in our allocation. For the purposes of
    /// setting object metadata, MMTk should use [`crate::vm::ObjectModel::ref_to_address()`] or [`crate::vm::ObjectModel::ref_to_header()`].
    pub fn to_raw_address(self) -> Address {
        Address(self.0.get())
    }

    /// Cast a raw address to an object reference. This method is mostly for the convinience of a binding.
    /// This is how a binding creates `ObjectReference` instances.
    ///
    /// If `addr` is 0, the result is `None`.
    ///
    /// MMTk should not assume an arbitrary address can be turned into an object reference. MMTk can use [`crate::vm::ObjectModel::address_to_ref()`]
    /// to turn addresses that are from [`crate::vm::ObjectModel::ref_to_address()`] back to object.
    pub fn from_raw_address(addr: Address) -> Option<ObjectReference> {
        NonZeroUsize::new(addr.0).map(ObjectReference)
    }

    /// Like `from_raw_address`, but assume `addr` is not zero.  This can be used to elide a check
    /// against zero for performance-critical code.
    ///
    /// # Safety
    ///
    /// This method assumes `addr` is not zero.  It should only be used in cases where we know at
    /// compile time that the input cannot be zero.  For example, if we compute the address by
    /// adding a positive offset to a non-zero address, we know the result must not be zero.
    pub unsafe fn from_raw_address_unchecked(addr: Address) -> ObjectReference {
        debug_assert!(!addr.is_zero());
        ObjectReference(NonZeroUsize::new_unchecked(addr.0))
    }

    /// Get the in-heap address from an object reference. This method is used by MMTk to get an in-heap address
    /// for an object reference. This method is syntactic sugar for [`crate::vm::ObjectModel::ref_to_address`]. See the
    /// comments on [`crate::vm::ObjectModel::ref_to_address`].
    pub fn to_address<VM: VMBinding>(self) -> Address {
        let to_address = VM::VMObjectModel::ref_to_address(self);
        debug_assert!(!VM::VMObjectModel::UNIFIED_OBJECT_REFERENCE_ADDRESS || to_address == self.to_raw_address(), "The binding claims unified object reference address, but for object reference {}, ref_to_address() returns {}", self, to_address);
        to_address
    }

    /// Get the header base address from an object reference. This method is used by MMTk to get a base address for the
    /// object header, and access the object header. This method is syntactic sugar for [`crate::vm::ObjectModel::ref_to_header`].
    /// See the comments on [`crate::vm::ObjectModel::ref_to_header`].
    pub fn to_header<VM: VMBinding>(self) -> Address {
        VM::VMObjectModel::ref_to_header(self)
    }

    /// Get the start of the allocation address for the object. This method is used by MMTk to get the start of the allocation
    /// address originally returned from [`crate::memory_manager::alloc`] for the object.
    /// This method is syntactic sugar for [`crate::vm::ObjectModel::ref_to_object_start`]. See comments on [`crate::vm::ObjectModel::ref_to_object_start`].
    pub fn to_object_start<VM: VMBinding>(self) -> Address {
        let object_start = VM::VMObjectModel::ref_to_object_start(self);
        debug_assert!(!VM::VMObjectModel::UNIFIED_OBJECT_REFERENCE_ADDRESS || object_start == self.to_raw_address(), "The binding claims unified object reference address, but for object reference {}, ref_to_address() returns {}", self, object_start);
        object_start
    }

    /// Get the object reference from an address that is returned from [`crate::util::address::ObjectReference::to_address`]
    /// or [`crate::vm::ObjectModel::ref_to_address`]. This method is syntactic sugar for [`crate::vm::ObjectModel::address_to_ref`].
    /// See the comments on [`crate::vm::ObjectModel::address_to_ref`].
    pub fn from_address<VM: VMBinding>(addr: Address) -> ObjectReference {
        let obj = VM::VMObjectModel::address_to_ref(addr);
        debug_assert!(!VM::VMObjectModel::UNIFIED_OBJECT_REFERENCE_ADDRESS || addr == obj.to_raw_address(), "The binding claims unified object reference address, but for address {}, address_to_ref() returns {}", addr, obj);
        obj
    }

    /// Is the object reachable, determined by the policy?
    /// Note: Objects in ImmortalSpace may have `is_live = true` but are actually unreachable.
    pub fn is_reachable<VM: VMBinding>(self) -> bool {
        unsafe { SFT_MAP.get_unchecked(self.to_address::<VM>()) }.is_reachable(self)
    }

    /// Is the object live, determined by the policy?
    pub fn is_live<VM: VMBinding>(self) -> bool {
        unsafe { SFT_MAP.get_unchecked(self.to_address::<VM>()) }.is_live(self)
    }

    pub fn is_live2(self) -> bool {
        if self.0 == 0 {
            false
        } else {
            unsafe { SFT_MAP.get_unchecked(self.to_raw_address()) }.is_live(self)
        }
    }

    /// Can the object be moved?
    pub fn is_movable<VM: VMBinding>(self) -> bool {
        if self.is_null() {
            return false;
        }
        unsafe { SFT_MAP.get_unchecked(self.to_address::<VM>()) }.is_movable()
    }

    /// Get forwarding pointer if the object is forwarded.
    pub fn get_forwarded_object<VM: VMBinding>(self) -> Option<Self> {
        if self.is_null() {
            return None;
        }
        debug_assert!({
            let addr = self.to_raw_address();
            addr >= vm_layout().heap_start && addr < vm_layout().heap_end
        });
        unsafe { SFT_MAP.get_unchecked(self.to_address::<VM>()) }.get_forwarded_object(self)
    }

    pub fn get_forwarded_object2(self) -> Option<Self> {
        if self.is_null() {
            return None;
        }
        debug_assert!({
            let addr = self.to_raw_address();
            addr >= vm_layout().heap_start && addr < vm_layout().heap_end
        });
        unsafe { SFT_MAP.get_unchecked(self.to_raw_address()) }.get_forwarded_object(self)
    }

    /// Is the object in any MMTk spaces?
    pub fn is_in_any_space<VM: VMBinding>(self) -> bool {
        let addr = self.to_raw_address();
        if addr < vm_layout().heap_start || addr >= vm_layout().heap_end {
            return false;
        }
        unsafe { SFT_MAP.get_unchecked(self.to_address::<VM>()) }.is_in_space(self)
    }

    /// Is the object sane?
    #[cfg(feature = "sanity")]
    pub fn is_sane<VM: VMBinding>(self) -> bool {
        let addr = self.to_raw_address();
        if addr < vm_layout().heap_start || addr >= vm_layout().heap_end {
            return false;
        }
        unsafe { SFT_MAP.get_unchecked(self.to_address::<VM>()) }.is_sane()
    }

    pub fn get_size<VM: VMBinding>(self) -> usize {
        debug_assert!(!self.is_null());
        VM::VMObjectModel::get_current_size(self)
    }

    pub fn range<VM: VMBinding>(self) -> Range<Address> {
        if self.is_null() {
            return self.to_address::<VM>()..self.to_address::<VM>();
        }
        let a = VM::VMObjectModel::ref_to_object_start(self);
        a..a + self.get_size::<VM>()
    }

    pub fn log_start_address<VM: VMBinding>(self) {}

    pub fn class_pointer<VM: VMBinding>(self) -> Address {
        VM::VMObjectModel::get_class_pointer(self)
    }

    pub fn class_is_valid<VM: VMBinding>(self) -> bool {
        let klass = self.class_pointer::<VM>();
        let v = klass.as_usize();
        // if -1 == unsafe { libc::msync((v >> 12 << 12) as *mut libc::c_void, 4096, 0) } {
        //     println!("Unmapped klass {:?} object {:?}", klass, self);
        //     return false;
        // }
        let valid = if VM::VMObjectModel::COMPRESSED_PTR_ENABLED {
            klass.is_aligned_to(8) && v >= 0x10000_0000 && v <= 0x20000_0000
        } else {
            ((klass.as_usize() & 0xff000_00000000) == 0x7000_00000000) && klass.is_aligned_to(8)
        };
        if !valid {
            println!("invalid klass {:?} for object {:?}", klass, self);
        }
        valid
    }

    fn assert_class_is_valid<VM: VMBinding>(self) {
        // assert!(
        //     self.class_is_valid::<VM>(),
        //     "Invalid class pointer obj={:?} cls={:?}",
        //     self,
        //     self.class_pointer::<VM>()
        // );
    }

    pub fn fix_start_address<VM: VMBinding>(self) -> Self {
        self
    }

    pub fn verify<VM: VMBinding>(self) {
        if cfg!(debug_assertions) || Self::STRICT_VERIFICATION {
            if self.is_null() {
                return;
            }
            assert!(
                self.to_address::<VM>().is_mapped(),
                "unmapped object {:?}",
                self
            );
            assert!(
                self.is_in_any_space::<VM>(),
                "object {:?} is not in any space",
                self
            );
            assert_ne!(
                unsafe { self.to_address::<VM>().load::<usize>() },
                0xdead,
                "object {:?} is dead",
                self
            );
            self.assert_class_is_valid::<VM>();
        }
    }

    pub fn iterate_fields<VM: VMBinding, F: FnMut(VM::VMEdge, bool)>(
        self,
        cld_scan: CLDScanPolicy,
        ref_scan: RefScanPolicy,
        f: F,
    ) {
        EdgeIterator::<VM>::iterate(
            self,
            ref_scan == RefScanPolicy::Discover,
            cld_scan == CLDScanPolicy::Claim,
            cld_scan != CLDScanPolicy::Ignore,
            f,
            None,
        )
    }

    pub fn iterate_fields_with_klass<VM: VMBinding, F: FnMut(VM::VMEdge, bool)>(
        self,
        cld_scan: CLDScanPolicy,
        ref_scan: RefScanPolicy,
        klass: Address,
        f: F,
    ) {
        EdgeIterator::<VM>::iterate(
            self,
            ref_scan == RefScanPolicy::Discover,
            cld_scan == CLDScanPolicy::Claim,
            cld_scan != CLDScanPolicy::Ignore,
            f,
            Some(klass),
        )
    }

    /// Prefetch the object reference in preparation for a later load of the object
    pub fn prefetch_read(self) {
        self.to_raw_address().prefetch_read();
    }

    /// Prefetch the object reference in preparation for a later store to the object
    pub fn prefetch_write(self) {
        self.to_raw_address().prefetch_write();
    }
}

#[derive(Debug, Clone, Copy, Eq, PartialEq)]
pub enum CLDScanPolicy {
    /// Don't scan CLDs
    Ignore,
    /// Scan CLDs
    Follow,
    /// Scan and mark CLDs. CLDs that are previously marked will be ignored.
    Claim,
}

#[derive(Debug, Clone, Copy, Eq, PartialEq)]
pub enum RefScanPolicy {
    /// Treat weak or soft edges as strong
    Follow,
    /// Perform weak/soft/phantom/final reference discovery
    Discover,
}

/// allows print Address as upper-case hex value
impl fmt::UpperHex for ObjectReference {
    fn fmt(&self, f: &mut fmt::Formatter) -> fmt::Result {
        write!(f, "{:X}", self.0)
    }
}

/// allows print Address as lower-case hex value
impl fmt::LowerHex for ObjectReference {
    fn fmt(&self, f: &mut fmt::Formatter) -> fmt::Result {
        write!(f, "{:x}", self.0)
    }
}

/// allows Display format the Address (as upper-case hex value with 0x prefix)
impl fmt::Display for ObjectReference {
    fn fmt(&self, f: &mut fmt::Formatter) -> fmt::Result {
        write!(f, "{:#x}", self.0)
    }
}

/// allows Debug format the Address (as upper-case hex value with 0x prefix)
impl fmt::Debug for ObjectReference {
    fn fmt(&self, f: &mut fmt::Formatter) -> fmt::Result {
        write!(f, "{:#x}", self.0)
    }
}<|MERGE_RESOLUTION|>--- conflicted
+++ resolved
@@ -626,14 +626,11 @@
 pub struct ObjectReference(NonZeroUsize);
 
 impl ObjectReference {
-<<<<<<< HEAD
     /// The null object reference, represented as zero.
-    pub const NULL: Self = Self(0);
+    pub const NULL: Option<Self> = None;
     pub const STRICT_VERIFICATION: bool =
         cfg!(debug_assertions) || cfg!(feature = "sanity") || false;
 
-=======
->>>>>>> a02803b4
     /// Cast the object reference to its raw address. This method is mostly for the convinience of a binding.
     ///
     /// MMTk should not make any assumption on the actual location of the address with the object reference.
@@ -713,26 +710,16 @@
     }
 
     pub fn is_live2(self) -> bool {
-        if self.0 == 0 {
-            false
-        } else {
-            unsafe { SFT_MAP.get_unchecked(self.to_raw_address()) }.is_live(self)
-        }
+        unsafe { SFT_MAP.get_unchecked(self.to_raw_address()) }.is_live(self)
     }
 
     /// Can the object be moved?
     pub fn is_movable<VM: VMBinding>(self) -> bool {
-        if self.is_null() {
-            return false;
-        }
         unsafe { SFT_MAP.get_unchecked(self.to_address::<VM>()) }.is_movable()
     }
 
     /// Get forwarding pointer if the object is forwarded.
     pub fn get_forwarded_object<VM: VMBinding>(self) -> Option<Self> {
-        if self.is_null() {
-            return None;
-        }
         debug_assert!({
             let addr = self.to_raw_address();
             addr >= vm_layout().heap_start && addr < vm_layout().heap_end
@@ -741,9 +728,6 @@
     }
 
     pub fn get_forwarded_object2(self) -> Option<Self> {
-        if self.is_null() {
-            return None;
-        }
         debug_assert!({
             let addr = self.to_raw_address();
             addr >= vm_layout().heap_start && addr < vm_layout().heap_end
@@ -771,14 +755,10 @@
     }
 
     pub fn get_size<VM: VMBinding>(self) -> usize {
-        debug_assert!(!self.is_null());
         VM::VMObjectModel::get_current_size(self)
     }
 
     pub fn range<VM: VMBinding>(self) -> Range<Address> {
-        if self.is_null() {
-            return self.to_address::<VM>()..self.to_address::<VM>();
-        }
         let a = VM::VMObjectModel::ref_to_object_start(self);
         a..a + self.get_size::<VM>()
     }
@@ -822,9 +802,6 @@
 
     pub fn verify<VM: VMBinding>(self) {
         if cfg!(debug_assertions) || Self::STRICT_VERIFICATION {
-            if self.is_null() {
-                return;
-            }
             assert!(
                 self.to_address::<VM>().is_mapped(),
                 "unmapped object {:?}",
