--- conflicted
+++ resolved
@@ -1,6 +1,7 @@
 use crate::plan::is_nursery_gc;
 use crate::scheduler::gc_work::ProcessEdgesWork;
 use crate::scheduler::{GCWork, GCWorker, WorkBucketStage};
+#[allow(unused)]
 use crate::util::reference_processor::RescanReferences;
 use crate::util::ObjectReference;
 use crate::util::VMWorkerThread;
@@ -140,38 +141,8 @@
 pub struct Finalization<E: ProcessEdgesWork>(PhantomData<E>);
 
 impl<E: ProcessEdgesWork> GCWork<E::VM> for Finalization<E> {
-<<<<<<< HEAD
     fn do_work(&mut self, worker: &mut GCWorker<E::VM>, _mmtk: &'static MMTK<E::VM>) {
         <E::VM as VMBinding>::VMCollection::process_final_refs::<E>(worker);
-=======
-    fn do_work(&mut self, worker: &mut GCWorker<E::VM>, mmtk: &'static MMTK<E::VM>) {
-        if !*mmtk.options.no_reference_types {
-            // Rescan soft and weak references at the end of the transitive closure from resurrected
-            // objects.  New soft and weak references may be discovered during this.
-            let rescan = Box::new(RescanReferences {
-                soft: true,
-                weak: true,
-                phantom_data: PhantomData,
-            });
-            worker.scheduler().work_buckets[WorkBucketStage::FinalRefClosure].set_sentinel(rescan);
-        }
-
-        let mut finalizable_processor = mmtk.finalizable_processor.lock().unwrap();
-        debug!(
-            "Finalization, {} objects in candidates, {} objects ready to finalize",
-            finalizable_processor.candidates.len(),
-            finalizable_processor.ready_for_finalize.len()
-        );
-
-        let mut w = E::new(vec![], false, mmtk, WorkBucketStage::FinalRefClosure);
-        w.set_worker(worker);
-        finalizable_processor.scan(worker.tls, &mut w, is_nursery_gc(mmtk.get_plan()));
-        debug!(
-            "Finished finalization, {} objects in candidates, {} objects ready to finalize",
-            finalizable_processor.candidates.len(),
-            finalizable_processor.ready_for_finalize.len()
-        );
->>>>>>> 1b9cfe40
     }
 }
 impl<E: ProcessEdgesWork> Finalization<E> {
