--- conflicted
+++ resolved
@@ -5,19 +5,14 @@
 use crate::vm::VMBinding;
 use std::marker::PhantomData;
 
-<<<<<<< HEAD
 use super::metadata::side_metadata::SideMetadataSpec;
 
-/// Iterate over an address range, and find each object by alloc bit.
-/// ATOMIC_LOAD_ALLOC_BIT can be set to false if it is known that loading alloc bit
-=======
 // FIXME: MarkCompact uses linear scanning to discover allocated objects in the MarkCompactSpace.
 // It should use a local metadata (specific to the MarkCompactSpace) for that purpose.
 // In the future, we should let MarkCompact do linear scanning using its local metadata instead.
 
 /// Iterate over an address range, and find each object by VO bit.
 /// ATOMIC_LOAD_VO_BIT can be set to false if it is known that loading VO bit
->>>>>>> df146b7a
 /// non-atomically is correct (e.g. a single thread is scanning this address range, and
 /// it is the only thread that accesses VO bit).
 pub struct ObjectIterator<VM: VMBinding, S: LinearScanObjectSize, const ATOMIC_LOAD_VO_BIT: bool> {
