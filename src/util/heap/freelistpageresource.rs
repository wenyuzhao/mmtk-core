--- conflicted
+++ resolved
@@ -2,13 +2,9 @@
 use std::sync::atomic::AtomicUsize;
 use std::sync::{Mutex, MutexGuard};
 
-<<<<<<< HEAD
 use atomic::Ordering;
 
-use super::layout::vm_layout_constants::{PAGES_IN_CHUNK, PAGES_IN_SPACE64};
-=======
 use super::layout::vm_layout::PAGES_IN_CHUNK;
->>>>>>> 039055ab
 use super::layout::VMMap;
 use super::pageresource::{PRAllocFail, PRAllocResult};
 use super::PageResource;
@@ -215,11 +211,7 @@
 
     pub fn new_discontiguous(vm_map: &'static dyn VMMap, metadata: SideMetadataContext) -> Self {
         let common_flpr = {
-<<<<<<< HEAD
-            let start = VM_LAYOUT_CONSTANTS.available_start();
-=======
             let start = vm_layout().available_start();
->>>>>>> 039055ab
             let common_flpr = Box::new(CommonFreeListPageResource {
                 free_list: vm_map.create_freelist(start),
                 start,
