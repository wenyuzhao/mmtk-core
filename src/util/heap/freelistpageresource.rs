--- conflicted
+++ resolved
@@ -118,13 +118,9 @@
         let rtn = self.start + conversions::pages_to_bytes(page_offset as _);
         // The meta-data portion of reserved Pages was committed above.
         self.commit_pages(reserved_pages, required_pages, tls);
-<<<<<<< HEAD
-        if !new_chunk { self.munprotect(rtn, self.free_list.size(page_offset as _) as _) };
-=======
         if self.protect_memory_on_release && !new_chunk {
             self.munprotect(rtn, self.free_list.size(page_offset as _) as _)
         };
->>>>>>> a8499062
         Result::Ok(PRAllocResult {
             start: rtn,
             pages: required_pages,
@@ -240,13 +236,6 @@
         }
     }
 
-    fn mprotect(&self, start: Address, pages: usize) {
-        // crate::util::memory::mprotect(start, pages << 12).unwrap();
-    }
-    fn munprotect(&self, start: Address, pages: usize) {
-        // crate::util::memory::munprotect(start, pages << 12).unwrap();
-    }
-
     fn allocate_contiguous_chunks(
         &mut self,
         space_descriptor: SpaceDescriptor,
@@ -348,7 +337,9 @@
         for i in (0..bytes).step_by(8) {
             unsafe { (first + i).store(0xdeadbeefdeadbeefusize) }
         }
-        self.mprotect(first, pages as _);
+        if self.protect_memory_on_release {
+            self.mprotect(first, pages as _);
+        }
         self.release_pages(first)
     }
 
