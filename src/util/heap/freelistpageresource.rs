--- conflicted
+++ resolved
@@ -125,7 +125,6 @@
         tls: VMThread,
     ) -> Result<PRAllocResult, PRAllocFail> {
         // FIXME: We need a safe implementation
-<<<<<<< HEAD
         #[allow(clippy::cast_ref_to_mut)]
         #[allow(invalid_reference_casting)]
         let self_mut: &mut Self = unsafe { &mut *(self as *const Self as *mut Self) };
@@ -133,23 +132,15 @@
         let mut new_chunk = false;
         let mut page_offset = self_mut.free_list.alloc(required_pages as _);
         let mut growed_chunks = 0;
-        if page_offset == freelist::FAILURE && self.common.growable {
+        if page_offset == freelist::FAILURE && self.common().growable {
             growed_chunks = crate::policy::space::required_chunks(required_pages);
-            page_offset = self_mut.allocate_contiguous_chunks(
-                space.common().descriptor,
-                required_pages,
-                &mut sync,
-            );
-=======
-        let self_mut = unsafe { self.inner_mut() };
-        let mut sync = self.sync.lock().unwrap();
-        let mut new_chunk = false;
-        let mut page_offset = self_mut.free_list.alloc(required_pages as _);
-        if page_offset == freelist::FAILURE && self.inner().common.growable {
             page_offset = unsafe {
-                self.allocate_contiguous_chunks(space_descriptor, required_pages, &mut sync)
+                self.allocate_contiguous_chunks(
+                    space.common().descriptor,
+                    required_pages,
+                    &mut sync,
+                )
             };
->>>>>>> 66e8cb8a
             new_chunk = true;
         }
 
@@ -224,28 +215,17 @@
             // `CommonFreeListPageResource` lives as a member in space instances.
             // Since `Space` instances are always stored as global variables, so it is okay here
             // to turn `&CommonFreeListPageResource` into `&'static CommonFreeListPageResource`
-<<<<<<< HEAD
-            vm_map.bind_freelist(unsafe {
-                &*(&common_flpr as &CommonFreeListPageResource as *const CommonFreeListPageResource)
-            });
-=======
             unsafe {
                 vm_map.bind_freelist(&*(&common_flpr as &CommonFreeListPageResource as *const _));
             }
->>>>>>> 66e8cb8a
             common_flpr
         };
         let growable = cfg!(target_pointer_width = "64");
         FreeListPageResource {
-<<<<<<< HEAD
-            common: CommonPageResource::new(true, growable, vm_map, metadata),
-            common_flpr,
-=======
             inner: UnsafeCell::new(FreeListPageResourceInner {
-                common: CommonPageResource::new(true, growable, vm_map),
+                common: CommonPageResource::new(true, growable, vm_map, metadata),
                 common_flpr,
             }),
->>>>>>> 66e8cb8a
             sync: Mutex::new(FreeListPageResourceSync {
                 pages_currently_on_freelist: if growable { 0 } else { pages },
                 highwater_mark: UNINITIALIZED_WATER_MARK,
@@ -266,16 +246,6 @@
             // `CommonFreeListPageResource` lives as a member in space instances.
             // Since `Space` instances are always stored as global variables, so it is okay here
             // to turn `&CommonFreeListPageResource` into `&'static CommonFreeListPageResource`
-<<<<<<< HEAD
-            vm_map.bind_freelist(unsafe {
-                &*(&common_flpr as &CommonFreeListPageResource as *const CommonFreeListPageResource)
-            });
-            common_flpr
-        };
-        FreeListPageResource {
-            common: CommonPageResource::new(false, true, vm_map, metadata),
-            common_flpr,
-=======
             unsafe {
                 vm_map.bind_freelist(&*(&common_flpr as &CommonFreeListPageResource as *const _));
             }
@@ -283,10 +253,9 @@
         };
         FreeListPageResource {
             inner: UnsafeCell::new(FreeListPageResourceInner {
-                common: CommonPageResource::new(false, true, vm_map),
+                common: CommonPageResource::new(false, true, vm_map, metadata),
                 common_flpr,
             }),
->>>>>>> 66e8cb8a
             sync: Mutex::new(FreeListPageResourceSync {
                 pages_currently_on_freelist: 0,
                 highwater_mark: UNINITIALIZED_WATER_MARK,
@@ -341,12 +310,6 @@
     ) -> Result<PRAllocResult, PRAllocFail> {
         assert!(self.inner().common.growable);
         // FIXME: We need a safe implementation
-<<<<<<< HEAD
-        #[allow(clippy::cast_ref_to_mut)]
-        #[allow(invalid_reference_casting)]
-        let self_mut: &mut Self = unsafe { &mut *(self as *const Self as *mut Self) };
-=======
->>>>>>> 66e8cb8a
         let mut sync = self.sync.lock().unwrap();
         let page_offset =
             unsafe { self.allocate_contiguous_chunks(space_descriptor, PAGES_IN_CHUNK, &mut sync) };
@@ -376,12 +339,8 @@
     ) -> i32 {
         let mut rtn = freelist::FAILURE;
         let required_chunks = crate::policy::space::required_chunks(pages);
-<<<<<<< HEAD
-        let region: Address = self
-=======
         let region = self
             .inner()
->>>>>>> 66e8cb8a
             .common
             .grow_discontiguous_space(space_descriptor, required_chunks);
 
@@ -449,7 +408,7 @@
 
         // if (VM.config.ZERO_PAGES_ON_RELEASE)
         //     VM.memory.zero(false, first, Conversions.pagesToBytes(pages));
-        debug_assert!(pages as usize <= self.common.accounting.get_committed_pages());
+        debug_assert!(pages as usize <= self.common().accounting.get_committed_pages());
 
         if self.protect_memory_on_release {
             self.mprotect(first, pages as _);
@@ -460,10 +419,10 @@
         #[allow(clippy::cast_ref_to_mut)]
         #[allow(invalid_reference_casting)]
         let me = unsafe { &mut *(self as *const Self as *mut Self) };
-        self.common.accounting.release(pages as _);
+        self.common().accounting.release(pages as _);
         let freed = me.free_list.free(page_offset as _, true);
         sync.pages_currently_on_freelist += pages as usize;
-        if !self.common.contiguous {
+        if !self.common().contiguous {
             // only discontiguous spaces use chunks
             me.release_free_chunks(first, freed as _, &mut sync);
         }
@@ -483,17 +442,9 @@
         }
 
         let mut sync = self.sync.lock().unwrap();
-<<<<<<< HEAD
-        // FIXME
-        #[allow(clippy::cast_ref_to_mut)]
-        #[allow(invalid_reference_casting)]
-        let me = unsafe { &mut *(self as *const Self as *mut Self) };
-        self.common.accounting.release(pages as _);
-=======
         // FIXME: We need a safe implementation
         let me = unsafe { self.inner_mut() };
         self.inner().common.accounting.release(pages as _);
->>>>>>> 66e8cb8a
         let freed = me.free_list.free(page_offset as _, true);
         sync.pages_currently_on_freelist += pages as usize;
         if !self.inner().common.contiguous {
