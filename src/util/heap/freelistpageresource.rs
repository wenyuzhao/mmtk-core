--- conflicted
+++ resolved
@@ -147,16 +147,7 @@
 }
 
 impl<VM: VMBinding> FreeListPageResource<VM> {
-<<<<<<< HEAD
-    pub fn new_contiguous(
-        start: Address,
-        bytes: usize,
-        meta_data_pages_per_region: usize,
-        vm_map: &'static dyn Map,
-    ) -> Self {
-=======
-    pub fn new_contiguous(start: Address, bytes: usize, vm_map: &'static VMMap) -> Self {
->>>>>>> 30771e1a
+    pub fn new_contiguous(start: Address, bytes: usize, vm_map: &'static dyn Map) -> Self {
         let pages = conversions::bytes_to_pages(bytes);
         // We use MaybeUninit::uninit().assume_init(), which is nul, for a Box value, which cannot be null.
         // FIXME: We should try either remove this kind of circular dependency or use MaybeUninit<T> instead of Box<T>
@@ -186,11 +177,7 @@
         }
     }
 
-<<<<<<< HEAD
-    pub fn new_discontiguous(meta_data_pages_per_region: usize, vm_map: &'static dyn Map) -> Self {
-=======
-    pub fn new_discontiguous(vm_map: &'static VMMap) -> Self {
->>>>>>> 30771e1a
+    pub fn new_discontiguous(vm_map: &'static dyn Map) -> Self {
         // We use MaybeUninit::uninit().assume_init(), which is nul, for a Box value, which cannot be null.
         // FIXME: We should try either remove this kind of circular dependency or use MaybeUninit<T> instead of Box<T>
         #[allow(invalid_value)]
@@ -291,14 +278,7 @@
                 as usize; // then alloc the entire chunk
             debug_assert!(tmp == chunk_start);
             chunk_start += PAGES_IN_CHUNK;
-<<<<<<< HEAD
-            {
-                sync.pages_currently_on_freelist -=
-                    PAGES_IN_CHUNK - self.meta_data_pages_per_region;
-            }
-=======
             sync.pages_currently_on_freelist -= PAGES_IN_CHUNK;
->>>>>>> 30771e1a
         }
         /* now return the address space associated with the chunk for global reuse */
         self.common.release_discontiguous_chunks(chunk);
@@ -316,23 +296,14 @@
             self.mprotect(first, pages as _);
         }
 
-        let mut sync = self.sync.lock().unwrap();
+        let _sync = self.sync.lock().unwrap();
         // FIXME
         let mut sync = self.sync.lock().unwrap();
         #[allow(clippy::cast_ref_to_mut)]
         let me = unsafe { &mut *(self as *const _ as *mut Self) };
-<<<<<<< HEAD
-        let freed = {
-            self.common.accounting.release(pages as _);
-            let freed = me.free_list.free(page_offset as _, true);
-            sync.pages_currently_on_freelist += pages as usize;
-            freed
-        };
-=======
         self.common.accounting.release(pages as _);
         let freed = me.free_list.free(page_offset as _, true);
         sync.pages_currently_on_freelist += pages as usize;
->>>>>>> 30771e1a
         if !self.common.contiguous {
             // only discontiguous spaces use chunks
             me.release_free_chunks(first, freed as _, &mut sync);
@@ -347,38 +318,6 @@
     ) {
         let page_offset = conversions::bytes_to_pages(freed_page - self.start);
 
-<<<<<<< HEAD
-        if self.meta_data_pages_per_region > 0 {
-            // can only be a single chunk
-            if pages_freed == (PAGES_IN_CHUNK - self.meta_data_pages_per_region) {
-                self.free_contiguous_chunk(conversions::chunk_align_down(freed_page), sync);
-            }
-        } else {
-            // may be multiple chunks
-            if pages_freed % PAGES_IN_CHUNK == 0 {
-                // necessary, but not sufficient condition
-                /* grow a region of chunks, starting with the chunk containing the freed page */
-                let mut region_start = page_offset & !(PAGES_IN_CHUNK - 1);
-                let mut next_region_start = region_start + PAGES_IN_CHUNK;
-                /* now try to grow (end point pages are marked as non-coalescing) */
-                while self.free_list.is_coalescable(region_start as _) {
-                    // region_start is guaranteed to be positive. Otherwise this line will fail due to subtraction overflow.
-                    region_start -= PAGES_IN_CHUNK;
-                }
-                while next_region_start < generic_freelist::MAX_UNITS as usize
-                    && self.free_list.is_coalescable(next_region_start as _)
-                {
-                    next_region_start += PAGES_IN_CHUNK;
-                }
-                debug_assert!(next_region_start < generic_freelist::MAX_UNITS as usize);
-                if pages_freed == next_region_start - region_start {
-                    let start = self.start;
-                    self.free_contiguous_chunk(
-                        start + conversions::pages_to_bytes(region_start),
-                        sync,
-                    );
-                }
-=======
         // may be multiple chunks
         if pages_freed % PAGES_IN_CHUNK == 0 {
             // necessary, but not sufficient condition
@@ -399,7 +338,6 @@
             if pages_freed == next_region_start - region_start {
                 let start = self.start;
                 self.free_contiguous_chunk(start + conversions::pages_to_bytes(region_start), sync);
->>>>>>> 30771e1a
             }
         }
     }
