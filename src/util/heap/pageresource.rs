use crate::policy::space::Space;
use crate::util::address::Address;
use crate::util::conversions;
<<<<<<< HEAD
use crate::util::metadata::side_metadata::SideMetadataContext;
=======
use crate::util::freelist::FreeList;
>>>>>>> dccce906
use crate::util::opaque_pointer::*;
use crate::vm::ActivePlan;
use std::sync::Mutex;

use super::chunk_map::Chunk;
use super::layout::VMMap;
use crate::util::heap::space_descriptor::SpaceDescriptor;
use crate::util::heap::PageAccounting;
use crate::vm::VMBinding;

pub trait PageResource<VM: VMBinding>: 'static {
    /// Allocate pages from this resource.
    /// Simply bump the cursor, and fail if we hit the sentinel.
    /// Return The start of the first page if successful, zero on failure.
    fn get_new_pages(
        &self,
        space: &dyn Space<VM>,
        reserved_pages: usize,
        required_pages: usize,
        tls: VMThread,
    ) -> Result<PRAllocResult, PRAllocFail> {
        self.alloc_pages(space, reserved_pages, required_pages, tls)
    }

    // XXX: In the original code reserve_pages & clear_request explicitly
    //      acquired a lock.
    fn reserve_pages(&self, pages: usize) -> usize {
        self.common().accounting.reserve(pages);
        pages
    }

    fn clear_request(&self, reserved_pages: usize) {
        self.common().accounting.clear_reserved(reserved_pages);
    }

    fn update_zeroing_approach(&self, _nontemporal: bool, concurrent: bool) {
        debug_assert!(!concurrent || self.common().contiguous);
        unimplemented!()
    }

    fn skip_concurrent_zeroing(&self) {
        unimplemented!()
    }

    fn trigger_concurrent_zeroing(&self) {
        unimplemented!()
    }

    fn concurrent_zeroing(&self) {
        panic!("This PageResource does not implement concurrent zeroing")
    }

    fn alloc_pages(
        &self,
        space: &dyn Space<VM>,
        reserved_pages: usize,
        required_pages: usize,
        tls: VMThread,
    ) -> Result<PRAllocResult, PRAllocFail>;

    /**
     * Commit pages to the page budget.  This is called after
     * successfully determining that the request can be satisfied by
     * both the page budget and virtual memory.  This simply accounts
     * for the discrepancy between <code>committed</code> and
     * <code>reserved</code> while the request was pending.
     *
     * This *MUST* be called by each PageResource during the
     * allocPages, and the caller must hold the lock.
     */
    fn commit_pages(&self, reserved_pages: usize, actual_pages: usize, tls: VMThread) {
        let delta = actual_pages - reserved_pages;
        self.common().accounting.reserve(delta);
        self.common().accounting.commit(actual_pages);
        if VM::VMActivePlan::is_mutator(tls) {
            self.vm_map()
                .add_to_cumulative_committed_pages(actual_pages);
        }
    }

    fn reserved_pages(&self) -> usize {
        self.common().accounting.get_reserved_pages()
    }

    fn committed_pages(&self) -> usize {
        self.common().accounting.get_committed_pages()
    }

    /// Return the number of available physical pages by this resource. This includes all pages
    /// currently unused by this resource. If the resource is using a discontiguous space, it also
    /// includes the currently unassigned discontiguous space.
    ///
    /// Note: This just considers physical pages (i.e. virtual memory pages allocated for use by
    /// this resource). This calculation is orthogonal to and does not consider any restrictions on
    /// the number of pages this resource may actually use at any time (i.e. the number of
    /// committed and reserved pages).
    ///
    /// Note: The calculation is made on the assumption that all space that could be assigned to
    /// this resource would be assigned to this resource (i.e. the unused discontiguous space could
    /// just as likely be assigned to another competing resource).
    fn get_available_physical_pages(&self) -> usize;

    fn common(&self) -> &CommonPageResource;
    fn common_mut(&mut self) -> &mut CommonPageResource;
    fn vm_map(&self) -> &'static dyn VMMap {
        self.common().vm_map
    }

<<<<<<< HEAD
    fn has_chunk_fragmentation_info(&self) -> bool {
        false
    }

    fn get_live_pages_in_chunk(&self, _chunk: Chunk) -> usize {
        unreachable!()
=======
    // Some page resources need to record the start address.
    // This method will be called after the start address of the discontigous region is determined.
    // `start` is the computed start address.  By default, this does nothing.
    fn update_discontiguous_start(&mut self, _start: Address) {
        // Do nothing.
>>>>>>> dccce906
    }
}

pub struct PRAllocResult {
    pub start: Address,
    pub pages: usize,
    pub new_chunk: bool,
}

pub struct PRAllocFail;

pub struct CommonPageResource {
    pub accounting: PageAccounting,
    pub contiguous: bool,
    pub growable: bool,

    pub vm_map: &'static dyn VMMap,
    head_discontiguous_region: Mutex<Address>,

    pub(crate) metadata: SideMetadataContext,
}

impl CommonPageResource {
    pub(crate) fn new(
        contiguous: bool,
        growable: bool,
        vm_map: &'static dyn VMMap,
        metadata: SideMetadataContext,
    ) -> CommonPageResource {
        CommonPageResource {
            accounting: PageAccounting::new(),

            contiguous,
            growable,
            vm_map,

            head_discontiguous_region: Mutex::new(Address::ZERO),

            metadata,
        }
    }

    /// Extend the virtual memory associated with a particular discontiguous
    /// space.  This simply involves requesting a suitable number of chunks
    /// from the pool of chunks available to discontiguous spaces.
    ///
    /// If the concrete page resource is using a `FreeList`, it should pass it
    /// via `freelist`, or `None` if not using `FreeList`.
    pub fn grow_discontiguous_space(
        &self,
        space_descriptor: SpaceDescriptor,
        chunks: usize,
        freelist: Option<&mut dyn FreeList>,
    ) -> Address {
        let mut head_discontiguous_region = self.head_discontiguous_region.lock().unwrap();

        let new_head: Address = unsafe {
            self.vm_map.allocate_contiguous_chunks(
                space_descriptor,
                chunks,
                *head_discontiguous_region,
                freelist,
            )
        };
        if new_head.is_zero() {
            return Address::ZERO;
        }

        *head_discontiguous_region = new_head;
        new_head
    }

    /// Release one or more contiguous chunks associated with a discontiguous
    /// space.
    pub fn release_discontiguous_chunks(&self, chunk: Address) {
        let mut head_discontiguous_region = self.head_discontiguous_region.lock().unwrap();
        debug_assert!(chunk == conversions::chunk_align_down(chunk));
        if chunk == *head_discontiguous_region {
            *head_discontiguous_region = self.vm_map.get_next_contiguous_region(chunk);
        }
        unsafe {
            self.vm_map.free_contiguous_chunks(chunk);
        }
    }

    pub fn release_all_chunks(&self) {
        let mut head_discontiguous_region = self.head_discontiguous_region.lock().unwrap();
        self.vm_map.free_all_chunks(*head_discontiguous_region);
        *head_discontiguous_region = Address::ZERO;
    }

    pub fn get_head_discontiguous_region(&self) -> Address {
        *self.head_discontiguous_region.lock().unwrap()
    }
}<|MERGE_RESOLUTION|>--- conflicted
+++ resolved
@@ -1,11 +1,8 @@
 use crate::policy::space::Space;
 use crate::util::address::Address;
 use crate::util::conversions;
-<<<<<<< HEAD
+use crate::util::freelist::FreeList;
 use crate::util::metadata::side_metadata::SideMetadataContext;
-=======
-use crate::util::freelist::FreeList;
->>>>>>> dccce906
 use crate::util::opaque_pointer::*;
 use crate::vm::ActivePlan;
 use std::sync::Mutex;
@@ -114,20 +111,19 @@
         self.common().vm_map
     }
 
-<<<<<<< HEAD
-    fn has_chunk_fragmentation_info(&self) -> bool {
-        false
-    }
-
-    fn get_live_pages_in_chunk(&self, _chunk: Chunk) -> usize {
-        unreachable!()
-=======
     // Some page resources need to record the start address.
     // This method will be called after the start address of the discontigous region is determined.
     // `start` is the computed start address.  By default, this does nothing.
     fn update_discontiguous_start(&mut self, _start: Address) {
         // Do nothing.
->>>>>>> dccce906
+    }
+
+    fn has_chunk_fragmentation_info(&self) -> bool {
+        false
+    }
+
+    fn get_live_pages_in_chunk(&self, _chunk: Chunk) -> usize {
+        unreachable!()
     }
 }
 
