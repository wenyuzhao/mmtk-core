--- conflicted
+++ resolved
@@ -81,7 +81,7 @@
         metadata.local.push(CHUNK_LIVE_BLOCKS);
     }
 
-    pub fn new_contiguous(
+    pub(crate) fn new_contiguous(
         log_pages: usize,
         start: Address,
         bytes: usize,
@@ -101,7 +101,7 @@
         }
     }
 
-    pub fn new_discontiguous(
+    pub(crate) fn new_discontiguous(
         log_pages: usize,
         vm_map: &'static dyn VMMap,
         _num_workers: usize,
@@ -182,8 +182,13 @@
     fn free(&self, bpr: &BlockPageResource<VM, B>, b: B, single_thread: bool);
 }
 
+#[derive(Copy, Clone)]
+struct Cursor(u32, u32);
+
+unsafe impl bytemuck::NoUninit for Cursor {}
+
 struct LockFreeListBlockAlloc<B: Region> {
-    cursor: Atomic<(u32, u32)>,
+    cursor: Atomic<Cursor>,
     head: Atomic<Address>,
     _p: PhantomData<B>,
 }
@@ -196,9 +201,9 @@
     fn alloc_fast(&self) -> Option<B> {
         if Self::SYNC {
             // 1. bump the cursor
-            let (c, b) = self.cursor.load(Ordering::Relaxed);
+            let Cursor(c, b) = self.cursor.load(Ordering::Relaxed);
             if b < Self::BLOCKS_IN_CHUNK as u32 {
-                self.cursor.store((c, b + 1), Ordering::Relaxed);
+                self.cursor.store(Cursor(c, b + 1), Ordering::Relaxed);
                 let c = crate::util::conversions::chunk_index_to_address(c as usize);
                 return Some(B::from_aligned_address(c + ((b as usize) << B::LOG_BYTES)));
             }
@@ -233,14 +238,14 @@
         if self.cursor.load(Ordering::Relaxed).1 < Self::BLOCKS_IN_CHUNK as u32 {
             let result =
                 self.cursor
-                    .fetch_update(Ordering::Relaxed, Ordering::Relaxed, |(c, b)| {
+                    .fetch_update(Ordering::Relaxed, Ordering::Relaxed, |Cursor(c, b)| {
                         if b < Self::BLOCKS_IN_CHUNK as u32 {
-                            Some((c, b + 1))
+                            Some(Cursor(c, b + 1))
                         } else {
                             None
                         }
                     });
-            if let Ok((c, b)) = result {
+            if let Ok(Cursor(c, b)) = result {
                 let c = crate::util::conversions::chunk_index_to_address(c as usize);
                 return Some(B::from_aligned_address(c + ((b as usize) << B::LOG_BYTES)));
             }
@@ -269,7 +274,7 @@
     fn add_chunk(&self, c: Chunk) -> B {
         let new_cursor = c.start() + B::BYTES;
         let chunk_index = new_cursor.chunk_index() as u32;
-        self.cursor.store((chunk_index, 1), Ordering::Relaxed);
+        self.cursor.store(Cursor(chunk_index, 1), Ordering::Relaxed);
         B::from_aligned_address(c.start())
     }
 }
@@ -278,41 +283,16 @@
     fn new() -> Self {
         Self {
             head: Atomic::new(Address::ZERO),
-            cursor: Atomic::new((0, Self::BLOCKS_IN_CHUNK as _)),
+            cursor: Atomic::new(Cursor(0, Self::BLOCKS_IN_CHUNK as _)),
             _p: PhantomData,
         }
     }
 
-<<<<<<< HEAD
     fn alloc(&self, bpr: &BlockPageResource<VM, B>, space: &dyn Space<VM>) -> Option<(B, bool)> {
         if !Self::SYNC {
             if let Some(b) = self.alloc_fast() {
                 return Some((b, false));
             }
-=======
-    /// Add a BlockArray to the global pool
-    fn add_global_array(&self, array: BlockQueue<B>) {
-        self.count.fetch_add(array.len(), Ordering::SeqCst);
-        self.global_freed_blocks.write().push(array);
-    }
-
-    /// Push a block to the thread-local queue
-    pub fn push(&self, block: B) {
-        self.count.fetch_add(1, Ordering::SeqCst);
-        let id = crate::scheduler::current_worker_ordinal();
-        let failed = unsafe {
-            self.worker_local_freed_blocks[id]
-                .push_relaxed(block)
-                .is_err()
-        };
-        if failed {
-            let queue = BlockQueue::new();
-            let result = unsafe { queue.push_relaxed(block) };
-            debug_assert!(result.is_ok());
-            let old_queue = self.worker_local_freed_blocks[id].replace(queue);
-            assert!(!old_queue.is_empty());
-            self.global_freed_blocks.write().push(old_queue);
->>>>>>> 79fb0bb1
         }
         let _sync = bpr.sync.lock().unwrap();
         if let Some(b) = self.alloc_fast() {
