--- conflicted
+++ resolved
@@ -158,15 +158,11 @@
         }
     }
 
-<<<<<<< HEAD
     pub fn release_block(&self, block: B, single_thread: bool) {
         let blocks =
             CHUNK_LIVE_BLOCKS.fetch_sub_atomic(Chunk::align(block.start()), 1u16, Ordering::SeqCst)
                 - 1;
         assert!(blocks <= Self::BLOCKS_IN_CHUNK as u16);
-=======
-    pub fn release_block(&self, block: B) {
->>>>>>> 039055ab
         let pages = 1 << Self::LOG_PAGES;
         self.common().accounting.release(pages as _);
         self.block_alloc.free(self, block, single_thread);
