use downcast_rs::Downcast;

use crate::util::freelist::FreeList;
use crate::util::heap::space_descriptor::SpaceDescriptor;
use crate::util::Address;

<<<<<<< HEAD
pub trait VMMap: Sync + Downcast {
=======
/// The result of creating free list.
///
/// `VMMap` will select an implementation of `FreeList`.  If it is `RawMemoryFreeList`, it will
/// occupy a portion of address range at the beginning of the space.  That will require the
/// starting address of the space to be displaced.  This information is conveyed via the
/// `space_displacement` field.
pub struct CreateFreeListResult {
    // The created free list.
    pub free_list: Box<dyn FreeList>,
    // The number of bytes to be added to the starting address of the space.  Zero if not needed.
    // Always aligned to chunks.
    pub space_displacement: usize,
}

pub trait VMMap: Sync {
>>>>>>> dccce906
    fn insert(&self, start: Address, extent: usize, descriptor: SpaceDescriptor);

    /// Create a free-list for a discontiguous space. Must only be called at boot time.
    fn create_freelist(&self, start: Address) -> CreateFreeListResult;

    /// Create a free-list for a contiguous space. Must only be called at boot time.
    fn create_parent_freelist(
        &self,
        start: Address,
        units: usize,
        grain: i32,
    ) -> CreateFreeListResult;

    /// # Safety
    ///
    /// Caller must ensure that only one thread is calling this method.
    unsafe fn allocate_contiguous_chunks(
        &self,
        descriptor: SpaceDescriptor,
        chunks: usize,
        head: Address,
        maybe_freelist: Option<&mut dyn FreeList>,
    ) -> Address;

    fn get_next_contiguous_region(&self, start: Address) -> Address;

    fn get_contiguous_region_chunks(&self, start: Address) -> usize;

    fn get_contiguous_region_size(&self, start: Address) -> usize;

    /// Return the total number of chunks available (unassigned) within the range of virtual memory
    /// apportioned to discontiguous spaces.
    fn get_available_discontiguous_chunks(&self) -> usize;

    /// Return the total number of clients contending for chunks. This is useful when establishing
    /// conservative bounds on the number of remaining chunks.
    fn get_chunk_consumer_count(&self) -> usize;

    fn free_all_chunks(&self, any_chunk: Address);

    /// # Safety
    ///
    /// Caller must ensure that only one thread is calling this method.
    unsafe fn free_contiguous_chunks(&self, start: Address) -> usize;

    /// Finalize the globlal maps in the implementations of `VMMap`.  This should be called after
    /// all spaces are created.
    ///
    /// Arguments:
    /// -   `from`: the starting address of the heap
    /// -   `to`: the address of the last byte within the heap
    /// -   `on_discontig_start_determined`: Called when the address range of the discontiguous
    ///     memory range is determined.  Will not be called if the `VMMap` implementation does not
    ///     have a discontigous memory range.  The `Address` argument of the callback is the
    ///     starting address of the discontiguous memory range.
    fn finalize_static_space_map(
        &self,
        from: Address,
        to: Address,
        on_discontig_start_determined: &mut dyn FnMut(Address),
    );

    fn is_finalized(&self) -> bool;

    fn get_descriptor_for_address(&self, address: Address) -> SpaceDescriptor;

    fn add_to_cumulative_committed_pages(&self, pages: usize);

    fn out_of_virtual_space(&self) -> bool {
        false
    }

    fn reset_out_of_virtual_space(&self) {}

    fn available_chunks(&self) -> usize {
        unimplemented!("map32 only")
    }
}

impl_downcast!(VMMap);<|MERGE_RESOLUTION|>--- conflicted
+++ resolved
@@ -4,9 +4,6 @@
 use crate::util::heap::space_descriptor::SpaceDescriptor;
 use crate::util::Address;
 
-<<<<<<< HEAD
-pub trait VMMap: Sync + Downcast {
-=======
 /// The result of creating free list.
 ///
 /// `VMMap` will select an implementation of `FreeList`.  If it is `RawMemoryFreeList`, it will
@@ -21,8 +18,7 @@
     pub space_displacement: usize,
 }
 
-pub trait VMMap: Sync {
->>>>>>> dccce906
+pub trait VMMap: Sync + Downcast {
     fn insert(&self, start: Address, extent: usize, descriptor: SpaceDescriptor);
 
     /// Create a free-list for a discontiguous space. Must only be called at boot time.
