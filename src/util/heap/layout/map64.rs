--- conflicted
+++ resolved
@@ -56,7 +56,9 @@
                 // elide the storing of 0 for each of the element.  Using standard vector creation,
                 // such as `vec![SpaceDescriptor::UNINITIALIZED; MAX_CHUNKS]`, will cause severe
                 // slowdown during start-up.
-                descriptor_map: unsafe { new_zeroed_vec::<SpaceDescriptor>(vm_layout().max_chunks()) },
+                descriptor_map: unsafe {
+                    new_zeroed_vec::<SpaceDescriptor>(vm_layout().max_chunks())
+                },
                 high_water,
                 base_address,
                 fl_page_resources: vec![None; MAX_SPACES],
@@ -148,17 +150,9 @@
         self_mut.high_water[index] = rtn + extent;
 
         /* Grow the free list to accommodate the new chunks */
-<<<<<<< HEAD
-        let free_list = self.fl_map[Self::space_index(descriptor.get_start()).unwrap()];
-        if let Some(free_list) = free_list {
-            #[allow(invalid_reference_casting)]
-            let free_list =
-                unsafe { &mut *(free_list as *const RawMemoryFreeList as *mut RawMemoryFreeList) };
-=======
         let free_list = self.inner().fl_map[Self::space_index(descriptor.get_start()).unwrap()];
         if let Some(mut free_list) = free_list {
             let free_list = free_list.as_mut();
->>>>>>> 66e8cb8a
             free_list.grow_freelist(conversions::bytes_to_pages(extent) as _);
             let base_page = conversions::bytes_to_pages(rtn - self.inner().base_address[index]);
             for offset in (0..(chunks * PAGES_IN_CHUNK)).step_by(PAGES_IN_CHUNK) {
@@ -203,16 +197,8 @@
         // It is fine to get a mutable reference.
         let self_mut: &mut Map64Inner = unsafe { self.mut_self() };
         for pr in 0..MAX_SPACES {
-<<<<<<< HEAD
-            if let Some(fl) = self_mut.fl_map[pr] {
-                #[allow(clippy::cast_ref_to_mut)]
-                #[allow(invalid_reference_casting)]
-                let fl_mut: &mut RawMemoryFreeList =
-                    unsafe { &mut *(fl as *const RawMemoryFreeList as *mut RawMemoryFreeList) };
-=======
             if let Some(mut fl) = self_mut.fl_map[pr] {
                 let fl_mut: &mut RawMemoryFreeList = unsafe { fl.as_mut() };
->>>>>>> 66e8cb8a
                 fl_mut.grow_freelist(0);
             }
         }
@@ -223,24 +209,11 @@
         // It is fine to get a mutable reference.
         let self_mut: &mut Map64Inner = unsafe { self.mut_self() };
         for pr in 0..MAX_SPACES {
-<<<<<<< HEAD
-            if let Some(fl) = self_mut.fl_page_resources[pr] {
-                #[allow(clippy::cast_ref_to_mut)]
-                #[allow(invalid_reference_casting)]
-                let fl_mut: &mut CommonFreeListPageResource = unsafe {
-                    &mut *(fl as *const CommonFreeListPageResource
-                        as *mut CommonFreeListPageResource)
-                };
-                fl_mut.resize_freelist(conversions::chunk_align_up(
-                    self.fl_map[pr].unwrap().get_limit(),
-                ));
-=======
             if let Some(mut fl) = self_mut.fl_page_resources[pr] {
                 let fl_mut = unsafe { fl.as_mut() };
                 fl_mut.resize_freelist(conversions::chunk_align_up(unsafe {
                     self.inner().fl_map[pr].unwrap().as_ref().get_limit()
                 }));
->>>>>>> 66e8cb8a
             }
         }
         self_mut.finalized = true;
@@ -269,18 +242,12 @@
     /// is using this method, or multiple threads are accessing mutally exclusive data (e.g. different indices in arrays).
     /// In other cases, use mut_self_with_sync().
     #[allow(clippy::mut_from_ref)]
-<<<<<<< HEAD
-    #[allow(invalid_reference_casting)]
-    unsafe fn mut_self(&self) -> &mut Self {
-        &mut *(self as *const Self as *mut Self)
-=======
     unsafe fn mut_self(&self) -> &mut Map64Inner {
         &mut *self.inner.get()
     }
 
     fn inner(&self) -> &Map64Inner {
         unsafe { &*self.inner.get() }
->>>>>>> 66e8cb8a
     }
 
     fn space_index(addr: Address) -> Option<usize> {
