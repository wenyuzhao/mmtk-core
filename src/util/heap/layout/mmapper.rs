--- conflicted
+++ resolved
@@ -37,9 +37,6 @@
      * @param start The start of the range to be mapped.
      * @param pages The size of the range to be mapped, in pages
      */
-<<<<<<< HEAD
-    fn ensure_mapped(&self, start: Address, pages: usize, notify_mmap: &impl Fn(Address));
-=======
     fn ensure_mapped(
         &self,
         start: Address,
@@ -67,7 +64,6 @@
             Ok(())
         }
     }
->>>>>>> 6cac4ff8
 
     /**
      * Is the page pointed to by this address mapped ?
