pub mod heap_parameters;
pub mod vm_layout_constants;

mod mmapper;
pub use self::mmapper::Mmapper;
mod byte_map_mmapper;
<<<<<<< HEAD
pub use self::byte_map_mmapper::ByteMapMmapper;
mod fragmented_mapper;
pub use self::fragmented_mapper::FragmentedMapper;
pub mod heap_layout;
pub mod map;
pub mod map32;
pub mod map64;
=======
#[cfg(target_pointer_width = "64")]
mod fragmented_mapper;

mod map;
pub use self::map::VMMap;
mod map32;
#[cfg(target_pointer_width = "64")]
mod map64;

#[cfg(target_pointer_width = "32")]
pub fn create_vm_map() -> Box<dyn VMMap> {
    Box::new(map32::Map32::new())
}

#[cfg(target_pointer_width = "64")]
pub fn create_vm_map() -> Box<dyn VMMap> {
    // TODO: Map32 for compressed pointers
    Box::new(map64::Map64::new())
}

#[cfg(target_pointer_width = "32")]
pub fn create_mmapper() -> Box<dyn Mmapper> {
    Box::new(byte_map_mmapper::ByteMapMmapper::new())
}

#[cfg(target_pointer_width = "64")]
pub fn create_mmapper() -> Box<dyn Mmapper> {
    // TODO: ByteMapMmapper for 39-bit or less virtual space
    Box::new(fragmented_mapper::FragmentedMapper::new())
}
>>>>>>> f8469b0a
<|MERGE_RESOLUTION|>--- conflicted
+++ resolved
@@ -4,15 +4,6 @@
 mod mmapper;
 pub use self::mmapper::Mmapper;
 mod byte_map_mmapper;
-<<<<<<< HEAD
-pub use self::byte_map_mmapper::ByteMapMmapper;
-mod fragmented_mapper;
-pub use self::fragmented_mapper::FragmentedMapper;
-pub mod heap_layout;
-pub mod map;
-pub mod map32;
-pub mod map64;
-=======
 #[cfg(target_pointer_width = "64")]
 mod fragmented_mapper;
 
@@ -42,5 +33,4 @@
 pub fn create_mmapper() -> Box<dyn Mmapper> {
     // TODO: ByteMapMmapper for 39-bit or less virtual space
     Box::new(fragmented_mapper::FragmentedMapper::new())
-}
->>>>>>> f8469b0a
+}