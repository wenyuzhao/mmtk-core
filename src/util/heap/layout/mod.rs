--- conflicted
+++ resolved
@@ -21,13 +21,7 @@
 
 #[cfg(target_pointer_width = "64")]
 pub fn create_vm_map() -> Box<dyn VMMap> {
-<<<<<<< HEAD
-    use self::vm_layout_constants::VMLayoutConstants;
-
-    if VMLayoutConstants::get_address_space().pointer_compression() {
-=======
     if !vm_layout().force_use_contiguous_spaces {
->>>>>>> 039055ab
         Box::new(map32::Map32::new())
     } else {
         Box::new(map64::Map64::new())
@@ -53,21 +47,11 @@
 /// that we count as part of the heap but we do not allocate into, such as
 /// VM spaces. However, currently, heap range is the same as available range.
 pub fn heap_range() -> Range<Address> {
-<<<<<<< HEAD
-    vm_layout_constants::VM_LAYOUT_CONSTANTS.heap_start
-        ..vm_layout_constants::VM_LAYOUT_CONSTANTS.heap_end
-=======
     vm_layout().heap_start..vm_layout().heap_end
->>>>>>> 039055ab
 }
 
 /// The avialable heap range between AVAILABLE_START and AVAILABLE_END.
 /// Available range is what MMTk may allocate into.
 pub fn available_range() -> Range<Address> {
-<<<<<<< HEAD
-    vm_layout_constants::VM_LAYOUT_CONSTANTS.available_start()
-        ..vm_layout_constants::VM_LAYOUT_CONSTANTS.available_end()
-=======
     vm_layout().available_start()..vm_layout().available_end()
->>>>>>> 039055ab
 }