--- conflicted
+++ resolved
@@ -43,25 +43,11 @@
     pub fn new() -> Self {
         let max_chunks = vm_layout().max_chunks();
         Map32 {
-<<<<<<< HEAD
-            prev_link: vec![-1; VM_LAYOUT_CONSTANTS.max_chunks()],
-            next_link: vec![-1; VM_LAYOUT_CONSTANTS.max_chunks()],
-            chunk_space: vec![NO_SPACE; VM_LAYOUT_CONSTANTS.max_chunks()],
-            region_map: IntArrayFreeList::new(
-                VM_LAYOUT_CONSTANTS.max_chunks(),
-                VM_LAYOUT_CONSTANTS.max_chunks() as _,
-                1,
-            ),
-            large_region_map: IntArrayFreeList::new(
-                VM_LAYOUT_CONSTANTS.max_chunks(),
-                VM_LAYOUT_CONSTANTS.max_chunks() as _,
-                1,
-            ),
-=======
-            prev_link: vec![0; max_chunks],
-            next_link: vec![0; max_chunks],
+            prev_link: vec![-1; max_chunks],
+            next_link: vec![-1; max_chunks],
+            chunk_space: vec![NO_SPACE; max_chunks],
             region_map: IntArrayFreeList::new(max_chunks, max_chunks as _, 1),
->>>>>>> 039055ab
+            large_region_map: IntArrayFreeList::new(max_chunks, max_chunks as _, 1),
             global_page_map: IntArrayFreeList::new(1, 1, MAX_SPACES),
             shared_discontig_fl_count: 0,
             shared_fl_map: vec![None; MAX_SPACES],
@@ -69,11 +55,7 @@
             total_available_large_discontiguous_chunks: 0,
             finalized: false,
             sync: Mutex::new(()),
-<<<<<<< HEAD
-            descriptor_map: vec![SpaceDescriptor::UNINITIALIZED; VM_LAYOUT_CONSTANTS.max_chunks()],
-=======
             descriptor_map: vec![SpaceDescriptor::UNINITIALIZED; max_chunks],
->>>>>>> 039055ab
             cumulative_committed_pages: AtomicUsize::new(0),
             out_of_virtual_space: AtomicBool::new(false),
         }
@@ -84,21 +66,21 @@
     }
 
     fn get_large_chunk_reserve_boundary() -> Address {
-        if let Some(small_chunk_space_size) = VM_LAYOUT_CONSTANTS.small_chunk_space_size {
+        if let Some(small_chunk_space_size) = vm_layout().small_chunk_space_size {
             let small_chunk_space_end =
-                (VM_LAYOUT_CONSTANTS.heap_start + small_chunk_space_size).align_up(BYTES_IN_CHUNK);
+                (vm_layout().heap_start + small_chunk_space_size).align_up(BYTES_IN_CHUNK);
             return small_chunk_space_end;
         }
         const LARGE_CHUNK_RESERVE_RATIO: f64 = 1f64 / 32f64;
         const MIN_LARGE_CHUNK_RESERVE: usize = 512 << 20;
-        let virtual_space_size = VM_LAYOUT_CONSTANTS.heap_end - VM_LAYOUT_CONSTANTS.heap_start;
+        let virtual_space_size = vm_layout().heap_end - vm_layout().heap_start;
         let large_chunk_reserve_bytes = usize::max(
             MIN_LARGE_CHUNK_RESERVE,
             (virtual_space_size as f64 * LARGE_CHUNK_RESERVE_RATIO).ceil() as usize,
         );
         let large_chunk_reserve_chunks =
             (large_chunk_reserve_bytes >> LOG_BYTES_IN_CHUNK).next_power_of_two();
-        VM_LAYOUT_CONSTANTS.heap_end - (large_chunk_reserve_chunks << LOG_BYTES_IN_CHUNK)
+        vm_layout().heap_end - (large_chunk_reserve_chunks << LOG_BYTES_IN_CHUNK)
     }
 }
 
@@ -275,11 +257,7 @@
         let first_chunk = start_address.chunk_index();
         let last_chunk = to.chunk_index();
         let unavail_start_chunk = last_chunk + 1;
-<<<<<<< HEAD
-        let trailing_chunks = VM_LAYOUT_CONSTANTS.max_chunks() - unavail_start_chunk;
-=======
         let trailing_chunks = vm_layout().max_chunks() - unavail_start_chunk;
->>>>>>> 039055ab
         let pages = (1 + last_chunk - first_chunk) * PAGES_IN_CHUNK;
         self_mut.global_page_map.resize_freelist(pages, pages as _);
         // TODO: Clippy favors using iter().flatten() rather than iter() with if-let.
