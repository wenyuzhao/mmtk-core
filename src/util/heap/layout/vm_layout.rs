--- conflicted
+++ resolved
@@ -1,9 +1,6 @@
-<<<<<<< HEAD
+//! The module defines virutal memory layout parameters.
+
 use std::ptr::addr_of;
-=======
-//! The module defines virutal memory layout parameters.
-
->>>>>>> 79fb0bb1
 use std::sync::atomic::AtomicBool;
 
 use atomic::Ordering;
