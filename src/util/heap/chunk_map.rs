use crate::scheduler::GCWork;
use crate::scheduler::GCWorker;
use crate::util::linear_scan::Region;
use crate::util::linear_scan::RegionIterator;
use crate::util::metadata::side_metadata::SideMetadataSpec;
use crate::util::Address;
use crate::vm::VMBinding;
use spin::Mutex;
use std::ops::Range;

/// Data structure to reference a MMTk 4 MB chunk.
#[repr(transparent)]
#[derive(Debug, Clone, Copy, PartialOrd, PartialEq, Eq)]
pub struct Chunk(Address);

impl Region for Chunk {
    const LOG_BYTES: usize = crate::util::heap::layout::vm_layout::LOG_BYTES_IN_CHUNK;

    fn from_aligned_address(address: Address) -> Self {
        debug_assert!(address.is_aligned_to(Self::BYTES));
        Self(address)
    }

    fn start(&self) -> Address {
        self.0
    }
}

impl Chunk {
    /// Chunk constant with zero address
    // FIXME: We use this as an empty value. What if we actually use the first chunk?
    pub const ZERO: Self = Self(Address::ZERO);
}

/// Chunk allocation state
#[repr(u8)]
#[derive(Debug, PartialEq, Clone, Copy)]
pub enum ChunkState {
    /// The chunk is not allocated.
    Free = 0,
    /// The chunk is allocated.
    Allocated = 1,
}

/// A byte-map to record all the allocated chunks.
/// A plan can use this to maintain records for the chunks that they used, and the states of the chunks.
/// Any plan that uses the chunk map should include the `ALLOC_TABLE` spec in their local sidemetadata specs
pub struct ChunkMap {
    chunk_range: Mutex<Range<Chunk>>,
}

impl ChunkMap {
    /// Chunk alloc table
    pub const ALLOC_TABLE: SideMetadataSpec =
        crate::util::metadata::side_metadata::spec_defs::CHUNK_MARK;

    pub fn new() -> Self {
        Self {
            chunk_range: Mutex::new(Chunk::ZERO..Chunk::ZERO),
        }
    }

    /// Set chunk state
    pub fn set(&self, chunk: Chunk, state: ChunkState) {
        // Do nothing if the chunk is already in the expected state.
        if self.get(chunk) == state {
            return;
        }
        // Update alloc byte
        unsafe { Self::ALLOC_TABLE.store::<u8>(chunk.start(), state as u8) };
        // If this is a newly allcoated chunk, then expand the chunk range.
        if state == ChunkState::Allocated {
            debug_assert!(!chunk.start().is_zero());
            let mut range = self.chunk_range.lock();
            if range.start == Chunk::ZERO {
                // FIXME: what if we actually use the first chunk?
                range.start = chunk;
                range.end = chunk.next();
            } else if chunk < range.start {
                range.start = chunk;
            } else if range.end <= chunk {
                range.end = chunk.next();
            }
        }
    }

    /// Get chunk state
    pub fn get(&self, chunk: Chunk) -> ChunkState {
        let byte = unsafe { Self::ALLOC_TABLE.load::<u8>(chunk.start()) };
        match byte {
            0 => ChunkState::Free,
            1 => ChunkState::Allocated,
            _ => unreachable!(),
        }
    }

    /// A range of all chunks in the heap.
    pub fn all_chunks(&self) -> RegionIterator<Chunk> {
        let chunk_range = self.chunk_range.lock();
        RegionIterator::<Chunk>::new(chunk_range.start, chunk_range.end)
    }

    /// Helper function to create per-chunk processing work packets for each allocated chunks.
    pub fn generate_tasks<VM: VMBinding>(
        &self,
        func: impl Fn(Chunk) -> Box<dyn GCWork<VM>>,
    ) -> Vec<Box<dyn GCWork<VM>>> {
        let mut work_packets: Vec<Box<dyn GCWork<VM>>> = vec![];
        for chunk in self
            .all_chunks()
            .filter(|c| self.get(*c) == ChunkState::Allocated)
        {
            work_packets.push(func(chunk));
        }
        work_packets
    }

<<<<<<< HEAD
    pub fn generate_tasks2<VM: VMBinding>(
=======
    pub fn generate_tasks_batched<VM: VMBinding>(
>>>>>>> 6be6a84d
        &self,
        func: impl Fn(Range<Chunk>) -> Box<dyn GCWork<VM>>,
    ) -> Vec<Box<dyn GCWork<VM>>> {
        let mut work_packets: Vec<Box<dyn GCWork<VM>>> = vec![];
<<<<<<< HEAD

        let chunk_range = self.chunk_range.lock();
        let chunks = (chunk_range.end.start() - chunk_range.start.start()) >> Chunk::LOG_BYTES;
        let num_bins = GCWorker::<VM>::mmtk().scheduler.num_workers() * 2;
=======
        let chunk_range = self.chunk_range.lock();
        let chunks = (chunk_range.end.start() - chunk_range.start.start()) >> Chunk::LOG_BYTES;
        let num_bins = GCWorker::<VM>::current().mmtk.scheduler.num_workers() * 4;
>>>>>>> 6be6a84d
        let bin_size = (chunks + num_bins - 1) / num_bins;
        for i in (0..chunks).step_by(bin_size) {
            let start = chunk_range.start.next_nth(i);
            let end = chunk_range.start.next_nth(i + bin_size);
            let end = if end > chunk_range.end {
                chunk_range.end
            } else {
                end
            };
            work_packets.push(func(start..end));
        }
        work_packets
    }
}

impl Default for ChunkMap {
    fn default() -> Self {
        Self::new()
    }
}<|MERGE_RESOLUTION|>--- conflicted
+++ resolved
@@ -115,25 +115,14 @@
         work_packets
     }
 
-<<<<<<< HEAD
-    pub fn generate_tasks2<VM: VMBinding>(
-=======
     pub fn generate_tasks_batched<VM: VMBinding>(
->>>>>>> 6be6a84d
         &self,
         func: impl Fn(Range<Chunk>) -> Box<dyn GCWork<VM>>,
     ) -> Vec<Box<dyn GCWork<VM>>> {
         let mut work_packets: Vec<Box<dyn GCWork<VM>>> = vec![];
-<<<<<<< HEAD
-
-        let chunk_range = self.chunk_range.lock();
-        let chunks = (chunk_range.end.start() - chunk_range.start.start()) >> Chunk::LOG_BYTES;
-        let num_bins = GCWorker::<VM>::mmtk().scheduler.num_workers() * 2;
-=======
         let chunk_range = self.chunk_range.lock();
         let chunks = (chunk_range.end.start() - chunk_range.start.start()) >> Chunk::LOG_BYTES;
         let num_bins = GCWorker::<VM>::current().mmtk.scheduler.num_workers() * 4;
->>>>>>> 6be6a84d
         let bin_size = (chunks + num_bins - 1) / num_bins;
         for i in (0..chunks).step_by(bin_size) {
             let start = chunk_range.start.next_nth(i);
