use super::layout::vm_layout_constants::{BYTES_IN_CHUNK, PAGES_IN_CHUNK};
use crate::policy::space::required_chunks;
use crate::util::address::Address;
use crate::util::conversions::*;
use std::sync::{Mutex, MutexGuard};

use crate::util::alloc::embedded_meta_data::*;
use crate::util::heap::layout::vm_layout_constants::LOG_BYTES_IN_CHUNK;
use crate::util::heap::pageresource::CommonPageResource;
use crate::util::opaque_pointer::*;

use super::layout::map::Map;
use super::pageresource::{PRAllocFail, PRAllocResult};
use super::PageResource;
use crate::util::heap::space_descriptor::SpaceDescriptor;
use crate::vm::VMBinding;
use std::marker::PhantomData;

pub struct MonotonePageResource<VM: VMBinding> {
    common: CommonPageResource,
    sync: Mutex<MonotonePageResourceSync>,
    _p: PhantomData<VM>,
}

struct MonotonePageResourceSync {
    /** Pointer to the next block to be allocated. */
    cursor: Address,
    /** The limit of the currently allocated address space. */
    sentinel: Address,
    /** Base address of the current chunk of addresses */
    current_chunk: Address,
    conditional: MonotonePageResourceConditional,
}

pub enum MonotonePageResourceConditional {
    Contiguous {
        start: Address,
        /** Current frontier of zeroing, in a separate zeroing thread */
        zeroing_cursor: Address,
        /** Current limit of zeroing.  If zeroingCursor < zeroingSentinel, zeroing is still happening. */
        zeroing_sentinel: Address,
    },
    Discontiguous,
}
impl<VM: VMBinding> PageResource<VM> for MonotonePageResource<VM> {
    fn common(&self) -> &CommonPageResource {
        &self.common
    }
    fn common_mut(&mut self) -> &mut CommonPageResource {
        &mut self.common
    }

    fn reserve_pages(&self, pages: usize) -> usize {
        self.common().accounting.reserve(pages);
        pages
    }

    fn get_available_physical_pages(&self) -> usize {
        let sync = self.sync.lock().unwrap();
        let mut rtn = bytes_to_pages(sync.sentinel - sync.cursor);
        if !self.common.contiguous {
            rtn += self.common.vm_map.get_available_discontiguous_chunks() * PAGES_IN_CHUNK;
        }
        rtn
    }

    fn alloc_pages(
        &self,
        space_descriptor: SpaceDescriptor,
        reserved_pages: usize,
        required_pages: usize,
        tls: VMThread,
    ) -> Result<PRAllocResult, PRAllocFail> {
        debug!(
            "In MonotonePageResource, reserved_pages = {}, required_pages = {}",
            reserved_pages, required_pages
        );
        let mut new_chunk = false;
        let mut sync = self.sync.lock().unwrap();
        let mut rtn = sync.cursor;
        debug!(
            "cursor = {}, sentinel = {}, current_chunk = {}",
            sync.cursor, sync.sentinel, sync.current_chunk
        );

        if cfg!(debug = "true") {
            /*
             * Cursor should always be zero, or somewhere in the current chunk.  If we have just
             * allocated exactly enough pages to exhaust the current chunk, then cursor can point
             * to the next chunk.
             */
            if sync.current_chunk > sync.cursor
                || (chunk_align_down(sync.cursor) != sync.current_chunk
                    && chunk_align_down(sync.cursor) != sync.current_chunk + BYTES_IN_CHUNK)
            {
                self.log_chunk_fields(space_descriptor, "MonotonePageResource.alloc_pages:fail");
            }
            assert!(sync.current_chunk <= sync.cursor);
            assert!(
                sync.cursor.is_zero()
                    || chunk_align_down(sync.cursor) == sync.current_chunk
                    || chunk_align_down(sync.cursor) == (sync.current_chunk + BYTES_IN_CHUNK)
            );
        }

        let bytes = pages_to_bytes(required_pages);
        debug!("bytes={}", bytes);
        let mut tmp = sync.cursor + bytes;
        debug!("tmp={:?}", tmp);

        if !self.common().contiguous && tmp > sync.sentinel {
            /* we're out of virtual memory within our discontiguous region, so ask for more */
            let required_chunks = required_chunks(required_pages);
            sync.current_chunk = self
                .common
                .grow_discontiguous_space(space_descriptor, required_chunks); // Returns zero on failure
            sync.cursor = sync.current_chunk;
            sync.sentinel = sync.cursor
                + if sync.current_chunk.is_zero() {
                    0
                } else {
                    required_chunks << LOG_BYTES_IN_CHUNK
                };
            //println!("{} {}->{}", self.common.space.unwrap().get_name(), sync.cursor, sync.sentinel);
            rtn = sync.cursor;
            tmp = sync.cursor + bytes;
            new_chunk = true;
        }

        debug_assert!(rtn >= sync.cursor && rtn < sync.cursor + bytes);
        if tmp > sync.sentinel {
            //debug!("tmp={:?} > sync.sentinel={:?}", tmp, sync.sentinel);
            Result::Err(PRAllocFail)
        } else {
            //debug!("tmp={:?} <= sync.sentinel={:?}", tmp, sync.sentinel);
            sync.cursor = tmp;
            debug!("update cursor = {}", tmp);

            /* In a contiguous space we can bump along into the next chunk, so preserve the currentChunk invariant */
            if self.common().contiguous && chunk_align_down(sync.cursor) != sync.current_chunk {
                sync.current_chunk = chunk_align_down(sync.cursor);
            }
            self.commit_pages(reserved_pages, required_pages, tls);

            Result::Ok(PRAllocResult {
                start: rtn,
                pages: required_pages,
                new_chunk,
            })
        }
    }
}

impl<VM: VMBinding> MonotonePageResource<VM> {
<<<<<<< HEAD
    pub fn new_contiguous(
        start: Address,
        bytes: usize,
        meta_data_pages_per_region: usize,
        vm_map: &'static dyn Map,
    ) -> Self {
=======
    pub fn new_contiguous(start: Address, bytes: usize, vm_map: &'static VMMap) -> Self {
>>>>>>> 30771e1a
        let sentinel = start + bytes;

        MonotonePageResource {
            common: CommonPageResource::new(true, cfg!(target_pointer_width = "64"), vm_map),
            sync: Mutex::new(MonotonePageResourceSync {
                cursor: start,
                current_chunk: chunk_align_down(start),
                sentinel,
                conditional: MonotonePageResourceConditional::Contiguous {
                    start,
                    zeroing_cursor: sentinel,
                    zeroing_sentinel: start,
                },
            }),
            _p: PhantomData,
        }
    }

<<<<<<< HEAD
    pub fn new_discontiguous(meta_data_pages_per_region: usize, vm_map: &'static dyn Map) -> Self {
=======
    pub fn new_discontiguous(vm_map: &'static VMMap) -> Self {
>>>>>>> 30771e1a
        MonotonePageResource {
            common: CommonPageResource::new(false, true, vm_map),
            sync: Mutex::new(MonotonePageResourceSync {
                cursor: unsafe { Address::zero() },
                current_chunk: unsafe { Address::zero() },
                sentinel: unsafe { Address::zero() },
                conditional: MonotonePageResourceConditional::Discontiguous,
            }),
            _p: PhantomData,
        }
    }

    /// Get highwater mark of current monotone space.
    pub fn cursor(&self) -> Address {
        self.sync.lock().unwrap().cursor
    }

    fn log_chunk_fields(&self, space_descriptor: SpaceDescriptor, site: &str) {
        let sync = self.sync.lock().unwrap();
        debug!(
            "[{:?}]{}: cursor={}, current_chunk={}, delta={}",
            space_descriptor,
            site,
            sync.cursor,
            sync.current_chunk,
            sync.cursor - sync.current_chunk
        );
    }

    fn get_region_start(addr: Address) -> Address {
        addr.align_down(BYTES_IN_REGION)
    }

    /// # Safety
    /// TODO: I am not sure why this is unsafe.
    pub unsafe fn reset(&self) {
        let mut guard = self.sync.lock().unwrap();
        self.common().accounting.reset();
        self.release_pages(&mut guard);
        drop(guard);
    }

    pub unsafe fn get_current_chunk(&self) -> Address {
        let guard = self.sync.lock().unwrap();
        guard.current_chunk
    }

    /*/**
    * Release all pages associated with this page resource, optionally
    * zeroing on release and optionally memory protecting on release.
    */
     @Inline
     private void releasePages() {
     if (contiguous) {
     // TODO: We will perform unnecessary zeroing if the nursery size has decreased.
     if (zeroConcurrent) {
     // Wait for current zeroing to finish.
     while (zeroingCursor.LT(zeroingSentinel)) { }
     }
     // Reset zeroing region.
     if (cursor.GT(zeroingSentinel)) {
     zeroingSentinel = cursor;
     }
     zeroingCursor = start;
     cursor = start;
     currentChunk = Conversions.chunkAlign(start, true);
     } else { /* Not contiguous */
     if (!cursor.isZero()) {
     do {
     Extent bytes = cursor.diff(currentChunk).toWord().toExtent();
     releasePages(currentChunk, bytes);
     } while (moveToNextChunk());

     currentChunk = Address.zero();
     sentinel = Address.zero();
     cursor = Address.zero();
     space.releaseAllChunks();
     }
     }
     }*/

    pub fn reset_cursor(&self, _start: Address) {
        if self.common.contiguous {
            let mut guard = self.sync.lock().unwrap();
            let cursor = _start.align_up(crate::util::constants::BYTES_IN_PAGE);
            let chunk = chunk_align_down(_start);
            let start = match guard.conditional {
                MonotonePageResourceConditional::Contiguous { start: _start, .. } => _start,
                _ => unreachable!(),
            };
            let pages = bytes_to_pages(_start - start);
            self.common.accounting.reset();
            self.common.accounting.reserve_and_commit(pages);
            guard.current_chunk = chunk;
            guard.cursor = cursor;
        } else {
            unimplemented!();
        }
    }

    #[inline]
    unsafe fn release_pages(&self, guard: &mut MutexGuard<MonotonePageResourceSync>) {
        // TODO: concurrent zeroing
        if self.common().contiguous {
            guard.cursor = match guard.conditional {
                MonotonePageResourceConditional::Contiguous { start: _start, .. } => _start,
                _ => unreachable!(),
            };
        } else if !guard.cursor.is_zero() {
            let bytes = guard.cursor - guard.current_chunk;
            self.release_pages_extent(guard.current_chunk, bytes);
            while self.move_to_next_chunk(guard) {
                let bytes = guard.cursor - guard.current_chunk;
                self.release_pages_extent(guard.current_chunk, bytes);
            }

            guard.current_chunk = Address::zero();
            guard.sentinel = Address::zero();
            guard.cursor = Address::zero();
            self.common.release_all_chunks();
        }
    }

    fn release_pages_extent(&self, _first: Address, bytes: usize) {
        let pages = crate::util::conversions::bytes_to_pages(bytes);
        debug_assert!(bytes == crate::util::conversions::pages_to_bytes(pages));
        // FIXME ZERO_PAGES_ON_RELEASE
        // FIXME Options.protectOnRelease
        // FIXME VM.events.tracePageReleased
    }

    fn move_to_next_chunk(&self, guard: &mut MutexGuard<MonotonePageResourceSync>) -> bool {
        guard.current_chunk = self
            .vm_map()
            .get_next_contiguous_region(guard.current_chunk);
        if guard.current_chunk.is_zero() {
            false
        } else {
            guard.cursor = guard.current_chunk
                + self
                    .vm_map()
                    .get_contiguous_region_size(guard.current_chunk);
            true
        }
    }
}<|MERGE_RESOLUTION|>--- conflicted
+++ resolved
@@ -152,16 +152,7 @@
 }
 
 impl<VM: VMBinding> MonotonePageResource<VM> {
-<<<<<<< HEAD
-    pub fn new_contiguous(
-        start: Address,
-        bytes: usize,
-        meta_data_pages_per_region: usize,
-        vm_map: &'static dyn Map,
-    ) -> Self {
-=======
-    pub fn new_contiguous(start: Address, bytes: usize, vm_map: &'static VMMap) -> Self {
->>>>>>> 30771e1a
+    pub fn new_contiguous(start: Address, bytes: usize, vm_map: &'static dyn Map) -> Self {
         let sentinel = start + bytes;
 
         MonotonePageResource {
@@ -180,11 +171,7 @@
         }
     }
 
-<<<<<<< HEAD
-    pub fn new_discontiguous(meta_data_pages_per_region: usize, vm_map: &'static dyn Map) -> Self {
-=======
-    pub fn new_discontiguous(vm_map: &'static VMMap) -> Self {
->>>>>>> 30771e1a
+    pub fn new_discontiguous(vm_map: &'static dyn Map) -> Self {
         MonotonePageResource {
             common: CommonPageResource::new(false, true, vm_map),
             sync: Mutex::new(MonotonePageResourceSync {
