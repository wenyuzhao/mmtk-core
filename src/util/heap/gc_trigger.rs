use atomic::Ordering;

use crate::global_state::GlobalState;
use crate::plan::gc_requester::GCRequester;
use crate::plan::Plan;
use crate::policy::space::Space;
use crate::util::conversions;
use crate::util::options::{GCTriggerSelector, Options};
use crate::vm::VMBinding;
use crate::MMTK;
use std::mem::MaybeUninit;
use std::sync::atomic::AtomicUsize;
use std::sync::Arc;

/// GCTrigger is responsible for triggering GCs based on the given policy.
/// All the decisions about heap limit and GC triggering should be resolved here.
/// Depending on the actual policy, we may either forward the calls either to the plan
/// or to the binding/runtime.
pub struct GCTrigger<VM: VMBinding> {
    /// The current plan. This is uninitialized when we create it, and later initialized
    /// once we have a fixed address for the plan.
    plan: MaybeUninit<&'static dyn Plan<VM = VM>>,
    /// The triggering policy.
    pub policy: Box<dyn GCTriggerPolicy<VM>>,
    gc_requester: Arc<GCRequester<VM>>,
    options: Arc<Options>,
    state: Arc<GlobalState>,
}

impl<VM: VMBinding> GCTrigger<VM> {
    pub fn new(
        options: Arc<Options>,
        gc_requester: Arc<GCRequester<VM>>,
        state: Arc<GlobalState>,
    ) -> Self {
        GCTrigger {
            plan: MaybeUninit::uninit(),
            policy: match *options.gc_trigger {
                GCTriggerSelector::FixedHeapSize(size) => Box::new(FixedHeapSizeTrigger {
                    total_pages: conversions::bytes_to_pages_up(size),
                }),
                GCTriggerSelector::DynamicHeapSize(min, max) => Box::new(MemBalancerTrigger::new(
                    conversions::bytes_to_pages_up(min),
                    conversions::bytes_to_pages_up(max),
                )),
                GCTriggerSelector::Delegated => unimplemented!(),
            },
            options,
            gc_requester,
            state,
        }
    }

    /// Set the plan. This is called in `create_plan()` after we created a boxed plan.
    pub fn set_plan(&mut self, plan: &'static dyn Plan<VM = VM>) {
        self.plan.write(plan);
    }

    /// This method is called periodically by the allocation subsystem
    /// (by default, each time a page is consumed), and provides the
    /// collector with an opportunity to collect.
    ///
    /// Arguments:
    /// * `space_full`: Space request failed, must recover pages within 'space'.
    /// * `space`: The space that triggered the poll. This could `None` if the poll is not triggered by a space.
    pub fn poll(&self, space_full: bool, space: Option<&dyn Space<VM>>) -> bool {
        let plan = unsafe { self.plan.assume_init() };
        if self.policy.is_gc_required(space_full, space, plan) {
            info!(
                "[POLL] {}{} ({}/{} pages)",
                if let Some(space) = space {
                    format!("{}: ", space.get_name())
                } else {
                    "".to_string()
                },
                "Triggering collection",
                plan.get_reserved_pages(),
                plan.get_total_pages(),
            );
<<<<<<< HEAD
            plan.base().gc_requester.request(false);
=======
            self.gc_requester.request();
>>>>>>> 39d23718
            return true;
        }
        false
    }

    pub fn should_do_stress_gc(&self) -> bool {
        Self::should_do_stress_gc_inner(&self.state, &self.options)
    }

    /// Check if we should do a stress GC now. If GC is initialized and the allocation bytes exceeds
    /// the stress factor, we should do a stress GC.
    pub(crate) fn should_do_stress_gc_inner(state: &GlobalState, options: &Options) -> bool {
        state.is_initialized()
            && (state.allocation_bytes.load(Ordering::SeqCst) > *options.stress_factor)
    }

    /// Check if the heap is full
    pub fn is_heap_full(&self) -> bool {
        let plan = unsafe { self.plan.assume_init() };
        self.policy.is_heap_full(plan)
    }
}

/// This trait describes a GC trigger policy. A triggering policy have hooks to be informed about
/// GC start/end so they can collect some statistics about GC and allocation. The policy needs to
/// decide the (current) heap limit and decide whether a GC should be performed.
pub trait GCTriggerPolicy<VM: VMBinding>: Sync + Send {
    /// Inform the triggering policy that we have pending allocation.
    /// Any GC trigger policy with dynamic heap size should take this into account when calculating a new heap size.
    /// Failing to do so may result in unnecessay GCs, or result in an infinite loop if the new heap size
    /// can never accomodate the pending allocation.
    fn on_pending_allocation(&self, _pages: usize) {}
    /// Inform the triggering policy that a GC starts.
    fn on_gc_start(&self, _mmtk: &'static MMTK<VM>) {}
    /// Inform the triggering policy that a GC is about to start the release work. This is called
    /// in the global [`crate::scheduler::gc_work::Release`] work packet. This means we assume a plan
    /// do not schedule any work that reclaims memory before the global `Release` work. The current plans
    /// satisfy this assumption: they schedule other release work in `plan.release()`.
    fn on_gc_release(&self, _mmtk: &'static MMTK<VM>) {}
    /// Inform the triggering policy that a GC ends.
    fn on_gc_end(&self, _mmtk: &'static MMTK<VM>) {}
    /// Is a GC required now?
    fn is_gc_required(
        &self,
        space_full: bool,
        space: Option<&dyn Space<VM>>,
        plan: &dyn Plan<VM = VM>,
    ) -> bool;
    /// Is current heap full?
    fn is_heap_full(&self, plan: &dyn Plan<VM = VM>) -> bool;
    /// Return the current heap size (in pages)
    fn get_current_heap_size_in_pages(&self) -> usize;
    /// Return the upper bound of heap size
    fn get_max_heap_size_in_pages(&self) -> usize;
    /// Can the heap size grow?
    fn can_heap_size_grow(&self) -> bool;
}

/// A simple GC trigger that uses a fixed heap size.
pub struct FixedHeapSizeTrigger {
    total_pages: usize,
}
impl<VM: VMBinding> GCTriggerPolicy<VM> for FixedHeapSizeTrigger {
    fn is_gc_required(
        &self,
        space_full: bool,
        space: Option<&dyn Space<VM>>,
        plan: &dyn Plan<VM = VM>,
    ) -> bool {
        // Let the plan decide
        plan.collection_required(space_full, space)
    }

    fn is_heap_full(&self, plan: &dyn Plan<VM = VM>) -> bool {
        // If reserved pages is larger than the total pages, the heap is full.
        plan.get_reserved_pages() > self.total_pages
    }

    fn get_current_heap_size_in_pages(&self) -> usize {
        self.total_pages
    }

    fn get_max_heap_size_in_pages(&self) -> usize {
        self.total_pages
    }

    fn can_heap_size_grow(&self) -> bool {
        false
    }
}

use atomic_refcell::AtomicRefCell;
use std::time::Instant;

/// An implementation of MemBalancer (Optimal heap limits for reducing browser memory use, <https://dl.acm.org/doi/10.1145/3563323>)
/// We use MemBalancer to decide a heap limit between the min heap and the max heap.
/// The current implementation is a simplified version of mem balancer and it does not take collection/allocation speed into account,
/// and uses a fixed constant instead.
// TODO: implement a complete mem balancer.
pub struct MemBalancerTrigger {
    /// The min heap size
    min_heap_pages: usize,
    /// The max heap size
    max_heap_pages: usize,
    /// The current heap size
    current_heap_pages: AtomicUsize,
    /// The number of pending allocation pages. The allocation requests for them have failed, and a GC is triggered.
    /// We will need to take them into consideration so that the new heap size can accomodate those allocations.
    pending_pages: AtomicUsize,
    /// Statistics
    stats: AtomicRefCell<MemBalancerStats>,
}

#[derive(Copy, Clone, Debug)]
struct MemBalancerStats {
    // Allocation/collection stats in the previous estimation. We keep this so we can use them to smooth the current value
    /// Previous allocated memory in pages.
    allocation_pages_prev: Option<f64>,
    /// Previous allocation duration in secs
    allocation_time_prev: Option<f64>,
    /// Previous collected memory in pages
    collection_pages_prev: Option<f64>,
    /// Previous colleciton duration in secs
    collection_time_prev: Option<f64>,

    // Allocation/collection stats in this estimation.
    /// Allocated memory in pages
    allocation_pages: f64,
    /// Allocation duration in secs
    allocation_time: f64,
    /// Collected memory in pages
    collection_pages: f64,
    /// Collection duration in secs
    collection_time: f64,

    /// The time when this GC starts
    gc_start_time: Instant,
    /// The time when this GC ends
    gc_end_time: Instant,

    /// The live pages before we release memory.
    gc_release_live_pages: usize,
    /// The live pages at the GC end
    gc_end_live_pages: usize,
}

impl std::default::Default for MemBalancerStats {
    fn default() -> Self {
        let now = Instant::now();
        Self {
            allocation_pages_prev: None,
            allocation_time_prev: None,
            collection_pages_prev: None,
            collection_time_prev: None,
            allocation_pages: 0f64,
            allocation_time: 0f64,
            collection_pages: 0f64,
            collection_time: 0f64,
            gc_start_time: now,
            gc_end_time: now,
            gc_release_live_pages: 0,
            gc_end_live_pages: 0,
        }
    }
}

use crate::plan::GenerationalPlan;

impl MemBalancerStats {
    // Collect mem stats for generational plans:
    // * We ignore nursery GCs.
    // * allocation = objects in mature space = promoted + pretentured = live pages in mature space before release - live pages at the end of last mature GC
    // * collection = live pages in mature space at the end of GC -  live pages in mature space before release

    fn generational_mem_stats_on_gc_start<VM: VMBinding>(
        &mut self,
        _plan: &dyn GenerationalPlan<VM = VM>,
    ) {
        // We don't need to do anything
    }
    fn generational_mem_stats_on_gc_release<VM: VMBinding>(
        &mut self,
        plan: &dyn GenerationalPlan<VM = VM>,
    ) {
        if !plan.is_current_gc_nursery() {
            self.gc_release_live_pages = plan.get_mature_reserved_pages();

            // Calculate the promoted pages (including pre tentured objects)
            let promoted = self
                .gc_release_live_pages
                .saturating_sub(self.gc_end_live_pages);
            self.allocation_pages = promoted as f64;
            trace!(
                "promoted = mature live before release {} - mature live at prev gc end {} = {}",
                self.gc_release_live_pages,
                self.gc_end_live_pages,
                promoted
            );
            trace!(
                "allocated pages (accumulated to) = {}",
                self.allocation_pages
            );
        }
    }
    /// Return true if we should compute a new heap limit. Only do so at the end of a mature GC
    fn generational_mem_stats_on_gc_end<VM: VMBinding>(
        &mut self,
        plan: &dyn GenerationalPlan<VM = VM>,
    ) -> bool {
        if !plan.is_current_gc_nursery() {
            self.gc_end_live_pages = plan.get_mature_reserved_pages();
            self.collection_pages = self
                .gc_release_live_pages
                .saturating_sub(self.gc_end_live_pages) as f64;
            trace!(
                "collected pages = mature live at gc end {} - mature live at gc release {} = {}",
                self.gc_release_live_pages,
                self.gc_end_live_pages,
                self.collection_pages
            );
            true
        } else {
            false
        }
    }

    // Collect mem stats for non generational plans
    // * allocation = live pages at the start of GC - live pages at the end of last GC
    // * collection = live pages at the end of GC - live pages before release

    fn non_generational_mem_stats_on_gc_start<VM: VMBinding>(&mut self, mmtk: &'static MMTK<VM>) {
        self.allocation_pages = mmtk
            .get_plan()
            .get_reserved_pages()
            .saturating_sub(self.gc_end_live_pages) as f64;
        trace!(
            "allocated pages = used {} - live in last gc {} = {}",
            mmtk.get_plan().get_reserved_pages(),
            self.gc_end_live_pages,
            self.allocation_pages
        );
    }
    fn non_generational_mem_stats_on_gc_release<VM: VMBinding>(&mut self, mmtk: &'static MMTK<VM>) {
        self.gc_release_live_pages = mmtk.get_plan().get_reserved_pages();
        trace!("live before release = {}", self.gc_release_live_pages);
    }
    fn non_generational_mem_stats_on_gc_end<VM: VMBinding>(&mut self, mmtk: &'static MMTK<VM>) {
        self.gc_end_live_pages = mmtk.get_plan().get_reserved_pages();
        trace!("live pages = {}", self.gc_end_live_pages);
        self.collection_pages = self
            .gc_release_live_pages
            .saturating_sub(self.gc_end_live_pages) as f64;
        trace!(
            "collected pages = live at gc end {} - live at gc release {} = {}",
            self.gc_release_live_pages,
            self.gc_end_live_pages,
            self.collection_pages
        );
    }
}

impl<VM: VMBinding> GCTriggerPolicy<VM> for MemBalancerTrigger {
    fn is_gc_required(
        &self,
        space_full: bool,
        space: Option<&dyn Space<VM>>,
        plan: &dyn Plan<VM = VM>,
    ) -> bool {
        // Let the plan decide
        plan.collection_required(space_full, space)
    }

    fn on_pending_allocation(&self, pages: usize) {
        self.pending_pages.fetch_add(pages, Ordering::SeqCst);
    }

    fn on_gc_start(&self, mmtk: &'static MMTK<VM>) {
        trace!("=== on_gc_start ===");
        self.access_stats(|stats| {
            stats.gc_start_time = Instant::now();
            stats.allocation_time += (stats.gc_start_time - stats.gc_end_time).as_secs_f64();
            trace!(
                "gc_start = {:?}, allocation_time = {}",
                stats.gc_start_time,
                stats.allocation_time
            );

            if let Some(plan) = mmtk.get_plan().generational() {
                stats.generational_mem_stats_on_gc_start(plan);
            } else {
                stats.non_generational_mem_stats_on_gc_start(mmtk);
            }
        });
    }

    fn on_gc_release(&self, mmtk: &'static MMTK<VM>) {
        trace!("=== on_gc_release ===");
        self.access_stats(|stats| {
            if let Some(plan) = mmtk.get_plan().generational() {
                stats.generational_mem_stats_on_gc_release(plan);
            } else {
                stats.non_generational_mem_stats_on_gc_release(mmtk);
            }
        });
    }

    fn on_gc_end(&self, mmtk: &'static MMTK<VM>) {
        trace!("=== on_gc_end ===");
        self.access_stats(|stats| {
            stats.gc_end_time = Instant::now();
            stats.collection_time += (stats.gc_end_time - stats.gc_start_time).as_secs_f64();
            trace!(
                "gc_end = {:?}, collection_time = {}",
                stats.gc_end_time,
                stats.collection_time
            );

            if let Some(plan) = mmtk.get_plan().generational() {
                if stats.generational_mem_stats_on_gc_end(plan) {
                    self.compute_new_heap_limit(
                        mmtk.get_plan().get_reserved_pages(),
                        // We reserve an extra of min nursery. This ensures that we will not trigger
                        // a full heap GC in the next GC (if available pages is smaller than min nursery, we will force a full heap GC)
                        mmtk.get_plan().get_collection_reserved_pages()
                            + mmtk.options.get_min_nursery_pages(),
                        stats,
                    );
                }
            } else {
                stats.non_generational_mem_stats_on_gc_end(mmtk);
                self.compute_new_heap_limit(
                    mmtk.get_plan().get_reserved_pages(),
                    mmtk.get_plan().get_collection_reserved_pages(),
                    stats,
                );
            }
        });
        // Clear pending allocation pages at the end of GC, no matter we used it or not.
        self.pending_pages.store(0, Ordering::SeqCst);
    }

    fn is_heap_full(&self, plan: &dyn Plan<VM = VM>) -> bool {
        // If reserved pages is larger than the current heap size, the heap is full.
        plan.get_reserved_pages() > self.current_heap_pages.load(Ordering::Relaxed)
    }

    fn get_current_heap_size_in_pages(&self) -> usize {
        self.current_heap_pages.load(Ordering::Relaxed)
    }

    fn get_max_heap_size_in_pages(&self) -> usize {
        self.max_heap_pages
    }

    fn can_heap_size_grow(&self) -> bool {
        self.current_heap_pages.load(Ordering::Relaxed) < self.max_heap_pages
    }
}
impl MemBalancerTrigger {
    fn new(min_heap_pages: usize, max_heap_pages: usize) -> Self {
        Self {
            min_heap_pages,
            max_heap_pages,
            pending_pages: AtomicUsize::new(0),
            // start with min heap
            current_heap_pages: AtomicUsize::new(min_heap_pages),
            stats: AtomicRefCell::new(Default::default()),
        }
    }

    fn access_stats<F>(&self, mut f: F)
    where
        F: FnMut(&mut MemBalancerStats),
    {
        let mut stats = self.stats.borrow_mut();
        f(&mut stats);
    }

    fn compute_new_heap_limit(
        &self,
        live: usize,
        extra_reserve: usize,
        stats: &mut MemBalancerStats,
    ) {
        trace!("compute new heap limit: {:?}", stats);

        // Constants from the original paper
        const ALLOCATION_SMOOTH_FACTOR: f64 = 0.95;
        const COLLECTION_SMOOTH_FACTOR: f64 = 0.5;
        const TUNING_FACTOR: f64 = 0.2;

        // Smooth memory/time for allocation/collection
        let smooth = |prev: Option<f64>, cur, factor| {
            prev.map(|p| p * factor + cur * (1.0f64 - factor))
                .unwrap_or(cur)
        };
        let alloc_mem = smooth(
            stats.allocation_pages_prev,
            stats.allocation_pages,
            ALLOCATION_SMOOTH_FACTOR,
        );
        let alloc_time = smooth(
            stats.allocation_time_prev,
            stats.allocation_time,
            ALLOCATION_SMOOTH_FACTOR,
        );
        let gc_mem = smooth(
            stats.collection_pages_prev,
            stats.collection_pages,
            COLLECTION_SMOOTH_FACTOR,
        );
        let gc_time = smooth(
            stats.collection_time_prev,
            stats.collection_time,
            COLLECTION_SMOOTH_FACTOR,
        );
        trace!(
            "after smoothing, alloc mem = {}, alloc_time = {}",
            alloc_mem,
            alloc_time
        );
        trace!(
            "after smoothing, gc mem    = {}, gc_time    = {}",
            gc_mem,
            gc_time
        );

        // We got the smoothed stats. Now save the current stats as previous stats
        stats.allocation_pages_prev = Some(stats.allocation_pages);
        stats.allocation_pages = 0f64;
        stats.allocation_time_prev = Some(stats.allocation_time);
        stats.allocation_time = 0f64;
        stats.collection_pages_prev = Some(stats.collection_pages);
        stats.collection_pages = 0f64;
        stats.collection_time_prev = Some(stats.collection_time);
        stats.collection_time = 0f64;

        // Calculate the square root
        let e: f64 = if alloc_mem != 0f64 && gc_mem != 0f64 && alloc_time != 0f64 && gc_time != 0f64
        {
            let mut e = live as f64;
            e *= alloc_mem / alloc_time;
            e /= TUNING_FACTOR;
            e /= gc_mem / gc_time;
            e.sqrt()
        } else {
            // If any collected stat is abnormal, we use the fallback heuristics.
            (live as f64 * 4096f64).sqrt()
        };

        // Get pending allocations
        let pending_pages = self.pending_pages.load(Ordering::SeqCst);

        // This is the optimal heap limit due to mem balancer. We will need to clamp the value to the defined min/max range.
        let optimal_heap = live + e as usize + extra_reserve + pending_pages;
        trace!(
            "optimal = live {} + sqrt(live) {} + extra {}",
            live,
            e,
            extra_reserve
        );

        // The new heap size must be within min/max.
        let new_heap = optimal_heap.clamp(self.min_heap_pages, self.max_heap_pages);
        debug!(
            "MemBalander: new heap limit = {} pages (optimal = {}, clamped to [{}, {}])",
            new_heap, optimal_heap, self.min_heap_pages, self.max_heap_pages
        );
        self.current_heap_pages.store(new_heap, Ordering::Relaxed);
    }
}<|MERGE_RESOLUTION|>--- conflicted
+++ resolved
@@ -22,7 +22,7 @@
     plan: MaybeUninit<&'static dyn Plan<VM = VM>>,
     /// The triggering policy.
     pub policy: Box<dyn GCTriggerPolicy<VM>>,
-    gc_requester: Arc<GCRequester<VM>>,
+    pub gc_requester: Arc<GCRequester<VM>>,
     options: Arc<Options>,
     state: Arc<GlobalState>,
 }
@@ -77,11 +77,7 @@
                 plan.get_reserved_pages(),
                 plan.get_total_pages(),
             );
-<<<<<<< HEAD
-            plan.base().gc_requester.request(false);
-=======
-            self.gc_requester.request();
->>>>>>> 39d23718
+            self.gc_requester.request(false);
             return true;
         }
         false
