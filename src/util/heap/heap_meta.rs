--- conflicted
+++ resolved
@@ -1,8 +1,4 @@
-<<<<<<< HEAD
-use crate::util::heap::layout::vm_layout_constants::VM_LAYOUT_CONSTANTS;
-=======
 use crate::util::heap::layout::vm_layout::vm_layout;
->>>>>>> 039055ab
 use crate::util::Address;
 
 pub struct HeapMeta {
@@ -13,13 +9,8 @@
 impl HeapMeta {
     pub fn new() -> Self {
         HeapMeta {
-<<<<<<< HEAD
-            heap_cursor: VM_LAYOUT_CONSTANTS.heap_start,
-            heap_limit: VM_LAYOUT_CONSTANTS.heap_end,
-=======
             heap_cursor: vm_layout().heap_start,
             heap_limit: vm_layout().heap_end,
->>>>>>> 039055ab
         }
     }
 
