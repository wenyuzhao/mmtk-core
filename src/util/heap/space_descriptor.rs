--- conflicted
+++ resolved
@@ -1,9 +1,5 @@
 use crate::util::constants::*;
-<<<<<<< HEAD
-use crate::util::heap::layout::vm_layout_constants::{self, VM_LAYOUT_CONSTANTS};
-=======
 use crate::util::heap::layout::vm_layout::{self, vm_layout};
->>>>>>> 039055ab
 use crate::util::Address;
 use std::sync::atomic::{AtomicUsize, Ordering};
 
@@ -36,21 +32,12 @@
     pub const UNINITIALIZED: Self = SpaceDescriptor(0);
 
     pub fn create_descriptor_from_heap_range(start: Address, end: Address) -> SpaceDescriptor {
-<<<<<<< HEAD
-        let top = end == VM_LAYOUT_CONSTANTS.heap_end;
-        if cfg!(target_pointer_width = "64") {
-            let space_index = if start > VM_LAYOUT_CONSTANTS.heap_end {
-                ::std::usize::MAX
-            } else {
-                start >> VM_LAYOUT_CONSTANTS.space_shift_64
-=======
         let top = end == vm_layout().heap_end;
         if vm_layout().force_use_contiguous_spaces {
             let space_index = if start > vm_layout().heap_end {
                 ::std::usize::MAX
             } else {
                 start >> vm_layout().space_shift_64()
->>>>>>> 039055ab
             };
             return SpaceDescriptor(
                 space_index << INDEX_SHIFT
@@ -104,24 +91,11 @@
     }
 
     pub fn get_start(self) -> Address {
-<<<<<<< HEAD
-        if VM_LAYOUT_CONSTANTS.log_address_space <= 35 {
-            debug_assert!(self.is_contiguous());
-
-            let descriptor = self.0;
-            let mantissa = descriptor >> MANTISSA_SHIFT;
-            let exponent = (descriptor & EXPONENT_MASK) >> EXPONENT_SHIFT;
-            unsafe { Address::from_usize(mantissa << (BASE_EXPONENT + exponent)) }
-        } else {
-            use crate::util::heap::layout::heap_parameters;
-            unsafe { Address::from_usize(self.get_index() << heap_parameters::LOG_SPACE_SIZE_64) }
-=======
         if !vm_layout().force_use_contiguous_spaces {
             // For 64-bit discontiguous space, use 32-bit start address
             self.get_start_32()
         } else {
             unsafe { Address::from_usize(self.get_index() << vm_layout().log_space_extent) }
->>>>>>> 039055ab
         }
     }
 
@@ -136,20 +110,11 @@
 
     #[cfg(target_pointer_width = "64")]
     pub fn get_extent(self) -> usize {
-<<<<<<< HEAD
-        if VM_LAYOUT_CONSTANTS.log_address_space <= 35 {
-            debug_assert!(self.is_contiguous());
-            let chunks = (self.0 & SIZE_MASK) >> SIZE_SHIFT;
-            chunks << vm_layout_constants::LOG_BYTES_IN_CHUNK
-        } else {
-            VM_LAYOUT_CONSTANTS.space_size_64
-=======
         if !vm_layout().force_use_contiguous_spaces {
             // For 64-bit discontiguous space, use 32-bit extent
             self.get_extent_32()
         } else {
             vm_layout().space_size_64()
->>>>>>> 039055ab
         }
     }
 
@@ -164,10 +129,6 @@
         chunks << vm_layout::LOG_BYTES_IN_CHUNK
     }
 
-<<<<<<< HEAD
-    // #[cfg(target_pointer_width = "64")]
-=======
->>>>>>> 039055ab
     pub fn get_index(self) -> usize {
         (self.0 & INDEX_MASK) >> INDEX_SHIFT
     }
@@ -196,26 +157,15 @@
     #[test]
     fn create_contiguous_descriptor_at_heap_start() {
         let d = SpaceDescriptor::create_descriptor_from_heap_range(
-<<<<<<< HEAD
-            VM_LAYOUT_CONSTANTS.heap_start,
-            VM_LAYOUT_CONSTANTS.heap_start + TEST_SPACE_SIZE,
-=======
             vm_layout().heap_start,
             vm_layout().heap_start + TEST_SPACE_SIZE,
->>>>>>> 039055ab
         );
         assert!(!d.is_empty());
         assert!(d.is_contiguous());
         assert!(!d.is_contiguous_hi());
-<<<<<<< HEAD
-        assert_eq!(d.get_start(), VM_LAYOUT_CONSTANTS.heap_start);
-        if cfg!(target_pointer_width = "64") {
-            assert_eq!(d.get_extent(), VM_LAYOUT_CONSTANTS.space_size_64);
-=======
         assert_eq!(d.get_start(), vm_layout().heap_start);
         if cfg!(target_pointer_width = "64") {
             assert_eq!(d.get_extent(), vm_layout().space_size_64());
->>>>>>> 039055ab
         } else {
             assert_eq!(d.get_extent(), TEST_SPACE_SIZE);
         }
@@ -224,32 +174,17 @@
     #[test]
     fn create_contiguous_descriptor_in_heap() {
         let d = SpaceDescriptor::create_descriptor_from_heap_range(
-<<<<<<< HEAD
-            VM_LAYOUT_CONSTANTS.heap_start + TEST_SPACE_SIZE,
-            VM_LAYOUT_CONSTANTS.heap_start + TEST_SPACE_SIZE * 2,
-=======
             vm_layout().heap_start + TEST_SPACE_SIZE,
             vm_layout().heap_start + TEST_SPACE_SIZE * 2,
->>>>>>> 039055ab
         );
         assert!(!d.is_empty());
         assert!(d.is_contiguous());
         assert!(!d.is_contiguous_hi());
         if cfg!(target_pointer_width = "64") {
-<<<<<<< HEAD
-            assert_eq!(d.get_start(), VM_LAYOUT_CONSTANTS.heap_start);
-            assert_eq!(d.get_extent(), VM_LAYOUT_CONSTANTS.space_size_64);
-        } else {
-            assert_eq!(
-                d.get_start(),
-                VM_LAYOUT_CONSTANTS.heap_start + TEST_SPACE_SIZE
-            );
-=======
             assert_eq!(d.get_start(), vm_layout().heap_start);
             assert_eq!(d.get_extent(), vm_layout().space_size_64());
         } else {
             assert_eq!(d.get_start(), vm_layout().heap_start + TEST_SPACE_SIZE);
->>>>>>> 039055ab
             assert_eq!(d.get_extent(), TEST_SPACE_SIZE);
         }
     }
@@ -257,13 +192,8 @@
     #[test]
     fn create_contiguous_descriptor_at_heap_end() {
         let d = SpaceDescriptor::create_descriptor_from_heap_range(
-<<<<<<< HEAD
-            VM_LAYOUT_CONSTANTS.heap_end - TEST_SPACE_SIZE,
-            VM_LAYOUT_CONSTANTS.heap_end,
-=======
             vm_layout().heap_end - TEST_SPACE_SIZE,
             vm_layout().heap_end,
->>>>>>> 039055ab
         );
         assert!(!d.is_empty());
         assert!(d.is_contiguous());
@@ -271,22 +201,11 @@
         if cfg!(target_pointer_width = "64") {
             assert_eq!(
                 d.get_start(),
-<<<<<<< HEAD
-                VM_LAYOUT_CONSTANTS.heap_end - VM_LAYOUT_CONSTANTS.space_size_64
-            );
-            assert_eq!(d.get_extent(), VM_LAYOUT_CONSTANTS.space_size_64);
-        } else {
-            assert_eq!(
-                d.get_start(),
-                VM_LAYOUT_CONSTANTS.heap_end - TEST_SPACE_SIZE
-            );
-=======
                 vm_layout().heap_end - vm_layout().space_size_64()
             );
             assert_eq!(d.get_extent(), vm_layout().space_size_64());
         } else {
             assert_eq!(d.get_start(), vm_layout().heap_end - TEST_SPACE_SIZE);
->>>>>>> 039055ab
             assert_eq!(d.get_extent(), TEST_SPACE_SIZE);
         }
     }
