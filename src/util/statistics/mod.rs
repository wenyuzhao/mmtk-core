--- conflicted
+++ resolved
@@ -1,8 +1,3 @@
-<<<<<<< HEAD
-#[allow(unused)]
-pub use self::counter::Counter;
-=======
->>>>>>> 2d3677d6
 pub use self::counter::Timer;
 
 pub mod counter;
