//! VM-to-MMTk interface: safe Rust APIs.
//!
//! This module provides a safe Rust API for mmtk-core.
//! We expect the VM binding to inherit and extend this API by:
//! 1. adding their VM-specific functions
//! 2. exposing the functions to native if necessary. And the VM binding needs to manage the unsafety
//!    for exposing this safe API to FFI.
//!
//! For example, for mutators, this API provides a `Box<Mutator>`, and requires a `&mut Mutator` for allocation.
//! A VM binding can borrow a mutable reference directly from `Box<Mutator>`, and call `alloc()`. Alternatively,
//! it can turn the `Box` pointer to a native pointer (`*mut Mutator`), and forge a mut reference from the native
//! pointer. Either way, the VM binding code needs to guarantee the safety.

use crate::mmtk::MMTKBuilder;
use crate::mmtk::MMTK;
use crate::plan::AllocationSemantics;
use crate::plan::{Mutator, MutatorContext};
use crate::scheduler::WorkBucketStage;
use crate::scheduler::{GCWork, GCWorker};
use crate::util::alloc::allocators::AllocatorSelector;
use crate::util::constants::{LOG_BYTES_IN_PAGE, MIN_OBJECT_SIZE};
use crate::util::heap::layout::vm_layout::vm_layout;
use crate::util::opaque_pointer::*;
use crate::util::{Address, ObjectReference};
use crate::vm::edge_shape::MemorySlice;
use crate::vm::ReferenceGlue;
use crate::vm::VMBinding;
<<<<<<< HEAD
use std::sync::atomic::Ordering;
use std::time::Instant;

pub fn report_gc_start<VM: VMBinding>(mmtk: &MMTK<VM>) {
    let t = Instant::now();
    mmtk.stats.start_gc();
    if cfg!(feature = "yield_and_roots_timer") {
        let t = t.duration_since(*crate::GC_TRIGGER_TIME).as_nanos();
        crate::counters()
            .yield_nanos
            .fetch_add(t, Ordering::Relaxed);
    }

    gc_log!([3]
        " - ({:.3}ms) Safepoint start. {:.6}ms since gc was triggered",
        0f64,
        crate::gc_trigger_time_ms(),
    );
    crate::GC_START_TIME.set(t);
}
=======
>>>>>>> 5ab62f96

/// Initialize an MMTk instance. A VM should call this method after creating an [`crate::MMTK`]
/// instance but before using any of the methods provided in MMTk (except `process()` and `process_bulk()`).
///
/// We expect a binding to ininitialize MMTk in the following steps:
///
/// 1. Create an [`crate::MMTKBuilder`] instance.
/// 2. Set command line options for MMTKBuilder by [`crate::memory_manager::process`] or [`crate::memory_manager::process_bulk`].
/// 3. Initialize MMTk by calling this function, `mmtk_init()`, and pass the builder earlier. This call will return an MMTK instance.
///    Usually a binding store the MMTK instance statically as a singleton. We plan to allow multiple instances, but this is not yet fully
///    supported. Currently we assume a binding will only need one MMTk instance. Note that GC is enabled by default and the binding should
///    implement `VMCollection::is_collection_enabled()` if it requires that the GC should be disabled at a particular time.
///
/// Note that this method will attempt to initialize a logger. If the VM would like to use its own logger, it should initialize the logger before calling this method.
/// Note that, to allow MMTk to do GC properly, `initialize_collection()` needs to be called after this call when
/// the VM's thread system is ready to spawn GC workers.
///
/// Note that this method returns a boxed pointer of MMTK, which means MMTk has a bound lifetime with the box pointer. However, some of our current APIs assume
/// that MMTk has a static lifetime, which presents a mismatch with this API. We plan to address the lifetime issue in the future. At this point, we recommend a binding
/// to 'expand' the lifetime for the boxed pointer to static. There could be multiple ways to achieve it: 1. `Box::leak()` will turn the box pointer to raw pointer
/// which has static lifetime, 2. create MMTK as a lazily initialized static variable
/// (see [what we do for our dummy binding](https://github.com/mmtk/mmtk-core/blob/master/vmbindings/dummyvm/src/lib.rs#L42))
///
/// Arguments:
/// * `builder`: The reference to a MMTk builder.
pub fn mmtk_init<VM: VMBinding>(builder: &MMTKBuilder) -> Box<MMTK<VM>> {
    match crate::util::logger::try_init() {
        Ok(_) => debug!("MMTk initialized the logger."),
        Err(_) => debug!(
            "MMTk failed to initialize the logger. Possibly a logger has been initialized by user."
        ),
    }
    #[cfg(all(feature = "perf_counter", target_os = "linux"))]
    {
        use std::fs::File;
        use std::io::Read;
        let mut status = File::open("/proc/self/status").unwrap();
        let mut contents = String::new();
        status.read_to_string(&mut contents).unwrap();
        for line in contents.lines() {
            let split: Vec<&str> = line.split('\t').collect();
            if split[0] == "Threads:" {
                let threads = split[1].parse::<i32>().unwrap();
                if threads != 1 {
                    warn!("Current process has {} threads, process-wide perf event measurement will only include child threads spawned from this thread", threads);
                }
            }
        }
    }
    crate::args::RuntimeArgs::init();
    let mmtk = builder.build();

    info!(
        "Initialized MMTk with {:?} ({:?})",
        *mmtk.options.plan, *mmtk.options.gc_trigger
    );
    #[cfg(feature = "extreme_assertions")]
    warn!("The feature 'extreme_assertions' is enabled. MMTk will run expensive run-time checks. Slow performance should be expected.");
    spin::Lazy::force(&crate::BOOT_TIME);
    Box::new(mmtk)
}

/// Add an externally mmapped region to the VM space. A VM space can be set through MMTk options (`vm_space_start` and `vm_space_size`),
/// and can also be set through this function call. A VM space can be discontiguous. This function can be called multiple times,
/// and all the address ranges passed as arguments in the function will be considered as part of the VM space.
/// Currently we do not allow removing regions from VM space.
#[cfg(feature = "vm_space")]
pub fn set_vm_space<VM: VMBinding>(mmtk: &'static mut MMTK<VM>, start: Address, size: usize) {
    unsafe { mmtk.get_plan_mut() }
        .base_mut()
        .vm_space
        .set_vm_region(start, size);
}

/// Request MMTk to create a mutator for the given thread. The ownership
/// of returned boxed mutator is transferred to the binding, and the binding needs to take care of its
/// lifetime. For performance reasons, A VM should store the returned mutator in a thread local storage
/// that can be accessed efficiently. A VM may also copy and embed the mutator stucture to a thread-local data
/// structure, and use that as a reference to the mutator (it is okay to drop the box once the content is copied --
/// Note that `Mutator` may contain pointers so a binding may drop the box only if they perform a deep copy).
///
/// Arguments:
/// * `mmtk`: A reference to an MMTk instance.
/// * `tls`: The thread that will be associated with the mutator.
pub fn bind_mutator<VM: VMBinding>(
    mmtk: &'static MMTK<VM>,
    tls: VMMutatorThread,
) -> Box<Mutator<VM>> {
    let mutator = crate::plan::create_mutator(tls, mmtk);

    const LOG_ALLOCATOR_MAPPING: bool = false;
    if LOG_ALLOCATOR_MAPPING {
        info!("{:?}", mutator.config);
    }
    mutator
}

/// Report to MMTk that a mutator is no longer needed. All mutator state is flushed before it is
/// destroyed. A binding should not attempt to use the mutator after this call. MMTk will not
/// attempt to reclaim the memory for the mutator, so a binding should properly reclaim the memory
/// for the mutator after this call.
///
/// Arguments:
/// * `mutator`: A reference to the mutator to be destroyed.
pub fn destroy_mutator<VM: VMBinding>(mutator: &mut Mutator<VM>) {
    mutator.flush();
    mutator.on_destroy();
}

/// Flush the mutator's local states.
///
/// Arguments:
/// * `mutator`: A reference to the mutator.
pub fn flush_mutator<VM: VMBinding>(mutator: &mut Mutator<VM>) {
    mutator.flush()
}

/// Allocate memory for an object. For performance reasons, a VM should
/// implement the allocation fast-path on their side rather than just calling this function.
///
/// If the VM provides a non-zero `offset` parameter, then the returned address will be
/// such that the `RETURNED_ADDRESS + offset` is aligned to the `align` parameter.
///
/// Arguments:
/// * `mutator`: The mutator to perform this allocation request.
/// * `size`: The number of bytes required for the object.
/// * `align`: Required alignment for the object.
/// * `offset`: Offset associated with the alignment.
/// * `semantics`: The allocation semantic required for the allocation.
pub fn alloc<VM: VMBinding>(
    mutator: &mut Mutator<VM>,
    size: usize,
    align: usize,
    offset: usize,
    semantics: AllocationSemantics,
) -> Address {
    crate::stat(|s| {
        s.alloc_objects += 1;
        s.alloc_volume += size;
        if semantics == AllocationSemantics::Los {
            s.alloc_los_objects += 1;
            s.alloc_los_volume += size;
        }
    });
    // MMTk has assumptions about minimal object size.
    // We need to make sure that all allocations comply with the min object size.
    // Ideally, we check the allocation size, and if it is smaller, we transparently allocate the min
    // object size (the VM does not need to know this). However, for the VM bindings we support at the moment,
    // their object sizes are all larger than MMTk's min object size, so we simply put an assertion here.
    // If you plan to use MMTk with a VM with its object size smaller than MMTk's min object size, you should
    // meet the min object size in the fastpath.
    debug_assert!(size >= MIN_OBJECT_SIZE);
    // Assert alignment
    debug_assert!(align >= VM::MIN_ALIGNMENT);
    debug_assert!(align <= VM::MAX_ALIGNMENT);
    // Assert offset
    debug_assert!(VM::USE_ALLOCATION_OFFSET || offset == 0);

    mutator.alloc(size, align, offset, semantics)
}

/// Invoke the allocation slow path. This is only intended for use when a binding implements the fastpath on
/// the binding side. When the binding handles fast path allocation and the fast path fails, it can use this
/// method for slow path allocation. Calling before exhausting fast path allocaiton buffer will lead to bad
/// performance.
///
/// Arguments:
/// * `mutator`: The mutator to perform this allocation request.
/// * `size`: The number of bytes required for the object.
/// * `align`: Required alignment for the object.
/// * `offset`: Offset associated with the alignment.
/// * `semantics`: The allocation semantic required for the allocation.
pub fn alloc_slow<VM: VMBinding>(
    mutator: &mut Mutator<VM>,
    size: usize,
    align: usize,
    offset: usize,
    semantics: AllocationSemantics,
) -> Address {
    mutator.alloc_slow(size, align, offset, semantics)
}

/// Perform post-allocation actions, usually initializing object metadata. For many allocators none are
/// required. For performance reasons, a VM should implement the post alloc fast-path on their side
/// rather than just calling this function.
///
/// Arguments:
/// * `mutator`: The mutator to perform post-alloc actions.
/// * `refer`: The newly allocated object.
/// * `bytes`: The size of the space allocated for the object (in bytes).
/// * `semantics`: The allocation semantics used for the allocation.
pub fn post_alloc<VM: VMBinding>(
    mutator: &mut Mutator<VM>,
    refer: ObjectReference,
    bytes: usize,
    semantics: AllocationSemantics,
) {
    mutator.post_alloc(refer, bytes, semantics);
}

/// The *subsuming* write barrier by MMTk. For performance reasons, a VM should implement the write barrier
/// fast-path on their side rather than just calling this function.
///
/// For a correct barrier implementation, a VM binding needs to choose one of the following options:
/// * Use subsuming barrier `object_reference_write`
/// * Use both `object_reference_write_pre` and `object_reference_write_post`, or both, if the binding has difficulty delegating the store to mmtk-core with the subsuming barrier.
/// * Implement fast-path on the VM side, and call the generic api `object_reference_write_slow` as barrier slow-path call.
/// * Implement fast-path on the VM side, and do a specialized slow-path call.
///
/// Arguments:
/// * `mutator`: The mutator for the current thread.
/// * `src`: The modified source object.
/// * `slot`: The location of the field to be modified.
/// * `target`: The target for the write operation.
pub fn object_reference_write<VM: VMBinding>(
    mutator: &mut Mutator<VM>,
    src: ObjectReference,
    slot: VM::VMEdge,
    target: ObjectReference,
) {
    mutator.barrier().object_reference_write(src, slot, target);
}

/// The write barrier by MMTk. This is a *pre* write barrier, which we expect a binding to call
/// *before* it modifies an object. For performance reasons, a VM should implement the write barrier
/// fast-path on their side rather than just calling this function.
///
/// For a correct barrier implementation, a VM binding needs to choose one of the following options:
/// * Use subsuming barrier `object_reference_write`
/// * Use both `object_reference_write_pre` and `object_reference_write_post`, or both, if the binding has difficulty delegating the store to mmtk-core with the subsuming barrier.
/// * Implement fast-path on the VM side, and call the generic api `object_reference_write_slow` as barrier slow-path call.
/// * Implement fast-path on the VM side, and do a specialized slow-path call.
///
/// Arguments:
/// * `mutator`: The mutator for the current thread.
/// * `src`: The modified source object.
/// * `slot`: The location of the field to be modified.
/// * `target`: The target for the write operation.
pub fn object_reference_write_pre<VM: VMBinding>(
    mutator: &mut Mutator<VM>,
    src: ObjectReference,
    slot: VM::VMEdge,
    target: ObjectReference,
) {
    mutator
        .barrier()
        .object_reference_write_pre(src, slot, target);
}

/// The write barrier by MMTk. This is a *post* write barrier, which we expect a binding to call
/// *after* it modifies an object. For performance reasons, a VM should implement the write barrier
/// fast-path on their side rather than just calling this function.
///
/// For a correct barrier implementation, a VM binding needs to choose one of the following options:
/// * Use subsuming barrier `object_reference_write`
/// * Use both `object_reference_write_pre` and `object_reference_write_post`, or both, if the binding has difficulty delegating the store to mmtk-core with the subsuming barrier.
/// * Implement fast-path on the VM side, and call the generic api `object_reference_write_slow` as barrier slow-path call.
/// * Implement fast-path on the VM side, and do a specialized slow-path call.
///
/// Arguments:
/// * `mutator`: The mutator for the current thread.
/// * `src`: The modified source object.
/// * `slot`: The location of the field to be modified.
/// * `target`: The target for the write operation.
pub fn object_reference_write_post<VM: VMBinding>(
    mutator: &mut Mutator<VM>,
    src: ObjectReference,
    slot: VM::VMEdge,
    target: ObjectReference,
) {
    mutator
        .barrier()
        .object_reference_write_post(src, slot, target);
}

/// The *subsuming* memory region copy barrier by MMTk.
/// This is called when the VM tries to copy a piece of heap memory to another.
/// The data within the slice does not necessarily to be all valid pointers,
/// but the VM binding will be able to filter out non-reference values on edge iteration.
///
/// For VMs that performs a heap memory copy operation, for example OpenJDK's array copy operation, the binding needs to
/// call `memory_region_copy*` APIs. Same as `object_reference_write*`, the binding can choose either the subsuming barrier,
/// or the pre/post barrier.
///
/// Arguments:
/// * `mutator`: The mutator for the current thread.
/// * `src`: Source memory slice to copy from.
/// * `dst`: Destination memory slice to copy to.
///
/// The size of `src` and `dst` shoule be equal
pub fn memory_region_copy<VM: VMBinding>(
    mutator: &'static mut Mutator<VM>,
    src: VM::VMMemorySlice,
    dst: VM::VMMemorySlice,
) {
    debug_assert_eq!(src.bytes(), dst.bytes());
    mutator.barrier().memory_region_copy(src, dst);
}

/// The *generic* memory region copy *pre* barrier by MMTk, which we expect a binding to call
/// *before* it performs memory copy.
/// This is called when the VM tries to copy a piece of heap memory to another.
/// The data within the slice does not necessarily to be all valid pointers,
/// but the VM binding will be able to filter out non-reference values on edge iteration.
///
/// For VMs that performs a heap memory copy operation, for example OpenJDK's array copy operation, the binding needs to
/// call `memory_region_copy*` APIs. Same as `object_reference_write*`, the binding can choose either the subsuming barrier,
/// or the pre/post barrier.
///
/// Arguments:
/// * `mutator`: The mutator for the current thread.
/// * `src`: Source memory slice to copy from.
/// * `dst`: Destination memory slice to copy to.
///
/// The size of `src` and `dst` shoule be equal
pub fn memory_region_copy_pre<VM: VMBinding>(
    mutator: &'static mut Mutator<VM>,
    src: VM::VMMemorySlice,
    dst: VM::VMMemorySlice,
) {
    debug_assert_eq!(src.bytes(), dst.bytes());
    mutator.barrier().memory_region_copy_pre(src, dst);
}

/// The *generic* memory region copy *post* barrier by MMTk, which we expect a binding to call
/// *after* it performs memory copy.
/// This is called when the VM tries to copy a piece of heap memory to another.
/// The data within the slice does not necessarily to be all valid pointers,
/// but the VM binding will be able to filter out non-reference values on edge iteration.
///
/// For VMs that performs a heap memory copy operation, for example OpenJDK's array copy operation, the binding needs to
/// call `memory_region_copy*` APIs. Same as `object_reference_write*`, the binding can choose either the subsuming barrier,
/// or the pre/post barrier.
///
/// Arguments:
/// * `mutator`: The mutator for the current thread.
/// * `src`: Source memory slice to copy from.
/// * `dst`: Destination memory slice to copy to.
///
/// The size of `src` and `dst` shoule be equal
pub fn memory_region_copy_post<VM: VMBinding>(
    mutator: &'static mut Mutator<VM>,
    src: VM::VMMemorySlice,
    dst: VM::VMMemorySlice,
) {
    debug_assert_eq!(src.bytes(), dst.bytes());
    mutator.barrier().memory_region_copy_post(src, dst);
}

/// Return an AllocatorSelector for the given allocation semantic. This method is provided
/// so that VM compilers may call it to help generate allocation fast-path.
///
/// Arguments:
/// * `mmtk`: The reference to an MMTk instance.
/// * `semantics`: The allocation semantic to query.
pub fn get_allocator_mapping<VM: VMBinding>(
    mmtk: &MMTK<VM>,
    semantics: AllocationSemantics,
) -> AllocatorSelector {
    mmtk.get_plan().get_allocator_mapping()[semantics]
}

/// The standard malloc. MMTk either uses its own allocator, or forward the call to a
/// library malloc.
pub fn malloc(size: usize) -> Address {
    crate::util::malloc::malloc(size)
}

/// The standard malloc except that with the feature `malloc_counted_size`, MMTk will count the allocated memory into its heap size.
/// Thus the method requires a reference to an MMTk instance. MMTk either uses its own allocator, or forward the call to a
/// library malloc.
#[cfg(feature = "malloc_counted_size")]
pub fn counted_malloc<VM: VMBinding>(mmtk: &MMTK<VM>, size: usize) -> Address {
    crate::util::malloc::counted_malloc(mmtk, size)
}

/// The standard calloc.
pub fn calloc(num: usize, size: usize) -> Address {
    crate::util::malloc::calloc(num, size)
}

/// The standard calloc except that with the feature `malloc_counted_size`, MMTk will count the allocated memory into its heap size.
/// Thus the method requires a reference to an MMTk instance.
#[cfg(feature = "malloc_counted_size")]
pub fn counted_calloc<VM: VMBinding>(mmtk: &MMTK<VM>, num: usize, size: usize) -> Address {
    crate::util::malloc::counted_calloc(mmtk, num, size)
}

/// The standard realloc.
pub fn realloc(addr: Address, size: usize) -> Address {
    crate::util::malloc::realloc(addr, size)
}

/// The standard realloc except that with the feature `malloc_counted_size`, MMTk will count the allocated memory into its heap size.
/// Thus the method requires a reference to an MMTk instance, and the size of the existing memory that will be reallocated.
/// The `addr` in the arguments must be an address that is earlier returned from MMTk's `malloc()`, `calloc()` or `realloc()`.
#[cfg(feature = "malloc_counted_size")]
pub fn realloc_with_old_size<VM: VMBinding>(
    mmtk: &MMTK<VM>,
    addr: Address,
    size: usize,
    old_size: usize,
) -> Address {
    crate::util::malloc::realloc_with_old_size(mmtk, addr, size, old_size)
}

/// The standard free.
/// The `addr` in the arguments must be an address that is earlier returned from MMTk's `malloc()`, `calloc()` or `realloc()`.
pub fn free(addr: Address) {
    crate::util::malloc::free(addr)
}

/// The standard free except that with the feature `malloc_counted_size`, MMTk will count the allocated memory into its heap size.
/// Thus the method requires a reference to an MMTk instance, and the size of the memory to free.
/// The `addr` in the arguments must be an address that is earlier returned from MMTk's `malloc()`, `calloc()` or `realloc()`.
#[cfg(feature = "malloc_counted_size")]
pub fn free_with_size<VM: VMBinding>(mmtk: &MMTK<VM>, addr: Address, old_size: usize) {
    crate::util::malloc::free_with_size(mmtk, addr, old_size)
}

/// Get the current active malloc'd bytes. Here MMTk only accounts for bytes that are done through those 'counted malloc' functions.
#[cfg(feature = "malloc_counted_size")]
pub fn get_malloc_bytes<VM: VMBinding>(mmtk: &MMTK<VM>) -> usize {
    use std::sync::atomic::Ordering;
    mmtk.state.malloc_bytes.load(Ordering::SeqCst)
}

/// Poll for GC. MMTk will decide if a GC is needed. If so, this call will block
/// the current thread, and trigger a GC. Otherwise, it will simply return.
/// Usually a binding does not need to call this function. MMTk will poll for GC during its allocation.
/// However, if a binding uses counted malloc (which won't poll for GC), they may want to poll for GC manually.
/// This function should only be used by mutator threads.
pub fn gc_poll<VM: VMBinding>(mmtk: &MMTK<VM>, tls: VMMutatorThread) {
    use crate::vm::{ActivePlan, Collection};
    debug_assert!(
        VM::VMActivePlan::is_mutator(tls.0),
        "gc_poll() can only be called by a mutator thread."
    );

    if VM::VMCollection::is_collection_enabled() && mmtk.gc_trigger.poll(false, None) {
        debug!("Collection required");
        assert!(mmtk.state.is_initialized(), "GC is not allowed here: collection is not initialized (did you call initialize_collection()?).");
        VM::VMCollection::block_for_gc(tls);
    }
}

/// Wrapper for [`crate::scheduler::GCWorker::run`].
pub fn start_worker<VM: VMBinding>(
    mmtk: &'static MMTK<VM>,
    tls: VMWorkerThread,
    worker: Box<GCWorker<VM>>,
) {
    worker.run(tls, mmtk);
}

/// Wrapper for [`crate::mmtk::MMTK::initialize_collection`].
pub fn initialize_collection<VM: VMBinding>(mmtk: &'static MMTK<VM>, tls: VMThread) {
<<<<<<< HEAD
    assert!(
        !mmtk.state.is_initialized(),
        "MMTk collection has been initialized (was initialize_collection() already called before?)"
    );
    mmtk.scheduler.spawn_gc_threads(mmtk, tls);
    mmtk.state.initialized.store(true, Ordering::SeqCst);
    #[cfg(feature = "tracing")]
    probe!(mmtk, collection_initialized);
=======
    mmtk.initialize_collection(tls);
>>>>>>> 5ab62f96
}

/// Process MMTk run-time options. Returns true if the option is processed successfully.
///
/// Arguments:
/// * `mmtk`: A reference to an MMTk instance.
/// * `name`: The name of the option.
/// * `value`: The value of the option (as a string).
pub fn process(builder: &mut MMTKBuilder, name: &str, value: &str) -> bool {
    builder.set_option(name, value)
}

/// Process multiple MMTk run-time options. Returns true if all the options are processed successfully.
///
/// Arguments:
/// * `mmtk`: A reference to an MMTk instance.
/// * `options`: a string that is key value pairs separated by white spaces, e.g. "threads=1 stress_factor=4096"
pub fn process_bulk(builder: &mut MMTKBuilder, options: &str) -> bool {
    builder.set_options_bulk_by_str(options)
}

/// Return used memory in bytes. MMTk accounts for memory in pages, thus this method always returns a value in
/// page granularity.
///
/// Arguments:
/// * `mmtk`: A reference to an MMTk instance.
pub fn used_bytes<VM: VMBinding>(mmtk: &MMTK<VM>) -> usize {
    mmtk.get_plan().get_used_pages() << LOG_BYTES_IN_PAGE
}

/// Return free memory in bytes. MMTk accounts for memory in pages, thus this method always returns a value in
/// page granularity.
///
/// Arguments:
/// * `mmtk`: A reference to an MMTk instance.
pub fn free_bytes<VM: VMBinding>(mmtk: &MMTK<VM>) -> usize {
    mmtk.get_plan().get_free_pages() << LOG_BYTES_IN_PAGE
}

/// Return the size of all the live objects in bytes in the last GC. MMTk usually accounts for memory in pages.
/// This is a special method that we count the size of every live object in a GC, and sum up the total bytes.
/// We provide this method so users can compare with `used_bytes` (which does page accounting), and know if
/// the heap is fragmented.
/// The value returned by this method is only updated when we finish tracing in a GC. A recommended timing
/// to call this method is at the end of a GC (e.g. when the runtime is about to resume threads).
#[cfg(feature = "count_live_bytes_in_gc")]
pub fn live_bytes_in_last_gc<VM: VMBinding>(mmtk: &MMTK<VM>) -> usize {
    use std::sync::atomic::Ordering;
    mmtk.state.live_bytes_in_last_gc.load(Ordering::SeqCst)
}

/// Return the starting address of the heap. *Note that currently MMTk uses
/// a fixed address range as heap.*
pub fn starting_heap_address() -> Address {
    vm_layout().heap_start
}

/// Return the ending address of the heap. *Note that currently MMTk uses
/// a fixed address range as heap.*
pub fn last_heap_address() -> Address {
    vm_layout().heap_end
}

/// Return the total memory in bytes.
///
/// Arguments:
/// * `mmtk`: A reference to an MMTk instance.
pub fn total_bytes<VM: VMBinding>(mmtk: &MMTK<VM>) -> usize {
    mmtk.get_plan().get_total_pages() << LOG_BYTES_IN_PAGE
}

/// Trigger a garbage collection as requested by the user.
///
/// Arguments:
/// * `mmtk`: A reference to an MMTk instance.
/// * `tls`: The thread that triggers this collection request.
pub fn handle_user_collection_request<VM: VMBinding>(
    mmtk: &MMTK<VM>,
    tls: VMMutatorThread,
    force: bool,
) {
    mmtk.handle_user_collection_request(tls, force, false);
}

/// Is the object alive?
///
/// Arguments:
/// * `object`: The object reference to query.
pub fn is_live_object(object: ObjectReference) -> bool {
    object.is_live()
}

/// Check if `addr` is the address of an object reference to an MMTk object.
///
/// Concretely:
/// 1.  Return true if `ObjectReference::from_raw_address(addr)` is a valid object reference to an
///     object in any space in MMTk.
/// 2.  Also return true if there exists an `objref: ObjectReference` such that
///     -   `objref` is a valid object reference to an object in any space in MMTk, and
///     -   `lo <= objref.to_address() < hi`, where
///         -   `lo = addr.align_down(VO_BIT_REGION_SIZE)` and
///         -   `hi = lo + VO_BIT_REGION_SIZE` and
///         -   `VO_BIT_REGION_SIZE` is [`crate::util::is_mmtk_object::VO_BIT_REGION_SIZE`].
///             It is the byte granularity of the valid object (VO) bit.
/// 3.  Return false otherwise.  This function never panics.
///
/// Case 2 means **this function is imprecise for misaligned addresses**.
/// This function uses the "valid object (VO) bits" side metadata, i.e. a bitmap.
/// For space efficiency, each bit of the bitmap governs a small region of memory.
/// The size of a region is currently defined as the [minimum object size](crate::util::constants::MIN_OBJECT_SIZE),
/// which is currently defined as the [word size](crate::util::constants::BYTES_IN_WORD),
/// which is 4 bytes on 32-bit systems or 8 bytes on 64-bit systems.
/// The alignment of a region is also the region size.
/// If a VO bit is `1`, the bitmap cannot tell which address within the 4-byte or 8-byte region
/// is the valid object reference.
/// Therefore, if the input `addr` is not properly aligned, but is close to a valid object
/// reference, this function may still return true.
///
/// For the reason above, the VM **must check if `addr` is properly aligned** before calling this
/// function.  For most VMs, valid object references are always aligned to the word size, so
/// checking `addr.is_aligned_to(BYTES_IN_WORD)` should usually work.  If you are paranoid, you can
/// always check against [`crate::util::is_mmtk_object::VO_BIT_REGION_SIZE`].
///
/// This function is useful for conservative root scanning.  The VM can iterate through all words in
/// a stack, filter out zeros, misaligned words, obviously out-of-range words (such as addresses
/// greater than `0x0000_7fff_ffff_ffff` on Linux on x86_64), and use this function to deside if the
/// word is really a reference.
///
/// Note: This function has special behaviors if the VM space (enabled by the `vm_space` feature)
/// is present.  See `crate::plan::global::BasePlan::vm_space`.
///
/// Argument:
/// * `addr`: An arbitrary address.
#[cfg(feature = "is_mmtk_object")]
pub fn is_mmtk_object(addr: Address) -> bool {
    use crate::mmtk::SFT_MAP;
    SFT_MAP.get_checked(addr).is_mmtk_object(addr)
}

/// Return true if the `object` lies in a region of memory where
/// -   only MMTk can allocate into, or
/// -   only MMTk's delegated memory allocator (such as a malloc implementation) can allocate into
///     for allocation requests from MMTk.
/// Return false otherwise.  This function never panics.
///
/// Particularly, if this function returns true, `object` cannot be an object allocated by the VM
/// itself.
///
/// If this function returns true, the object cannot be allocate by the `malloc` function called by
/// the VM, either. In other words, if the `MallocSpace` of MMTk called `malloc` to allocate the
/// object for the VM in response to `memory_manager::alloc`, this function will return true; but
/// if the VM directly called `malloc` to allocate the object, this function will return false.
///
/// If `is_mmtk_object(object.to_address())` returns true, `is_in_mmtk_spaces(object)` must also
/// return true.
///
/// This function is useful if an object reference in the VM can be either a pointer into the MMTk
/// heap, or a pointer to non-MMTk objects.  If the VM has a pre-built boot image that contains
/// primordial objects, or if the VM has its own allocator or uses any third-party allocators, or
/// if the VM allows an object reference to point to native objects such as C++ objects, this
/// function can distinguish between MMTk-allocated objects and other objects.
///
/// Note: This function has special behaviors if the VM space (enabled by the `vm_space` feature)
/// is present.  See `crate::plan::global::BasePlan::vm_space`.
///
/// Arguments:
/// * `object`: The object reference to query.
pub fn is_in_mmtk_spaces<VM: VMBinding>(object: ObjectReference) -> bool {
    use crate::mmtk::SFT_MAP;
    if object.is_null() {
        return false;
    }
    SFT_MAP
        .get_checked(object.to_address::<VM>())
        .is_in_space(object)
}

/// Is the address in the mapped memory? The runtime can use this function to check
/// if an address is mapped by MMTk. Note that this is different than is_in_mmtk_spaces().
/// For malloc spaces, MMTk does not map those addresses (malloc does the mmap), so
/// this function will return false, but is_in_mmtk_spaces will return true if the address
/// is actually a valid object in malloc spaces. To check if an object is in our heap,
/// the runtime should always use is_in_mmtk_spaces(). This function is_mapped_address()
/// may get removed at some point.
///
/// Arguments:
/// * `address`: The address to query.
// TODO: Do we really need this function? Can a runtime always use is_mapped_object()?
pub fn is_mapped_address(address: Address) -> bool {
    address.is_mapped()
}

/// Add a reference to the list of weak references. A binding may
/// call this either when a weak reference is created, or when a weak reference is traced during GC.
///
/// Arguments:
/// * `mmtk`: A reference to an MMTk instance.
/// * `reff`: The weak reference to add.
pub fn add_weak_candidate<VM: VMBinding>(mmtk: &MMTK<VM>, reff: ObjectReference) {
    mmtk.reference_processors.add_weak_candidate(reff);
}

/// Add a reference to the list of soft references. A binding may
/// call this either when a weak reference is created, or when a weak reference is traced during GC.
///
/// Arguments:
/// * `mmtk`: A reference to an MMTk instance.
/// * `reff`: The soft reference to add.
pub fn add_soft_candidate<VM: VMBinding>(mmtk: &MMTK<VM>, reff: ObjectReference) {
    mmtk.reference_processors.add_soft_candidate(reff);
}

/// Add a reference to the list of phantom references. A binding may
/// call this either when a weak reference is created, or when a weak reference is traced during GC.
///
/// Arguments:
/// * `mmtk`: A reference to an MMTk instance.
/// * `reff`: The phantom reference to add.
pub fn add_phantom_candidate<VM: VMBinding>(mmtk: &MMTK<VM>, reff: ObjectReference) {
    mmtk.reference_processors.add_phantom_candidate(reff);
}

/// Generic hook to allow benchmarks to be harnessed. We do a full heap
/// GC, and then start recording statistics for MMTk.
///
/// Arguments:
/// * `mmtk`: A reference to an MMTk instance.
/// * `tls`: The thread that calls the function (and triggers a collection).
pub fn harness_begin<VM: VMBinding>(mmtk: &MMTK<VM>, tls: VMMutatorThread) {
    mmtk.harness_begin(tls);
    crate::output_survival_ratios();
}

/// Generic hook to allow benchmarks to be harnessed. We stop collecting
/// statistics, and print stats values.
///
/// Arguments:
/// * `mmtk`: A reference to an MMTk instance.
pub fn harness_end<VM: VMBinding>(mmtk: &'static MMTK<VM>) {
    crate::stop_counters();
    mmtk.harness_end();
    crate::output_pause_time();
}

/// Register a finalizable object. MMTk will retain the liveness of
/// the object even if it is not reachable from the program.
/// Note that finalization upon exit is not supported.
///
/// Arguments:
/// * `mmtk`: A reference to an MMTk instance
/// * `object`: The object that has a finalizer
pub fn add_finalizer<VM: VMBinding>(
    mmtk: &'static MMTK<VM>,
    object: <VM::VMReferenceGlue as ReferenceGlue<VM>>::FinalizableType,
) {
    if *mmtk.options.no_finalizer {
        warn!("add_finalizer() is called when no_finalizer = true");
    }

    mmtk.finalizable_processor.lock().unwrap().add(object);
}

/// Pin an object. MMTk will make sure that the object does not move
/// during GC. Note that action cannot happen in some plans, eg, semispace.
/// It returns true if the pinning operation has been performed, i.e.,
/// the object status changed from non-pinned to pinned
///
/// Arguments:
/// * `object`: The object to be pinned
#[cfg(feature = "object_pinning")]
pub fn pin_object<VM: VMBinding>(object: ObjectReference) -> bool {
    use crate::mmtk::SFT_MAP;
    SFT_MAP
        .get_checked(object.to_address::<VM>())
        .pin_object(object)
}

/// Unpin an object.
/// Returns true if the unpinning operation has been performed, i.e.,
/// the object status changed from pinned to non-pinned
///
/// Arguments:
/// * `object`: The object to be pinned
#[cfg(feature = "object_pinning")]
pub fn unpin_object<VM: VMBinding>(object: ObjectReference) -> bool {
    use crate::mmtk::SFT_MAP;
    SFT_MAP
        .get_checked(object.to_address::<VM>())
        .unpin_object(object)
}

/// Check whether an object is currently pinned
///
/// Arguments:
/// * `object`: The object to be checked
#[cfg(feature = "object_pinning")]
pub fn is_pinned<VM: VMBinding>(object: ObjectReference) -> bool {
    use crate::mmtk::SFT_MAP;
    SFT_MAP
        .get_checked(object.to_address::<VM>())
        .is_object_pinned(object)
}

/// Get an object that is ready for finalization. After each GC, if any registered object is not
/// alive, this call will return one of the objects. MMTk will retain the liveness of those objects
/// until they are popped through this call. Once an object is popped, it is the responsibility of
/// the VM to make sure they are properly finalized before reclaimed by the GC. This call is non-blocking,
/// and will return None if no object is ready for finalization.
///
/// Arguments:
/// * `mmtk`: A reference to an MMTk instance.
pub fn get_finalized_object<VM: VMBinding>(
    mmtk: &'static MMTK<VM>,
) -> Option<<VM::VMReferenceGlue as ReferenceGlue<VM>>::FinalizableType> {
    if *mmtk.options.no_finalizer {
        warn!("get_finalized_object() is called when no_finalizer = true");
    }

    mmtk.finalizable_processor
        .lock()
        .unwrap()
        .get_ready_object()
}

/// Pop all the finalizers that were registered for finalization. The returned objects may or may not be ready for
/// finalization. After this call, MMTk's finalizer processor should have no registered finalizer any more.
///
/// This is useful for some VMs which require all finalizable objects to be finalized on exit.
///
/// Arguments:
/// * `mmtk`: A reference to an MMTk instance.
pub fn get_all_finalizers<VM: VMBinding>(
    mmtk: &'static MMTK<VM>,
) -> Vec<<VM::VMReferenceGlue as ReferenceGlue<VM>>::FinalizableType> {
    if *mmtk.options.no_finalizer {
        warn!("get_all_finalizers() is called when no_finalizer = true");
    }

    mmtk.finalizable_processor
        .lock()
        .unwrap()
        .get_all_finalizers()
}

/// Pop finalizers that were registered and associated with a certain object. The returned objects may or may not be ready for finalization.
/// This is useful for some VMs that may manually execute finalize method for an object.
///
/// Arguments:
/// * `mmtk`: A reference to an MMTk instance.
/// * `object`: the given object that MMTk will pop its finalizers
pub fn get_finalizers_for<VM: VMBinding>(
    mmtk: &'static MMTK<VM>,
    object: ObjectReference,
) -> Vec<<VM::VMReferenceGlue as ReferenceGlue<VM>>::FinalizableType> {
    if *mmtk.options.no_finalizer {
        warn!("get_finalizers() is called when no_finalizer = true");
    }

    mmtk.finalizable_processor
        .lock()
        .unwrap()
        .get_finalizers_for(object)
}

/// Get the number of workers. MMTk spawns worker threads for the 'threads' defined in the options.
/// So the number of workers is derived from the threads option. Note the feature single_worker overwrites
/// the threads option, and force one worker thread.
///
/// Arguments:
/// * `mmtk`: A reference to an MMTk instance.
pub fn num_of_workers<VM: VMBinding>(mmtk: &'static MMTK<VM>) -> usize {
    mmtk.scheduler.num_workers()
}

/// Add a work packet to the given work bucket. Note that this simply adds the work packet to the given
/// work bucket, and the scheduler will decide when to execute the work packet.
///
/// Arguments:
/// * `mmtk`: A reference to an MMTk instance.
/// * `bucket`: Which work bucket to add this packet to.
/// * `packet`: The work packet to be added.
pub fn add_work_packet<VM: VMBinding, W: GCWork<VM>>(
    mmtk: &'static MMTK<VM>,
    bucket: WorkBucketStage,
    packet: W,
) {
    mmtk.scheduler.work_buckets[bucket].add(packet)
}

/// Bulk add a number of work packets to the given work bucket. Note that this simply adds the work packets
/// to the given work bucket, and the scheduler will decide when to execute the work packets.
///
/// Arguments:
/// * `mmtk`: A reference to an MMTk instance.
/// * `bucket`: Which work bucket to add these packets to.
/// * `packet`: The work packets to be added.
pub fn add_work_packets<VM: VMBinding>(
    mmtk: &'static MMTK<VM>,
    bucket: WorkBucketStage,
    packets: Vec<Box<dyn GCWork<VM>>>,
) {
    mmtk.scheduler.work_buckets[bucket].bulk_add(packets)
}<|MERGE_RESOLUTION|>--- conflicted
+++ resolved
@@ -25,7 +25,6 @@
 use crate::vm::edge_shape::MemorySlice;
 use crate::vm::ReferenceGlue;
 use crate::vm::VMBinding;
-<<<<<<< HEAD
 use std::sync::atomic::Ordering;
 use std::time::Instant;
 
@@ -46,8 +45,6 @@
     );
     crate::GC_START_TIME.set(t);
 }
-=======
->>>>>>> 5ab62f96
 
 /// Initialize an MMTk instance. A VM should call this method after creating an [`crate::MMTK`]
 /// instance but before using any of the methods provided in MMTk (except `process()` and `process_bulk()`).
@@ -505,18 +502,7 @@
 
 /// Wrapper for [`crate::mmtk::MMTK::initialize_collection`].
 pub fn initialize_collection<VM: VMBinding>(mmtk: &'static MMTK<VM>, tls: VMThread) {
-<<<<<<< HEAD
-    assert!(
-        !mmtk.state.is_initialized(),
-        "MMTk collection has been initialized (was initialize_collection() already called before?)"
-    );
-    mmtk.scheduler.spawn_gc_threads(mmtk, tls);
-    mmtk.state.initialized.store(true, Ordering::SeqCst);
-    #[cfg(feature = "tracing")]
-    probe!(mmtk, collection_initialized);
-=======
     mmtk.initialize_collection(tls);
->>>>>>> 5ab62f96
 }
 
 /// Process MMTk run-time options. Returns true if the option is processed successfully.
