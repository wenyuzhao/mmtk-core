use crate::plan::MutatorContext;
use crate::util::alloc::AllocationError;
use crate::util::opaque_pointer::*;
use crate::vm::VMBinding;
use crate::{scheduler::*, Mutator};

/// Thread context for the spawned GC thread.  It is used by spawn_gc_thread.
pub enum GCThreadContext<VM: VMBinding> {
    Controller(Box<GCController<VM>>),
    Worker(Box<GCWorker<VM>>),
}

/// VM-specific methods for garbage collection.
pub trait Collection<VM: VMBinding> {
    /// If true, only the coordinator thread can call stop_all_mutators and the resume_mutators methods.
    /// If false, any GC thread can call these methods.
    ///
    /// This constant exists because some VMs require the thread that resumes a thread to be the same thread that
    /// stopped it.  The MMTk Core will use the appropriate thread to stop or start the world according to the value of
    /// this constant.  If a VM does not have such a requirement, the VM binding shall set this to false to reduce an
    /// unnecessary context switch.
    const COORDINATOR_ONLY_STW: bool = true;

    /// Stop all the mutator threads. MMTk calls this method when it requires all the mutator to yield for a GC.
    /// This method is called by a single thread in MMTk (the GC controller).
    /// This method should not return until all the threads are yielded.
    /// The actual thread synchronization mechanism is up to the VM, and MMTk does not make assumptions on that.
    ///
    /// Arguments:
    /// * `tls`: The thread pointer for the GC controller/coordinator.
    fn stop_all_mutators<F>(
        tls: VMWorkerThread,
        mutator_visitor: F,
        current_gc_should_unload_classes: bool,
    ) where
        F: FnMut(&'static mut Mutator<VM>);

    /// Resume all the mutator threads, the opposite of the above. When a GC is finished, MMTk calls this method.
    ///
    /// Arguments:
    /// * `tls`: The thread pointer for the GC controller/coordinator.
    fn resume_mutators(tls: VMWorkerThread, lxr: bool, current_gc_should_unload_classes: bool);

    /// Block the current thread for GC. This is called when an allocation request cannot be fulfilled and a GC
    /// is needed. MMTk calls this method to inform the VM that the current thread needs to be blocked as a GC
    /// is going to happen. Then MMTk starts a GC. For a stop-the-world GC, MMTk will then call `stop_all_mutators()`
    /// before the GC, and call `resume_mutators()` after the GC.
    ///
    /// Arguments:
    /// * `tls`: The current thread pointer that should be blocked. The VM can optionally check if the current thread matches `tls`.
    fn block_for_gc(tls: VMMutatorThread);

    /// Ask the VM to spawn a GC thread for MMTk. A GC thread may later call into the VM through these VM traits. Some VMs
    /// have assumptions that those calls needs to be within VM internal threads.
    /// As a result, MMTk does not spawn GC threads itself to avoid breaking this kind of assumptions.
    /// MMTk calls this method to spawn GC threads during [`initialize_collection()`](../memory_manager/fn.initialize_collection.html).
    ///
    /// Arguments:
    /// * `tls`: The thread pointer for the parent thread that we spawn new threads from. This is the same `tls` when the VM
    ///   calls `initialize_collection()` and passes as an argument.
    /// * `ctx`: The context for the GC thread.
    ///   * If `Controller` is passed, it means spawning a thread to run as the GC controller.
    ///     The spawned thread shall call `memory_manager::start_control_collector`.
    ///   * If `Worker` is passed, it means spawning a thread to run as a GC worker.
    ///     The spawned thread shall call `memory_manager::start_worker`.
    ///   In either case, the `Box` inside should be passed back to the called function.
    fn spawn_gc_thread(tls: VMThread, ctx: GCThreadContext<VM>);

    /// Allow VM-specific behaviors for a mutator after all the mutators are stopped and before any actual GC work starts.
    ///
    /// Arguments:
    /// * `tls_worker`: The thread pointer for the worker thread performing this call.
    /// * `tls_mutator`: The thread pointer for the target mutator thread.
    /// * `m`: The mutator context for the thread.
    fn prepare_mutator<T: MutatorContext<VM>>(
        tls_worker: VMWorkerThread,
        tls_mutator: VMMutatorThread,
        m: &T,
    );

    /// Inform the VM of an out-of-memory error. The binding should hook into the VM's error
    /// routine for OOM. Note that there are two different categories of OOM:
    ///  * Critical OOM: This is the case where the OS is unable to mmap or acquire more memory.
    ///    MMTk expects the VM to abort immediately if such an error is thrown.
    ///  * Heap OOM: This is the case where the specified heap size is insufficient to execute the
    ///    application. MMTk expects the binding to notify the VM about this OOM. MMTk makes no
    ///    assumptions about whether the VM will continue executing or abort immediately.
    ///
    /// See [`AllocationError`] for more information.
    ///
    /// Arguments:
    /// * `tls`: The thread pointer for the mutator which failed the allocation and triggered the OOM.
    /// * `err_kind`: The type of OOM error that was encountered.
    fn out_of_memory(_tls: VMThread, err_kind: AllocationError) {
        panic!("Out of memory with {:?}!", err_kind);
    }

    /// Inform the VM to schedule finalization threads.
    ///
    /// Arguments:
    /// * `tls`: The thread pointer for the current GC thread.
    fn schedule_finalization(_tls: VMWorkerThread) {}

<<<<<<< HEAD
    /// Inform the VM to do its VM-specific release work at the end of a GC.
    fn vm_release() {}

    /// Delegate to the VM binding for reference processing.
    fn process_soft_refs<E: ProcessEdgesWork<VM = VM>>(_worker: &mut GCWorker<VM>) {}
    fn process_weak_refs<E: ProcessEdgesWork<VM = VM>>(_worker: &mut GCWorker<VM>) {} // FIXME: Add an appropriate factory/callback parameter.
    fn process_final_refs<E: ProcessEdgesWork<VM = VM>>(_worker: &mut GCWorker<VM>) {}
    fn process_phantom_refs<E: ProcessEdgesWork<VM = VM>>(_worker: &mut GCWorker<VM>) {}

    fn update_weak_processor(_lxr: bool) {}

    fn clear_cld_claimed_marks() {}

    fn set_concurrent_marking_state(_active: bool) {}
=======
    /// A hook for the VM to do work after forwarding objects.
    ///
    /// This function is called after all of the following have finished:
    /// -   The life and death of objects are determined.  Objects determined to be live will not
    ///     be reclaimed in this GC.
    /// -   Live objects have been moved to their destinations. (copying GC only)
    /// -   References in objects have been updated to point to new addresses. (copying GC only)
    ///
    /// And this function may run concurrently with the release work of GC, i.e. freeing the space
    /// occupied by dead objects.
    ///
    /// It is safe for the VM to read and write object fields at this time, although GC has not
    /// finished yet.  GC will be reclaiming spaces of dead objects, but will not damage live
    /// objects.  However, the VM cannot allocate new objects at this time.
    ///
    /// One possible use of this hook is enqueuing `{Soft,Weak,Phantom}Reference` instances to
    /// reference queues (for Java).  VMs (including JVM implementations) do not have to handle
    /// weak references this way, but mmtk-core provides this opportunity.
    ///
    /// Arguments:
    /// * `tls_worker`: The thread pointer for the worker thread performing this call.
    fn post_forwarding(_tls: VMWorkerThread) {}
>>>>>>> 844aa0ea
}<|MERGE_RESOLUTION|>--- conflicted
+++ resolved
@@ -101,7 +101,6 @@
     /// * `tls`: The thread pointer for the current GC thread.
     fn schedule_finalization(_tls: VMWorkerThread) {}
 
-<<<<<<< HEAD
     /// Inform the VM to do its VM-specific release work at the end of a GC.
     fn vm_release() {}
 
@@ -116,7 +115,7 @@
     fn clear_cld_claimed_marks() {}
 
     fn set_concurrent_marking_state(_active: bool) {}
-=======
+
     /// A hook for the VM to do work after forwarding objects.
     ///
     /// This function is called after all of the following have finished:
@@ -139,5 +138,4 @@
     /// Arguments:
     /// * `tls_worker`: The thread pointer for the worker thread performing this call.
     fn post_forwarding(_tls: VMWorkerThread) {}
->>>>>>> 844aa0ea
 }