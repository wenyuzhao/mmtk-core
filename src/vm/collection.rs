--- conflicted
+++ resolved
@@ -127,10 +127,9 @@
     /// * `tls_worker`: The thread pointer for the worker thread performing this call.
     fn post_forwarding(_tls: VMWorkerThread) {}
 
-<<<<<<< HEAD
     /// Inform the VM to do its VM-specific release work at the end of a GC.
     fn vm_release(_do_unloading: bool) {}
-=======
+
     /// Return the amount of memory (in bytes) which the VM allocated outside the MMTk heap but
     /// wants to include into the current MMTk heap size.  MMTk core will consider the reported
     /// memory as part of MMTk heap for the purpose of heap size accounting.
@@ -164,5 +163,4 @@
         // By default, MMTk assumes the amount of memory the VM allocates off-heap is negligible.
         0
     }
->>>>>>> f780a11d
 }