use crate::util::alloc::AllocationError;
use crate::util::opaque_pointer::*;
use crate::vm::VMBinding;
use crate::{scheduler::*, Mutator};

/// Thread context for the spawned GC thread.  It is used by spawn_gc_thread.
pub enum GCThreadContext<VM: VMBinding> {
    Controller(Box<GCController<VM>>),
    Worker(Box<GCWorker<VM>>),
}

/// VM-specific methods for garbage collection.
pub trait Collection<VM: VMBinding> {
    /// If true, only the coordinator thread can call stop_all_mutators and the resume_mutators methods.
    /// If false, any GC thread can call these methods.
    ///
    /// This constant exists because some VMs require the thread that resumes a thread to be the same thread that
    /// stopped it.  The MMTk Core will use the appropriate thread to stop or start the world according to the value of
    /// this constant.  If a VM does not have such a requirement, the VM binding shall set this to false to reduce an
    /// unnecessary context switch.
    const COORDINATOR_ONLY_STW: bool = true;

    /// Stop all the mutator threads. MMTk calls this method when it requires all the mutator to yield for a GC.
    /// This method is called by a single thread in MMTk (the GC controller).
    /// This method should not return until all the threads are yielded.
    /// The actual thread synchronization mechanism is up to the VM, and MMTk does not make assumptions on that.
    /// MMTk provides a callback function and expects the binding to use the callback for each mutator when it
    /// is ready for stack scanning. Usually a stack can be scanned as soon as the thread stops in the yieldpoint.
    ///
    /// Arguments:
    /// * `tls`: The thread pointer for the GC controller/coordinator.
<<<<<<< HEAD
    fn stop_all_mutators<F>(
        tls: VMWorkerThread,
        mutator_visitor: F,
        current_gc_should_unload_classes: bool,
    ) where
=======
    /// * `mutator_visitor`: A callback.  Call it with a mutator as argument to notify MMTk that the mutator is ready to be scanned.
    fn stop_all_mutators<F>(tls: VMWorkerThread, mutator_visitor: F)
    where
>>>>>>> e860907a
        F: FnMut(&'static mut Mutator<VM>);

    /// Resume all the mutator threads, the opposite of the above. When a GC is finished, MMTk calls this method.
    ///
    /// Arguments:
    /// * `tls`: The thread pointer for the GC controller/coordinator.
    fn resume_mutators(tls: VMWorkerThread);

    /// Block the current thread for GC. This is called when an allocation request cannot be fulfilled and a GC
    /// is needed. MMTk calls this method to inform the VM that the current thread needs to be blocked as a GC
    /// is going to happen. Then MMTk starts a GC. For a stop-the-world GC, MMTk will then call `stop_all_mutators()`
    /// before the GC, and call `resume_mutators()` after the GC.
    ///
    /// Arguments:
    /// * `tls`: The current thread pointer that should be blocked. The VM can optionally check if the current thread matches `tls`.
    fn block_for_gc(tls: VMMutatorThread);

    /// Ask the VM to spawn a GC thread for MMTk. A GC thread may later call into the VM through these VM traits. Some VMs
    /// have assumptions that those calls needs to be within VM internal threads.
    /// As a result, MMTk does not spawn GC threads itself to avoid breaking this kind of assumptions.
    /// MMTk calls this method to spawn GC threads during [`initialize_collection()`](../memory_manager/fn.initialize_collection.html).
    ///
    /// Arguments:
    /// * `tls`: The thread pointer for the parent thread that we spawn new threads from. This is the same `tls` when the VM
    ///   calls `initialize_collection()` and passes as an argument.
    /// * `ctx`: The context for the GC thread.
    ///   * If `Controller` is passed, it means spawning a thread to run as the GC controller.
    ///     The spawned thread shall call `memory_manager::start_control_collector`.
    ///   * If `Worker` is passed, it means spawning a thread to run as a GC worker.
    ///     The spawned thread shall call `memory_manager::start_worker`.
    ///   In either case, the `Box` inside should be passed back to the called function.
    fn spawn_gc_thread(tls: VMThread, ctx: GCThreadContext<VM>);

    /// Inform the VM of an out-of-memory error. The binding should hook into the VM's error
    /// routine for OOM. Note that there are two different categories of OOM:
    ///  * Critical OOM: This is the case where the OS is unable to mmap or acquire more memory.
    ///    MMTk expects the VM to abort immediately if such an error is thrown.
    ///  * Heap OOM: This is the case where the specified heap size is insufficient to execute the
    ///    application. MMTk expects the binding to notify the VM about this OOM. MMTk makes no
    ///    assumptions about whether the VM will continue executing or abort immediately.
    ///
    /// See [`AllocationError`] for more information.
    ///
    /// Arguments:
    /// * `tls`: The thread pointer for the mutator which failed the allocation and triggered the OOM.
    /// * `err_kind`: The type of OOM error that was encountered.
    fn out_of_memory(_tls: VMThread, err_kind: AllocationError) {
        panic!("Out of memory with {:?}!", err_kind);
    }

    /// Inform the VM to schedule finalization threads.
    ///
    /// Arguments:
    /// * `tls`: The thread pointer for the current GC thread.
    fn schedule_finalization(_tls: VMWorkerThread) {}

    /// Delegate to the VM binding for reference processing.
    fn process_soft_refs<E: ProcessEdgesWork<VM = VM>>(_worker: &mut GCWorker<VM>) {}
    fn process_weak_refs<E: ProcessEdgesWork<VM = VM>>(_worker: &mut GCWorker<VM>) {} // FIXME: Add an appropriate factory/callback parameter.
    fn process_final_refs<E: ProcessEdgesWork<VM = VM>>(_worker: &mut GCWorker<VM>) {}
    fn process_phantom_refs<E: ProcessEdgesWork<VM = VM>>(_worker: &mut GCWorker<VM>) {}

    fn update_weak_processor(_lxr: bool) {}

    fn clear_cld_claimed_marks() {}

    fn set_concurrent_marking_state(_active: bool) {}

    /// A hook for the VM to do work after forwarding objects.
    ///
    /// This function is called after all of the following have finished:
    /// -   The life and death of objects are determined.  Objects determined to be live will not
    ///     be reclaimed in this GC.
    /// -   Live objects have been moved to their destinations. (copying GC only)
    /// -   References in objects have been updated to point to new addresses. (copying GC only)
    ///
    /// And this function may run concurrently with the release work of GC, i.e. freeing the space
    /// occupied by dead objects.
    ///
    /// It is safe for the VM to read and write object fields at this time, although GC has not
    /// finished yet.  GC will be reclaiming spaces of dead objects, but will not damage live
    /// objects.  However, the VM cannot allocate new objects at this time.
    ///
    /// One possible use of this hook is enqueuing `{Soft,Weak,Phantom}Reference` instances to
    /// reference queues (for Java).  VMs (including JVM implementations) do not have to handle
    /// weak references this way, but mmtk-core provides this opportunity.
    ///
    /// Arguments:
    /// * `tls_worker`: The thread pointer for the worker thread performing this call.
    fn post_forwarding(_tls: VMWorkerThread) {}

    /// Inform the VM to do its VM-specific release work at the end of a GC.
    fn vm_release(_do_unloading: bool) {}

    /// Return the amount of memory (in bytes) which the VM allocated outside the MMTk heap but
    /// wants to include into the current MMTk heap size.  MMTk core will consider the reported
    /// memory as part of MMTk heap for the purpose of heap size accounting.
    ///
    /// This amount should include memory that is kept alive by heap objects and can be released by
    /// executing finalizers (or other language-specific cleaning-up routines) that are executed
    /// when the heap objects are dead.  For example, if a language implementation allocates array
    /// headers in the MMTk heap, but allocates their underlying buffers that hold the actual
    /// elements using `malloc`, then those buffers should be included in this amount.  When the GC
    /// finds such an array dead, its finalizer shall `free` the buffer and reduce this amount.
    ///
    /// If possible, the VM should account off-heap memory in pages.  That is, count the number of
    /// pages occupied by off-heap objects, and report the number of bytes of those whole pages
    /// instead of individual objects.  Because the underlying operating system manages memory at
    /// page granularity, the occupied pages (instead of individual objects) determine the memory
    /// footprint of a process, and how much memory MMTk spaces can obtain from the OS.
    ///
    /// However, if the VM is incapable of accounting off-heap memory in pages (for example, if the
    /// VM uses `malloc` and the implementation of `malloc` is opaque to the VM), the VM binding
    /// can simply return the total number of bytes of those off-heap objects as an approximation.
    ///
    /// # Performance note
    ///
    /// This function will be called when MMTk polls for GC.  It happens every time the MMTk
    /// allocators have allocated a certain amount of memory, usually one or a few blocks.  Because
    /// this function is called very frequently, its implementation must be efficient.  If it is
    /// too expensive to compute the exact amount, an approximate value should be sufficient for
    /// MMTk to trigger GC promptly in order to release off-heap memory, and keep the memory
    /// footprint under control.
    fn vm_live_bytes() -> usize {
        // By default, MMTk assumes the amount of memory the VM allocates off-heap is negligible.
        0
    }
}<|MERGE_RESOLUTION|>--- conflicted
+++ resolved
@@ -29,17 +29,12 @@
     ///
     /// Arguments:
     /// * `tls`: The thread pointer for the GC controller/coordinator.
-<<<<<<< HEAD
+    /// * `mutator_visitor`: A callback.  Call it with a mutator as argument to notify MMTk that the mutator is ready to be scanned.
     fn stop_all_mutators<F>(
         tls: VMWorkerThread,
         mutator_visitor: F,
         current_gc_should_unload_classes: bool,
     ) where
-=======
-    /// * `mutator_visitor`: A callback.  Call it with a mutator as argument to notify MMTk that the mutator is ready to be scanned.
-    fn stop_all_mutators<F>(tls: VMWorkerThread, mutator_visitor: F)
-    where
->>>>>>> e860907a
         F: FnMut(&'static mut Mutator<VM>);
 
     /// Resume all the mutator threads, the opposite of the above. When a GC is finished, MMTk calls this method.
