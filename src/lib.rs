--- conflicted
+++ resolved
@@ -43,14 +43,11 @@
 extern crate num_cpus;
 #[macro_use]
 extern crate downcast_rs;
-<<<<<<< HEAD
 #[cfg(feature = "tracing")]
 #[macro_use]
 extern crate probe;
-=======
 #[macro_use]
 extern crate static_assertions;
->>>>>>> 3252c244
 
 #[macro_use]
 mod gc_log;
