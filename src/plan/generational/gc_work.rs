--- conflicted
+++ resolved
@@ -57,17 +57,8 @@
         }
     }
 
-<<<<<<< HEAD
-    fn create_scan_work(
-        &self,
-        nodes: Vec<ObjectReference>,
-        roots: bool,
-    ) -> Self::ScanObjectsWorkType {
-        PlanScanObjects::new(self.plan, nodes, false, roots, false, false, self.bucket)
-=======
     fn create_scan_work(&self, nodes: Vec<ObjectReference>) -> Self::ScanObjectsWorkType {
-        PlanScanObjects::new(self.plan, nodes, false, self.bucket)
->>>>>>> 2d3677d6
+        PlanScanObjects::new(self.plan, nodes, false, false, false, self.bucket)
     }
 }
 
@@ -127,18 +118,7 @@
             // Scan objects in the modbuf and forward pointers
             let modbuf = std::mem::take(&mut self.modbuf);
             GCWork::do_work(
-<<<<<<< HEAD
-                &mut ScanObjects::<E>::new(
-                    modbuf,
-                    false,
-                    false,
-                    false,
-                    false,
-                    WorkBucketStage::Closure,
-                ),
-=======
-                &mut ScanObjects::<E>::new(modbuf, false, WorkBucketStage::Closure),
->>>>>>> 2d3677d6
+                &mut ScanObjects::<E>::new(modbuf, false, false, false, WorkBucketStage::Closure),
                 worker,
                 mmtk,
             )
