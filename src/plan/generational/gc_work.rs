--- conflicted
+++ resolved
@@ -56,11 +56,7 @@
         nodes: Vec<ObjectReference>,
         roots: bool,
     ) -> Self::ScanObjectsWorkType {
-<<<<<<< HEAD
-        PlanScanObjects::new(self.plan, nodes, false, roots, false, false)
-=======
-        PlanScanObjects::new(self.plan, nodes, false, roots, self.bucket)
->>>>>>> 61d20e2d
+        PlanScanObjects::new(self.plan, nodes, false, roots, false, false, self.bucket)
     }
 }
 
@@ -120,11 +116,14 @@
             // Scan objects in the modbuf and forward pointers
             let modbuf = std::mem::take(&mut self.modbuf);
             GCWork::do_work(
-<<<<<<< HEAD
-                &mut ScanObjects::<E>::new(modbuf, false, false, false, false),
-=======
-                &mut ScanObjects::<E>::new(modbuf, false, false, WorkBucketStage::Closure),
->>>>>>> 61d20e2d
+                &mut ScanObjects::<E>::new(
+                    modbuf,
+                    false,
+                    false,
+                    false,
+                    false,
+                    WorkBucketStage::Closure,
+                ),
                 worker,
                 mmtk,
             )
