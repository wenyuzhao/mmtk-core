--- conflicted
+++ resolved
@@ -91,17 +91,9 @@
         }
     }
 
-<<<<<<< HEAD
-    fn object_reference_clone_pre(&mut self, obj: ObjectReference) {
-        if !self.plan.is_object_in_nursery(obj) {
-            self.modbuf.push(obj);
-            self.modbuf.is_full().then(|| self.flush_modbuf());
-        }
-=======
     fn object_probable_write_slow(&mut self, obj: ObjectReference) {
         // enqueue the object
         self.modbuf.push(obj);
         self.modbuf.is_full().then(|| self.flush_modbuf());
->>>>>>> 295e070b
     }
 }