--- conflicted
+++ resolved
@@ -73,13 +73,8 @@
 
     fn object_reference_write_slow(
         &mut self,
-<<<<<<< HEAD
         src: Option<ObjectReference>,
-        _slot: VM::VMEdge,
-=======
-        src: ObjectReference,
         _slot: VM::VMSlot,
->>>>>>> 56b2521d
         _target: Option<ObjectReference>,
     ) {
         let Some(src) = src else {
