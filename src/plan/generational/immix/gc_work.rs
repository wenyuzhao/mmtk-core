use super::global::GenImmix;
use crate::plan::generational::gc_work::GenNurseryProcessEdges;
<<<<<<< HEAD
use crate::policy::space::Space;
use crate::scheduler::gc_work::*;
use crate::util::{Address, ObjectReference};
use crate::vm::*;
use crate::MMTK;
use std::ops::{Deref, DerefMut};

use crate::plan::immix::gc_work::{TraceKind, TRACE_KIND_FAST};

/// ProcessEdges for a full heap GC for generational immix. The const type parameter
/// defines whether there is copying in the GC.
/// Note that even with TraceKind::Fast, there is no defragmentation, we are still
/// copying from nursery to immix space. So we always need to write new object
/// references in process_edge() (i.e. we do not need to overwrite the default implementation
/// of process_edge() as the immix plan does).
pub(super) struct GenImmixMatureProcessEdges<VM: VMBinding, const KIND: TraceKind> {
    plan: &'static GenImmix<VM>,
    base: ProcessEdgesBase<VM>,
}

impl<VM: VMBinding, const KIND: TraceKind> ProcessEdgesWork
    for GenImmixMatureProcessEdges<VM, KIND>
{
    type VM = VM;

    fn new(edges: Vec<Address>, roots: bool, mmtk: &'static MMTK<VM>) -> Self {
        let base = ProcessEdgesBase::new(edges, roots, mmtk);
        let plan = base.plan().downcast_ref::<GenImmix<VM>>().unwrap();
        Self { plan, base }
    }

    #[cold]
    fn flush(&mut self) {
        if self.nodes.is_empty() {
            return;
        }

        let scan_objects_work = crate::policy::immix::ScanObjectsAndMarkLines::<Self>::new(
            self.pop_nodes(),
            false,
            None,
            &self.plan.immix,
        );
        self.new_scan_work(scan_objects_work);
    }

    #[inline]
    fn trace_object(&mut self, object: ObjectReference) -> ObjectReference {
        if object.is_null() {
            return object;
        }

        if self.plan.immix.in_space(object) {
            if KIND == TRACE_KIND_FAST {
                return self.plan.immix.fast_trace_object(self, object);
            } else {
                return self.plan.immix.trace_object(
                    self,
                    object,
                    crate::util::copy::CopySemantics::Mature,
                    self.worker(),
                );
            }
        }

        self.plan
            .gen
            .trace_object_full_heap::<Self>(self, object, self.worker())
    }
}

impl<VM: VMBinding, const KIND: TraceKind> Deref for GenImmixMatureProcessEdges<VM, KIND> {
    type Target = ProcessEdgesBase<VM>;
    #[inline]
    fn deref(&self) -> &Self::Target {
        &self.base
    }
}

impl<VM: VMBinding, const KIND: TraceKind> DerefMut for GenImmixMatureProcessEdges<VM, KIND> {
    #[inline]
    fn deref_mut(&mut self) -> &mut Self::Target {
        &mut self.base
    }
}
=======
use crate::policy::gc_work::TraceKind;
use crate::scheduler::gc_work::PlanProcessEdges;
use crate::vm::VMBinding;
>>>>>>> e0273429

pub struct GenImmixNurseryGCWorkContext<VM: VMBinding>(std::marker::PhantomData<VM>);
impl<VM: VMBinding> crate::scheduler::GCWorkContext for GenImmixNurseryGCWorkContext<VM> {
    type VM = VM;
    type PlanType = GenImmix<VM>;
    type ProcessEdgesWorkType = GenNurseryProcessEdges<VM>;
}

pub(super) struct GenImmixMatureGCWorkContext<VM: VMBinding, const KIND: TraceKind>(
    std::marker::PhantomData<VM>,
);
impl<VM: VMBinding, const KIND: TraceKind> crate::scheduler::GCWorkContext
    for GenImmixMatureGCWorkContext<VM, KIND>
{
    type VM = VM;
    type PlanType = GenImmix<VM>;
    type ProcessEdgesWorkType = PlanProcessEdges<VM, GenImmix<VM>, KIND>;
}<|MERGE_RESOLUTION|>--- conflicted
+++ resolved
@@ -1,96 +1,8 @@
 use super::global::GenImmix;
 use crate::plan::generational::gc_work::GenNurseryProcessEdges;
-<<<<<<< HEAD
-use crate::policy::space::Space;
-use crate::scheduler::gc_work::*;
-use crate::util::{Address, ObjectReference};
-use crate::vm::*;
-use crate::MMTK;
-use std::ops::{Deref, DerefMut};
-
-use crate::plan::immix::gc_work::{TraceKind, TRACE_KIND_FAST};
-
-/// ProcessEdges for a full heap GC for generational immix. The const type parameter
-/// defines whether there is copying in the GC.
-/// Note that even with TraceKind::Fast, there is no defragmentation, we are still
-/// copying from nursery to immix space. So we always need to write new object
-/// references in process_edge() (i.e. we do not need to overwrite the default implementation
-/// of process_edge() as the immix plan does).
-pub(super) struct GenImmixMatureProcessEdges<VM: VMBinding, const KIND: TraceKind> {
-    plan: &'static GenImmix<VM>,
-    base: ProcessEdgesBase<VM>,
-}
-
-impl<VM: VMBinding, const KIND: TraceKind> ProcessEdgesWork
-    for GenImmixMatureProcessEdges<VM, KIND>
-{
-    type VM = VM;
-
-    fn new(edges: Vec<Address>, roots: bool, mmtk: &'static MMTK<VM>) -> Self {
-        let base = ProcessEdgesBase::new(edges, roots, mmtk);
-        let plan = base.plan().downcast_ref::<GenImmix<VM>>().unwrap();
-        Self { plan, base }
-    }
-
-    #[cold]
-    fn flush(&mut self) {
-        if self.nodes.is_empty() {
-            return;
-        }
-
-        let scan_objects_work = crate::policy::immix::ScanObjectsAndMarkLines::<Self>::new(
-            self.pop_nodes(),
-            false,
-            None,
-            &self.plan.immix,
-        );
-        self.new_scan_work(scan_objects_work);
-    }
-
-    #[inline]
-    fn trace_object(&mut self, object: ObjectReference) -> ObjectReference {
-        if object.is_null() {
-            return object;
-        }
-
-        if self.plan.immix.in_space(object) {
-            if KIND == TRACE_KIND_FAST {
-                return self.plan.immix.fast_trace_object(self, object);
-            } else {
-                return self.plan.immix.trace_object(
-                    self,
-                    object,
-                    crate::util::copy::CopySemantics::Mature,
-                    self.worker(),
-                );
-            }
-        }
-
-        self.plan
-            .gen
-            .trace_object_full_heap::<Self>(self, object, self.worker())
-    }
-}
-
-impl<VM: VMBinding, const KIND: TraceKind> Deref for GenImmixMatureProcessEdges<VM, KIND> {
-    type Target = ProcessEdgesBase<VM>;
-    #[inline]
-    fn deref(&self) -> &Self::Target {
-        &self.base
-    }
-}
-
-impl<VM: VMBinding, const KIND: TraceKind> DerefMut for GenImmixMatureProcessEdges<VM, KIND> {
-    #[inline]
-    fn deref_mut(&mut self) -> &mut Self::Target {
-        &mut self.base
-    }
-}
-=======
 use crate::policy::gc_work::TraceKind;
 use crate::scheduler::gc_work::PlanProcessEdges;
 use crate::vm::VMBinding;
->>>>>>> e0273429
 
 pub struct GenImmixNurseryGCWorkContext<VM: VMBinding>(std::marker::PhantomData<VM>);
 impl<VM: VMBinding> crate::scheduler::GCWorkContext for GenImmixNurseryGCWorkContext<VM> {
