--- conflicted
+++ resolved
@@ -136,11 +136,7 @@
         let full_heap = !self.gen.is_current_gc_nursery();
         self.gen.prepare(tls);
         if full_heap {
-<<<<<<< HEAD
-            self.immix.prepare(full_heap, false);
-=======
-            self.immix_space.prepare(full_heap);
->>>>>>> f8469b0a
+            self.immix_space.prepare(full_heap, false);
         }
     }
 
