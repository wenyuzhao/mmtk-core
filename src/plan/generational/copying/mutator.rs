--- conflicted
+++ resolved
@@ -42,24 +42,10 @@
 
     Mutator {
         allocators: Allocators::<VM>::new(mutator_tls, &*mmtk.plan, &config.space_mapping),
-<<<<<<< HEAD
-        barrier: if *super::super::ACTIVE_BARRIER == BarrierSelector::FieldLoggingBarrier {
-            box GenFieldLoggingBarrier::<GenNurseryProcessEdges<VM, GenCopyCopyContext<VM>>>::new(
-                mmtk,
-                *VM::VMObjectModel::GLOBAL_LOG_BIT_SPEC,
-            )
-        } else {
-            box ObjectRememberingBarrier::<GenNurseryProcessEdges<VM, GenCopyCopyContext<VM>>>::new(
-                mmtk,
-                *VM::VMObjectModel::GLOBAL_LOG_BIT_SPEC,
-            )
-        },
-=======
         barrier: box ObjectRememberingBarrier::<GenNurseryProcessEdges<VM>>::new(
             mmtk,
             *VM::VMObjectModel::GLOBAL_LOG_BIT_SPEC,
         ),
->>>>>>> ad95d779
         mutator_tls,
         config,
         plan: gencopy,
