--- conflicted
+++ resolved
@@ -91,11 +91,7 @@
 
         // TODO: We should have a schedule_generational
 
-<<<<<<< HEAD
-        self.base().set_collection_kind(self);
-=======
         self.base().set_collection_kind::<Self>(self);
->>>>>>> 145e7869
         self.base().set_gc_status(GcStatus::GcPrepare);
         if !is_full_heap {
             debug!("Nursery GC");
