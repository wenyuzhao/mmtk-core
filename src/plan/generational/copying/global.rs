use super::gc_work::GenCopyGCWorkContext;
use super::gc_work::GenCopyNurseryGCWorkContext;
use super::mutator::ALLOCATOR_MAPPING;
use crate::plan::generational::global::CommonGenPlan;
use crate::plan::generational::global::GenerationalPlan;
use crate::plan::generational::global::GenerationalPlanExt;
use crate::plan::global::BasePlan;
use crate::plan::global::CommonPlan;
use crate::plan::global::CreateGeneralPlanArgs;
use crate::plan::global::CreateSpecificPlanArgs;
use crate::plan::global::GcStatus;
use crate::plan::AllocationSemantics;
use crate::plan::Plan;
use crate::plan::PlanConstraints;
use crate::policy::copyspace::CopySpace;
use crate::policy::space::Space;
use crate::scheduler::*;
use crate::util::alloc::allocators::AllocatorSelector;
use crate::util::copy::*;
use crate::util::heap::VMRequest;
use crate::util::metadata::side_metadata::SideMetadataSanity;
use crate::util::Address;
use crate::util::ObjectReference;
use crate::util::VMWorkerThread;
use crate::vm::*;
use crate::ObjectQueue;
use enum_map::EnumMap;
use spin::Lazy;
use std::sync::atomic::{AtomicBool, Ordering};

use mmtk_macros::PlanTraceObject;

#[derive(PlanTraceObject)]
pub struct GenCopy<VM: VMBinding> {
    #[fallback_trace]
    pub gen: CommonGenPlan<VM>,
    pub hi: AtomicBool,
    #[trace(CopySemantics::Mature)]
    pub copyspace0: CopySpace<VM>,
    #[trace(CopySemantics::Mature)]
    pub copyspace1: CopySpace<VM>,
}

pub static GENCOPY_CONSTRAINTS: Lazy<PlanConstraints> =
    Lazy::new(|| (*crate::plan::generational::GEN_CONSTRAINTS).clone());

impl<VM: VMBinding> Plan for GenCopy<VM> {
    type VM = VM;

    fn constraints(&self) -> &'static PlanConstraints {
        &GENCOPY_CONSTRAINTS
    }

    fn create_copy_config(&'static self) -> CopyConfig<Self::VM> {
        use enum_map::enum_map;
        CopyConfig {
            copy_mapping: enum_map! {
                CopySemantics::Mature => CopySelector::CopySpace(0),
                CopySemantics::PromoteToMature => CopySelector::CopySpace(0),
                _ => CopySelector::Unused,
            },
            space_mapping: vec![
                // The tospace argument doesn't matter, we will rebind before a GC anyway.
                (CopySelector::CopySpace(0), self.tospace()),
            ],
            constraints: &GENCOPY_CONSTRAINTS,
        }
    }

    fn collection_required(&self, space_full: bool, space: Option<&dyn Space<Self::VM>>) -> bool
    where
        Self: Sized,
    {
        self.gen.collection_required(self, space_full, space)
    }

    fn get_spaces(&self) -> Vec<&dyn Space<Self::VM>> {
        let mut ret = self.gen.get_spaces();
        ret.push(&self.copyspace0);
        ret.push(&self.copyspace1);
        ret
    }

    fn schedule_collection(&'static self, scheduler: &GCWorkScheduler<VM>) {
        let is_full_heap = self.requires_full_heap_collection();
        self.base().set_collection_kind::<Self>(self);
        self.base().set_gc_status(GcStatus::GcPrepare);
        if is_full_heap {
<<<<<<< HEAD
            println!("Full GC");
=======
>>>>>>> ad9314e2
            scheduler.schedule_common_work::<GenCopyGCWorkContext<VM>>(self);
        } else {
            scheduler.schedule_common_work_no_refs::<GenCopyNurseryGCWorkContext<VM>>(self);
        }
    }

    fn get_allocator_mapping(&self) -> &'static EnumMap<AllocationSemantics, AllocatorSelector> {
        &ALLOCATOR_MAPPING
    }

    fn prepare(&mut self, tls: VMWorkerThread) {
        let full_heap = !self.gen.is_current_gc_nursery();
        self.gen.prepare(tls);
        if full_heap {
            self.hi
                .store(!self.hi.load(Ordering::SeqCst), Ordering::SeqCst); // flip the semi-spaces
        }
        let hi = self.hi.load(Ordering::SeqCst);
        self.copyspace0.prepare(hi);
        self.copyspace1.prepare(!hi);

        self.fromspace_mut()
            .set_copy_for_sft_trace(Some(CopySemantics::Mature));
        self.tospace_mut().set_copy_for_sft_trace(None);
    }

    fn prepare_worker(&self, worker: &mut GCWorker<Self::VM>) {
        unsafe { worker.get_copy_context_mut().copy[0].assume_init_mut() }.rebind(self.tospace());
    }

    fn release(&mut self, tls: VMWorkerThread) {
        let full_heap = !self.gen.is_current_gc_nursery();
        self.gen.release(tls);
        if full_heap {
            self.fromspace().release();
        }
    }

    fn end_of_gc(&mut self, _tls: VMWorkerThread) {
        self.gen
            .set_next_gc_full_heap(CommonGenPlan::should_next_gc_be_full_heap(self));
    }

    fn get_collection_reserved_pages(&self) -> usize {
        self.gen.get_collection_reserved_pages() + self.tospace().reserved_pages()
    }

    fn get_used_pages(&self) -> usize {
        self.gen.get_used_pages() + self.tospace().reserved_pages()
    }

    /// Return the number of pages available for allocation. Assuming all future allocations goes to nursery.
    fn get_available_pages(&self) -> usize {
        // super.get_available_pages() / 2 to reserve pages for copying
        (self
            .get_total_pages()
            .saturating_sub(self.get_reserved_pages()))
            >> 1
    }

    fn base(&self) -> &BasePlan<VM> {
        &self.gen.common.base
    }

    fn common(&self) -> &CommonPlan<VM> {
        &self.gen.common
    }

    fn generational(&self) -> Option<&dyn GenerationalPlan<VM = Self::VM>> {
        Some(self)
    }

    fn current_gc_should_scan_all_classloader_strong_roots(&self) -> bool {
        self.gen.gc_full_heap.load(Ordering::SeqCst)
    }

    fn current_gc_should_prepare_for_class_unloading(&self) -> bool {
        self.gen.gc_full_heap.load(Ordering::SeqCst)
    }

    fn current_gc_should_perform_class_unloading(&self) -> bool {
        self.gen.gc_full_heap.load(Ordering::SeqCst)
    }
}

impl<VM: VMBinding> GenerationalPlan for GenCopy<VM> {
    fn is_current_gc_nursery(&self) -> bool {
        self.gen.is_current_gc_nursery()
    }

    fn is_object_in_nursery(&self, object: ObjectReference) -> bool {
        self.gen.nursery.in_space(object)
    }

    fn is_address_in_nursery(&self, addr: Address) -> bool {
        self.gen.nursery.address_in_space(addr)
    }

    fn get_mature_physical_pages_available(&self) -> usize {
        self.tospace().available_physical_pages()
    }

    fn get_mature_reserved_pages(&self) -> usize {
        self.tospace().reserved_pages()
    }

    fn force_full_heap_collection(&self) {
        self.gen.force_full_heap_collection()
    }

    fn last_collection_full_heap(&self) -> bool {
        self.gen.last_collection_full_heap()
    }
}

impl<VM: VMBinding> GenerationalPlanExt<VM> for GenCopy<VM> {
    fn trace_object_nursery<Q: ObjectQueue>(
        &self,
        queue: &mut Q,
        object: ObjectReference,
        worker: &mut GCWorker<VM>,
    ) -> ObjectReference {
        self.gen.trace_object_nursery(queue, object, worker)
    }
}

impl<VM: VMBinding> GenCopy<VM> {
    pub fn new(args: CreateGeneralPlanArgs<VM>) -> Self {
        let mut plan_args = CreateSpecificPlanArgs {
            global_args: args,
            constraints: &GENCOPY_CONSTRAINTS,
            global_side_metadata_specs:
                crate::plan::generational::new_generational_global_metadata_specs::<VM>(),
        };

        let copyspace0 = CopySpace::new(
            plan_args.get_space_args("copyspace0", true, VMRequest::discontiguous()),
            false,
        );
        let copyspace1 = CopySpace::new(
            plan_args.get_space_args("copyspace1", true, VMRequest::discontiguous()),
            true,
        );

        let res = GenCopy {
            gen: CommonGenPlan::new(plan_args),
            hi: AtomicBool::new(false),
            copyspace0,
            copyspace1,
        };

        // Use SideMetadataSanity to check if each spec is valid. This is also needed for check
        // side metadata in extreme_assertions.
        {
            let mut side_metadata_sanity_checker = SideMetadataSanity::new();
            res.gen
                .verify_side_metadata_sanity(&mut side_metadata_sanity_checker);
            res.copyspace0
                .verify_side_metadata_sanity(&mut side_metadata_sanity_checker);
            res.copyspace1
                .verify_side_metadata_sanity(&mut side_metadata_sanity_checker);
        }

        res
    }

    fn requires_full_heap_collection(&self) -> bool {
        self.gen.requires_full_heap_collection(self)
    }

    pub fn tospace(&self) -> &CopySpace<VM> {
        if self.hi.load(Ordering::SeqCst) {
            &self.copyspace1
        } else {
            &self.copyspace0
        }
    }

    pub fn tospace_mut(&mut self) -> &mut CopySpace<VM> {
        if self.hi.load(Ordering::SeqCst) {
            &mut self.copyspace1
        } else {
            &mut self.copyspace0
        }
    }

    pub fn fromspace(&self) -> &CopySpace<VM> {
        if self.hi.load(Ordering::SeqCst) {
            &self.copyspace0
        } else {
            &self.copyspace1
        }
    }

    pub fn fromspace_mut(&mut self) -> &mut CopySpace<VM> {
        if self.hi.load(Ordering::SeqCst) {
            &mut self.copyspace0
        } else {
            &mut self.copyspace1
        }
    }
}<|MERGE_RESOLUTION|>--- conflicted
+++ resolved
@@ -86,10 +86,6 @@
         self.base().set_collection_kind::<Self>(self);
         self.base().set_gc_status(GcStatus::GcPrepare);
         if is_full_heap {
-<<<<<<< HEAD
-            println!("Full GC");
-=======
->>>>>>> ad9314e2
             scheduler.schedule_common_work::<GenCopyGCWorkContext<VM>>(self);
         } else {
             scheduler.schedule_common_work_no_refs::<GenCopyNurseryGCWorkContext<VM>>(self);
