--- conflicted
+++ resolved
@@ -63,14 +63,9 @@
     gc_header_bits: 2,
     gc_header_words: 0,
     num_specialized_scans: 1,
-<<<<<<< HEAD
-    needs_log_bit: true,
-    needs_field_log_bit: *ACTIVE_BARRIER == BarrierSelector::FieldLoggingBarrier,
+    needs_log_bit: ACTIVE_BARRIER.equals(BarrierSelector::ObjectBarrier),
+    needs_field_log_bit: false,
     barrier: *ACTIVE_BARRIER,
-=======
-    needs_log_bit: ACTIVE_BARRIER.equals(BarrierSelector::ObjectBarrier),
-    barrier: ACTIVE_BARRIER,
->>>>>>> 4851e7ac
     max_non_los_default_alloc_bytes: crate::util::rust_util::min_of_usize(
         crate::plan::plan_constraints::MAX_NON_LOS_ALLOC_BYTES_COPYING_PLAN,
         crate::util::options::NURSERY_SIZE,
