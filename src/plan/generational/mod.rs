--- conflicted
+++ resolved
@@ -55,7 +55,6 @@
 pub const NO_SLOW: bool = false;
 
 /// Constraints for generational plans. Each generational plan should overwrite based on this constant.
-<<<<<<< HEAD
 #[inline(always)]
 pub fn gen_constraints() -> &'static PlanConstraints {
     static mut X: PlanConstraints = PlanConstraints {
@@ -79,25 +78,6 @@
         &X
     }
 }
-=======
-pub const GEN_CONSTRAINTS: PlanConstraints = PlanConstraints {
-    moves_objects: true,
-    gc_header_bits: 2,
-    gc_header_words: 0,
-    num_specialized_scans: 1,
-    needs_log_bit: true,
-    barrier: ACTIVE_BARRIER,
-    max_non_los_default_alloc_bytes: crate::util::rust_util::min_of_usize(
-        crate::plan::plan_constraints::MAX_NON_LOS_ALLOC_BYTES_COPYING_PLAN,
-        crate::util::options::NURSERY_SIZE,
-    ),
-    // See https://github.com/mmtk/mmtk-core/issues/451
-    // When we fix the issue, we should remove this constraint, and let extreme_assertions to check
-    // duplicate edges for generational plans.
-    may_trace_duplicate_edges: true,
-    ..PlanConstraints::default()
-};
->>>>>>> 2a894358
 
 /// Create global side metadata specs for generational plans. This will call SideMetadataContext::new_global_specs().
 /// So if a plan calls this, it should not call SideMetadataContext::new_global_specs() again.
