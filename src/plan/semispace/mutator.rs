use super::SemiSpace;
use crate::plan::barriers::NoBarrier;
use crate::plan::mutator_context::unreachable_prepare_func;
use crate::plan::mutator_context::Mutator;
use crate::plan::mutator_context::MutatorConfig;
use crate::plan::mutator_context::{
    create_allocator_mapping, create_space_mapping, ReservedAllocators,
};
use crate::plan::AllocationSemantics;
use crate::util::alloc::allocators::{AllocatorSelector, Allocators};
use crate::util::alloc::BumpAllocator;
use crate::util::{VMMutatorThread, VMWorkerThread};
use crate::vm::VMBinding;
use crate::MMTK;
use enum_map::EnumMap;

pub fn ss_mutator_release<VM: VMBinding>(mutator: &mut Mutator<VM>, _tls: VMWorkerThread) {
    // rebind the allocation bump pointer to the appropriate semispace
    let bump_allocator = unsafe {
        mutator
            .allocators
            .get_allocator_mut(mutator.config.allocator_mapping[AllocationSemantics::Default])
    }
    .downcast_mut::<BumpAllocator<VM>>()
    .unwrap();
    bump_allocator.rebind(
        mutator
            .plan
            .downcast_ref::<SemiSpace<VM>>()
            .unwrap()
            .tospace(),
    );
}

const RESERVED_ALLOCATORS: ReservedAllocators = ReservedAllocators {
    n_bump_pointer: 1,
    ..ReservedAllocators::DEFAULT
};

lazy_static! {
    pub static ref ALLOCATOR_MAPPING: EnumMap<AllocationSemantics, AllocatorSelector> = {
        let mut map = create_allocator_mapping(RESERVED_ALLOCATORS, true);
        map[AllocationSemantics::Default] = AllocatorSelector::BumpPointer(0);
        map
    };
}

pub fn create_ss_mutator<VM: VMBinding>(
    mutator_tls: VMMutatorThread,
    mmtk: &'static MMTK<VM>,
) -> Mutator<VM> {
    let ss = mmtk.get_plan().downcast_ref::<SemiSpace<VM>>().unwrap();
    let config = MutatorConfig {
        allocator_mapping: &ALLOCATOR_MAPPING,
        space_mapping: Box::new({
            let mut vec = create_space_mapping(RESERVED_ALLOCATORS, true, ss);
            vec.push((AllocatorSelector::BumpPointer(0), ss.tospace()));
            vec
        }),
        prepare_func: &unreachable_prepare_func,
        release_func: &ss_mutator_release,
    };

    Mutator {
        allocators: Allocators::<VM>::new(mutator_tls, mmtk, &config.space_mapping),
        barrier: Box::new(NoBarrier),
        mutator_tls,
        config,
<<<<<<< HEAD
        plan,
        _original_pointer: 0,
=======
        plan: ss,
>>>>>>> 39d23718
    }
}<|MERGE_RESOLUTION|>--- conflicted
+++ resolved
@@ -66,11 +66,7 @@
         barrier: Box::new(NoBarrier),
         mutator_tls,
         config,
-<<<<<<< HEAD
-        plan,
+        plan: ss,
         _original_pointer: 0,
-=======
-        plan: ss,
->>>>>>> 39d23718
     }
 }