--- conflicted
+++ resolved
@@ -9,7 +9,6 @@
 use ::plan::plan;
 use ::plan::Plan;
 use ::plan::Allocator;
-use ::policy::bootspace::BootSpace;
 use ::policy::copyspace::CopySpace;
 use ::policy::immortalspace::ImmortalSpace;
 use ::plan::Phase;
@@ -43,17 +42,13 @@
 
 pub struct SemiSpaceUnsync {
     pub hi: bool,
-    vm_space: ImmortalSpace,
+    pub vm_space: ImmortalSpace,
     pub copyspace0: CopySpace,
     pub copyspace1: CopySpace,
     pub versatile_space: ImmortalSpace,
-<<<<<<< HEAD
 
     // FIXME: This should be inside HeapGrowthManager
     total_pages: usize,
-=======
-    pub boot_space: BootSpace,
->>>>>>> 5902cb48
 }
 
 unsafe impl Sync for SemiSpace {}
@@ -66,7 +61,6 @@
     fn new() -> Self {
         SemiSpace {
             unsync: UnsafeCell::new(SemiSpaceUnsync {
-<<<<<<< HEAD
                 hi: true,
                 vm_space: create_vm_space(),
                 copyspace0: CopySpace::new("copyspace0", false, true,
@@ -85,13 +79,6 @@
                                                         top:  false,
                                                     }),
                 total_pages: 0,
-=======
-                hi: false,
-                copyspace0: CopySpace::new(false),
-                copyspace1: CopySpace::new(true),
-                versatile_space: ImmortalSpace::new(),
-                boot_space: BootSpace::new()
->>>>>>> 5902cb48
             }),
             ss_trace: Trace::new(),
         }
@@ -114,12 +101,8 @@
 
     fn bind_mutator(&self, thread_id: usize) -> *mut c_void {
         let unsync = unsafe { &*self.unsync.get() };
-<<<<<<< HEAD
         Box::into_raw(Box::new(SSMutator::new(thread_id, self.tospace(),
                                               &unsync.versatile_space))) as *mut c_void
-=======
-        default::bind_mutator(Self::MutatorT::new(thread_id, self.tospace(), &unsync.versatile_space))
->>>>>>> 5902cb48
     }
 
     fn will_never_move(&self, object: ObjectReference) -> bool {
