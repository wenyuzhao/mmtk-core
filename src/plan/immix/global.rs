use super::barrier::ImmixFakeFieldBarrierSemantics;
use super::gc_work::ImmixGCWorkContext;
use super::mutator::ALLOCATOR_MAPPING;
use crate::plan::global::BasePlan;
use crate::plan::global::CommonPlan;
use crate::plan::global::CreateGeneralPlanArgs;
use crate::plan::global::CreateSpecificPlanArgs;
use crate::plan::AllocationSemantics;
use crate::plan::Plan;
use crate::plan::PlanConstraints;
use crate::policy::immix::block::Block;
use crate::policy::immix::ImmixSpaceArgs;
use crate::policy::immix::{TRACE_KIND_DEFRAG, TRACE_KIND_FAST};
use crate::policy::space::Space;
use crate::scheduler::*;
use crate::util::alloc::allocators::AllocatorSelector;
use crate::util::copy::*;
use crate::util::heap::VMRequest;
use crate::util::metadata;
use crate::util::metadata::side_metadata::SideMetadataContext;
use crate::util::metadata::MetadataSpec;
use crate::vm::VMBinding;
use crate::BarrierSelector;
use crate::{policy::immix::ImmixSpace, util::opaque_pointer::VMWorkerThread};
use std::sync::atomic::AtomicBool;

use atomic::Ordering;
use enum_map::EnumMap;

use mmtk_macros::{HasSpaces, PlanTraceObject};

#[derive(HasSpaces, PlanTraceObject)]
pub struct Immix<VM: VMBinding> {
    #[post_scan]
    #[space]
    #[copy_semantics(CopySemantics::DefaultCopy)]
    pub immix_space: ImmixSpace<VM>,
    #[parent]
    pub common: CommonPlan<VM>,
    last_gc_was_defrag: AtomicBool,
}

pub const IMMIX_CONSTRAINTS: PlanConstraints = PlanConstraints {
    moves_objects: crate::policy::immix::DEFRAG,
    gc_header_bits: 2,
    gc_header_words: 0,
    num_specialized_scans: 1,
    // Max immix object size is half of a block.
    max_non_los_default_alloc_bytes: crate::policy::immix::MAX_IMMIX_OBJECT_SIZE,
    needs_log_bit: crate::args::BARRIER_MEASUREMENT,
    needs_field_log_bit: crate::args::BARRIER_MEASUREMENT,
    barrier: if crate::args::BARRIER_MEASUREMENT
        && !cfg!(feature = "barrier_measurement_no_barrier")
    {
        BarrierSelector::FieldBarrier
    } else {
        BarrierSelector::NoBarrier
    },
    needs_prepare_mutator: false,
    ..PlanConstraints::default()
};

impl<VM: VMBinding> Plan for Immix<VM> {
    fn collection_required(&self, space_full: bool, _space: Option<&dyn Space<Self::VM>>) -> bool {
        self.base().collection_required(self, space_full)
    }

    fn last_collection_was_exhaustive(&self) -> bool {
        ImmixSpace::<VM>::is_last_gc_exhaustive(self.last_gc_was_defrag.load(Ordering::Relaxed))
    }

    fn constraints(&self) -> &'static PlanConstraints {
        &IMMIX_CONSTRAINTS
    }

    fn create_copy_config(&'static self) -> CopyConfig<Self::VM> {
        use enum_map::enum_map;
        CopyConfig {
            copy_mapping: enum_map! {
                CopySemantics::DefaultCopy => CopySelector::Immix(0),
                _ => CopySelector::Unused,
            },
            space_mapping: vec![(CopySelector::Immix(0), &self.immix_space)],
            constraints: &IMMIX_CONSTRAINTS,
        }
    }

    fn schedule_collection(&'static self, scheduler: &GCWorkScheduler<VM>) {
        Self::schedule_immix_full_heap_collection::<
            Immix<VM>,
            ImmixGCWorkContext<VM, TRACE_KIND_FAST>,
            ImmixGCWorkContext<VM, TRACE_KIND_DEFRAG>,
        >(self, &self.immix_space, scheduler)
    }

    fn get_allocator_mapping(&self) -> &'static EnumMap<AllocationSemantics, AllocatorSelector> {
        &ALLOCATOR_MAPPING
    }

    fn prepare(&mut self, tls: VMWorkerThread) {
        self.common.prepare(tls, true);
<<<<<<< HEAD
        self.immix_space.prepare(true, false);
=======
        self.immix_space.prepare(
            true,
            crate::policy::immix::defrag::StatsForDefrag::new(self),
        );
>>>>>>> 39d23718
    }

    fn release(&mut self, tls: VMWorkerThread) {
        self.common.release(tls, true);
        // release the collected region
        self.last_gc_was_defrag
            .store(self.immix_space.release(true), Ordering::Relaxed);
    }

    fn get_collection_reserved_pages(&self) -> usize {
        self.immix_space.defrag_headroom_pages()
    }

    fn get_used_pages(&self) -> usize {
        self.immix_space.reserved_pages() + self.common.get_used_pages()
    }

    fn base(&self) -> &BasePlan<VM> {
        &self.common.base
    }

    fn base_mut(&mut self) -> &mut BasePlan<Self::VM> {
        &mut self.common.base
    }

    fn common(&self) -> &CommonPlan<VM> {
        &self.common
    }
}

impl<VM: VMBinding> Immix<VM> {
    pub fn new(args: CreateGeneralPlanArgs<VM>) -> Self {
        let immix_specs =
            metadata::extract_side_metadata(&[MetadataSpec::OnSide(Block::DEFRAG_STATE_TABLE)]);
        crate::args::validate_features(IMMIX_CONSTRAINTS.barrier, &args.options);
        let mut plan_args = CreateSpecificPlanArgs {
            global_args: args,
            constraints: &IMMIX_CONSTRAINTS,
            global_side_metadata_specs: SideMetadataContext::new_global_specs(&immix_specs),
        };
        if crate::args::BARRIER_MEASUREMENT {
            plan_args
                .global_side_metadata_specs
                .push(ImmixFakeFieldBarrierSemantics::<VM>::UNLOG_BITS);
            plan_args
                .global_side_metadata_specs
                .push(ImmixFakeFieldBarrierSemantics::<VM>::LOCK_BITS);
        }
        Self::new_with_args(
            plan_args,
            ImmixSpaceArgs {
                reset_log_bit_in_major_gc: false,
                unlog_object_when_traced: false,
                mixed_age: false,
            },
        )
    }

    pub fn new_with_args(
        mut plan_args: CreateSpecificPlanArgs<VM>,
        space_args: ImmixSpaceArgs,
    ) -> Self {
        let immix = Immix {
            immix_space: ImmixSpace::new(
                plan_args.get_space_args("immix", true, VMRequest::discontiguous()),
                space_args,
            ),
            common: CommonPlan::new(plan_args),
            last_gc_was_defrag: AtomicBool::new(false),
        };

        immix.verify_side_metadata_sanity();

        immix
    }

    /// Schedule a full heap immix collection. This method is used by immix/genimmix/stickyimmix
    /// to schedule a full heap collection. A plan must call set_collection_kind and set_gc_status before this method.
    pub(crate) fn schedule_immix_full_heap_collection<
        PlanType: Plan<VM = VM>,
        FastContext: GCWorkContext<VM = VM, PlanType = PlanType>,
        DefragContext: GCWorkContext<VM = VM, PlanType = PlanType>,
    >(
        plan: &'static DefragContext::PlanType,
        immix_space: &ImmixSpace<VM>,
        scheduler: &GCWorkScheduler<VM>,
    ) {
        let in_defrag = immix_space.decide_whether_to_defrag(
            plan.base().global_state.is_emergency_collection(),
            true,
            plan.base()
                .global_state
                .cur_collection_attempts
                .load(Ordering::SeqCst),
            plan.base().global_state.is_user_triggered_collection(),
            *plan.base().options.full_heap_system_gc,
        );

        if in_defrag {
            scheduler.schedule_common_work::<DefragContext>(plan);
        } else {
            scheduler.schedule_common_work::<FastContext>(plan);
        }
    }

    pub(in crate::plan) fn set_last_gc_was_defrag(&self, defrag: bool, order: Ordering) {
        self.last_gc_was_defrag.store(defrag, order)
    }
}<|MERGE_RESOLUTION|>--- conflicted
+++ resolved
@@ -99,14 +99,11 @@
 
     fn prepare(&mut self, tls: VMWorkerThread) {
         self.common.prepare(tls, true);
-<<<<<<< HEAD
-        self.immix_space.prepare(true, false);
-=======
         self.immix_space.prepare(
             true,
+            false,
             crate::policy::immix::defrag::StatsForDefrag::new(self),
         );
->>>>>>> 39d23718
     }
 
     fn release(&mut self, tls: VMWorkerThread) {
