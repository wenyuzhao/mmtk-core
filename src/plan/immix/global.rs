use super::gc_work::{ImmixCopyContext, ImmixGCWorkContext, ImmixProcessEdges, TraceKind};
use super::mutator::ALLOCATOR_MAPPING;
use super::Pause;
use crate::plan::global::BasePlan;
use crate::plan::global::CommonPlan;
use crate::plan::global::GcStatus;
use crate::plan::AllocationSemantics;
use crate::plan::Plan;
use crate::plan::PlanConstraints;
use crate::policy::immix::block::Block;
use crate::policy::immix::cset::{CollectionSet, PerRegionRemSet};
use crate::policy::immix::MatureSweeping;
use crate::policy::largeobjectspace::LargeObjectSpace;
use crate::policy::space::Space;
use crate::scheduler::gc_work::*;
use crate::scheduler::*;
use crate::util::alloc::allocators::AllocatorSelector;
#[cfg(feature = "analysis")]
use crate::util::analysis::GcHookWork;
use crate::util::cm::CMImmixCollectRootEdges;
use crate::util::heap::layout::heap_layout::Mmapper;
use crate::util::heap::layout::heap_layout::VMMap;
use crate::util::heap::layout::vm_layout_constants::{HEAP_END, HEAP_START};
use crate::util::heap::HeapMeta;
use crate::util::metadata::side_metadata::SideMetadataContext;
use crate::util::metadata::side_metadata::SideMetadataSanity;
use crate::util::metadata::MetadataSpec;
use crate::util::options::UnsafeOptionsWrapper;
use crate::util::rc::{self, ProcessDecs, RCImmixCollectRootEdges};
use crate::util::rc::{RC_LOCK_BIT_SPEC, RC_TABLE};
#[cfg(feature = "sanity")]
use crate::util::sanity::sanity_checker::*;
use crate::util::{metadata, ObjectReference};
use crate::vm::{ObjectModel, VMBinding};
use crate::{mmtk::MMTK, policy::immix::ImmixSpace, util::opaque_pointer::VMWorkerThread};
use crate::{BarrierSelector, LazySweepingJobs, LazySweepingJobsCounter};
use std::env;
use std::sync::atomic::{AtomicBool, AtomicUsize};
use std::sync::{Arc, Condvar, Mutex};
use std::time::SystemTime;

use atomic::{Atomic, Ordering};
use enum_map::EnumMap;
use spin::Lazy;

pub const ALLOC_IMMIX: AllocationSemantics = AllocationSemantics::Default;

static INITIAL_GC_TRIGGERED: AtomicBool = AtomicBool::new(false);
static INCS_TRIGGERED: AtomicBool = AtomicBool::new(false);
static ALLOC_TRIGGERED: AtomicBool = AtomicBool::new(false);
<<<<<<< HEAD
static SIMPLE_INCREMENTAL_DEFRAG_COUNTER: AtomicUsize = AtomicUsize::new(0);
=======
>>>>>>> 892702b6
static HEAP_AFTER_GC: AtomicUsize = AtomicUsize::new(0);

pub struct Immix<VM: VMBinding> {
    pub immix_space: ImmixSpace<VM>,
    pub common: CommonPlan<VM>,
    /// Always true for non-rc immix.
    /// For RC immix, this is used for enable backup tracing.
    perform_cycle_collection: AtomicBool,
    current_pause: Atomic<Option<Pause>>,
    previous_pause: Atomic<Option<Pause>>,
    next_gc_may_perform_cycle_collection: AtomicBool,
    last_gc_was_defrag: AtomicBool,
    nursery_blocks: Option<usize>,
    inc_buffer_limit: Option<usize>,
    avail_pages_at_end_of_last_gc: AtomicUsize,
    cm_threshold: usize,
    zeroing_packets_scheduled: AtomicBool,
    next_gc_selected: (Mutex<bool>, Condvar),
}

pub static ACTIVE_BARRIER: Lazy<BarrierSelector> = Lazy::new(|| {
    if crate::plan::barriers::BARRIER_MEASUREMENT {
        match env::var("BARRIER") {
            Ok(s) if s == "ObjectBarrier" => BarrierSelector::ObjectBarrier,
            Ok(s) if s == "NoBarrier" => BarrierSelector::NoBarrier,
            Ok(s) if s == "FieldBarrier" => BarrierSelector::FieldLoggingBarrier,
            _ => unreachable!("Please explicitly specify barrier"),
        }
    } else if super::CONCURRENT_MARKING || super::REF_COUNT {
        BarrierSelector::FieldLoggingBarrier
    } else {
        BarrierSelector::NoBarrier
    }
});

pub static IMMIX_CONSTRAINTS: Lazy<PlanConstraints> = Lazy::new(|| PlanConstraints {
    moves_objects: true,
    gc_header_bits: 2,
    gc_header_words: 0,
    num_specialized_scans: 1,
    /// Max immix object size is half of a block.
    max_non_los_default_alloc_bytes: crate::policy::immix::MAX_IMMIX_OBJECT_SIZE,
    barrier: *ACTIVE_BARRIER,
    needs_log_bit: crate::args::BARRIER_MEASUREMENT
        || *ACTIVE_BARRIER != BarrierSelector::NoBarrier,
    needs_field_log_bit: *ACTIVE_BARRIER == BarrierSelector::FieldLoggingBarrier
        || (crate::args::BARRIER_MEASUREMENT && *ACTIVE_BARRIER == BarrierSelector::NoBarrier),
    ..PlanConstraints::default()
});

impl<VM: VMBinding> Plan for Immix<VM> {
    type VM = VM;

    fn collection_required(&self, space_full: bool, space: &dyn Space<Self::VM>) -> bool {
        // Don't do a GC until we finished the lazy reclaimation.
        // if crate::args::HEAP_HEALTH_GUIDED_GC && !LazySweepingJobs::all_finished() {
        //     return false;
        // }
        // Spaces or heap full
        if self.base().collection_required(self, space_full, space) {
            if !crate::args::HEAP_HEALTH_GUIDED_GC {
                self.next_gc_may_perform_cycle_collection
                    .store(true, Ordering::SeqCst);
            }
            return true;
        }
        // Alloc limits
        if crate::args::REF_COUNT
            && self
                .nursery_blocks
                .map(|x| self.immix_space.block_allocation.nursery_blocks() >= x)
                .unwrap_or(false)
        {
            ALLOC_TRIGGERED.store(true, Ordering::SeqCst);
            return true;
        }
        // Inc limits
        if crate::args::REF_COUNT
            && self
                .inc_buffer_limit
                .map(|x| rc::inc_buffer_size() >= x)
                .unwrap_or(false)
        {
            INCS_TRIGGERED.store(true, Ordering::SeqCst);
            return true;
        }
        // RC-only LXR can only have alloc/incs/fullheap trigger
        if crate::args::LXR_RC_ONLY {
            assert!(!crate::args::ENABLE_INITIAL_ALLOC_LIMIT);
            return false;
        }
        // Concurrent tracing finished
        if !crate::args::HEAP_HEALTH_GUIDED_GC
            && crate::args::CONCURRENT_MARKING
            && crate::concurrent_marking_in_progress()
            && crate::concurrent_marking_packets_drained()
        {
            return true;
        }
        false
    }

    fn concurrent_collection_required(&self) -> bool {
        if crate::args::HEAP_HEALTH_GUIDED_GC || crate::args::LXR_RC_ONLY {
            return false;
        }
        // Don't do a GC until we finished the lazy reclaimation.
        if !LazySweepingJobs::all_finished() {
            return false;
        }
        super::CONCURRENT_MARKING
            && !crate::plan::barriers::BARRIER_MEASUREMENT
            && !crate::concurrent_marking_in_progress()
            && self.base().gc_status() == GcStatus::NotInGC
            && self.get_pages_reserved()
                >= self.get_total_pages() * *crate::args::CONCURRENT_MARKING_THRESHOLD / 100
    }

    fn last_collection_was_exhaustive(&self) -> bool {
        if crate::args::LXR_RC_ONLY {
            return true;
        }
        let x = self.previous_pause.load(Ordering::SeqCst);
        x == Some(Pause::FullTraceFast) || x == Some(Pause::FullTraceDefrag)
    }

    fn constraints(&self) -> &'static PlanConstraints {
        &IMMIX_CONSTRAINTS
    }

    fn create_worker_local(
        &self,
        tls: VMWorkerThread,
        mmtk: &'static MMTK<Self::VM>,
    ) -> GCWorkerLocalPtr {
        let mut c = ImmixCopyContext::new(mmtk);
        c.init(tls);
        GCWorkerLocalPtr::new(c)
    }

    fn gc_init(
        &mut self,
        heap_size: usize,
        vm_map: &'static VMMap,
        scheduler: &Arc<GCWorkScheduler<VM>>,
    ) {
        crate::args::validate_features(*ACTIVE_BARRIER);
        self.common.gc_init(heap_size, vm_map, scheduler);
        self.immix_space.init(vm_map);
        unsafe {
            crate::LAZY_SWEEPING_JOBS.init();
            crate::LAZY_SWEEPING_JOBS.swap();
            let me = &*(self as *const Self);
            crate::LAZY_SWEEPING_JOBS.end_of_decs = Some(box move |c| {
                me.immix_space.schedule_rc_block_sweeping_tasks(c);
            });
            crate::LAZY_SWEEPING_JOBS.end_of_lazy = Some(box move || {
                if crate::args::LOG_PER_GC_STATE {
                    println!(
                        " - lazy jobs done, heap {:?}M",
                        me.get_pages_reserved() / 256
                    );
                }
                // Update counters
                {
                    let o = Ordering::Relaxed;
                    let used_pages_after_gc = HEAP_AFTER_GC.load(Ordering::SeqCst);
                    let lazy_released_pages = me
                        .immix_space
                        .num_clean_blocks_released_lazy
                        .load(Ordering::SeqCst)
                        << Block::LOG_PAGES;
                    let x = if used_pages_after_gc >= lazy_released_pages {
                        used_pages_after_gc - lazy_released_pages
                    } else {
                        0
                    };
                    crate::COUNTERS.total_used_pages.store(
                        crate::COUNTERS.total_used_pages.load(o) + x,
                        Ordering::Relaxed,
                    );
                    let min = crate::COUNTERS.min_used_pages.load(o);
                    crate::COUNTERS.min_used_pages.store(usize::min(x, min), o);
                    let max = crate::COUNTERS.max_used_pages.load(o);
                    crate::COUNTERS.max_used_pages.store(usize::max(x, max), o);
                }
                me.decide_next_gc_may_perform_cycle_collection();
            });
        }
        if let Some(nursery_ratio) = *crate::args::NURSERY_RATIO {
            let total_blocks = heap_size >> Block::LOG_BYTES;
            let nursery_blocks = total_blocks / (nursery_ratio + 1);
            self.nursery_blocks = Some(nursery_blocks);
        }
        if let Some(inc_buffer_limit) = *crate::args::INC_BUFFER_LIMIT {
            self.inc_buffer_limit = Some(inc_buffer_limit);
        }
        self.cm_threshold = *crate::args::CONCURRENT_MARKING_THRESHOLD;
    }

    fn schedule_collection(&'static self, scheduler: &GCWorkScheduler<VM>) {
        #[cfg(feature = "nogc_no_zeroing")]
        if true {
            unreachable!();
        }
        if !crate::LazySweepingJobs::all_finished() {
            crate::COUNTERS
                .gc_with_unfinished_lazy_jobs
                .fetch_add(1, Ordering::Relaxed);
        }
        let pause = self.select_collection_kind(
            self.base()
                .control_collector_context
                .is_concurrent_collection(),
        );
        if crate::concurrent_marking_in_progress() && pause == Pause::RefCount {
            crate::COUNTERS
                .rc_during_satb
                .fetch_add(1, Ordering::SeqCst);
        }
        if crate::args::LOG_PER_GC_STATE {
            let boot_time = crate::BOOT_TIME.elapsed().unwrap().as_millis() as f64 / 1000f64;
            println!(
                "[{:.3}s][pause] {:?} {}",
                boot_time,
                pause,
                crate::util::rc::inc_buffer_size()
            );
        }
        match pause {
            Pause::FullTraceFast => {
                if crate::args::REF_COUNT {
                    self.schedule_immix_collection::<RCImmixCollectRootEdges<VM>, { TraceKind::Fast }>(scheduler)
                } else {
                    self.schedule_immix_collection::<ImmixProcessEdges<VM, { TraceKind::Fast }>, { TraceKind::Fast }>(
                        scheduler,
                    )
                }
            }
            Pause::FullTraceDefrag => self
                .schedule_immix_collection::<ImmixProcessEdges<VM, { TraceKind::Defrag }>, { TraceKind::Defrag }>(
                    scheduler,
                ),
            Pause::RefCount => self.schedule_rc_collection(scheduler),
            Pause::InitialMark => self.schedule_concurrent_marking_initial_pause(scheduler),
            Pause::FinalMark => self.schedule_concurrent_marking_final_pause(scheduler),
        }

        // Analysis routine that is ran. It is generally recommended to take advantage
        // of the scheduling system we have in place for more performance
        #[cfg(feature = "analysis")]
        scheduler.work_buckets[WorkBucketStage::Unconstrained].add(GcHookWork);
        // Resume mutators
        #[cfg(feature = "sanity")]
        scheduler.work_buckets[WorkBucketStage::Final]
            .add(ScheduleSanityGC::<Self, ImmixCopyContext<VM>>::new(self));

        scheduler.set_finalizer(Some(EndOfGC));
    }

    fn get_allocator_mapping(&self) -> &'static EnumMap<AllocationSemantics, AllocatorSelector> {
        &*ALLOCATOR_MAPPING
    }

    fn prepare(&mut self, tls: VMWorkerThread) {
        let pause = self.current_pause().unwrap();
        crate::stat(|s| {
            if pause == Pause::RefCount {
                s.rc_pauses += 1
            }
        });
        if !super::REF_COUNT {
            if pause != Pause::FinalMark {
                self.common.prepare(tls, true);
                self.immix_space.prepare(true, true);
            }
        } else {
            self.common.prepare(
                tls,
                pause == Pause::FullTraceFast || pause == Pause::InitialMark,
            );
            self.immix_space.prepare_rc(pause);
        }
    }

    fn release(&mut self, tls: VMWorkerThread) {
        let pause = self.current_pause().unwrap();
        if !super::REF_COUNT {
            if pause != Pause::InitialMark {
                self.common.release(tls, true);
                self.immix_space.release(true);
            }
        } else {
            self.common.release(
                tls,
                pause == Pause::FullTraceFast || pause == Pause::FinalMark,
            );
            self.immix_space.release_rc(pause);
        }
        if super::REF_COUNT {
            unsafe {
                std::mem::swap(&mut super::CURR_ROOTS, &mut super::PREV_ROOTS);
                debug_assert!(super::CURR_ROOTS.is_empty());
            }
        }
        // release the collected region
        self.last_gc_was_defrag.store(
            self.current_pause().unwrap() == Pause::FullTraceDefrag,
            Ordering::Relaxed,
        );
    }

    fn get_collection_reserve(&self) -> usize {
        self.immix_space.defrag_headroom_pages()
    }

    fn get_pages_used(&self) -> usize {
        self.immix_space.reserved_pages() + self.common.get_pages_used()
    }

    #[inline(always)]
    fn base(&self) -> &BasePlan<VM> {
        &self.common.base
    }

    #[inline(always)]
    fn common(&self) -> &CommonPlan<VM> {
        &self.common
    }

    fn gc_pause_start(&self) {
        self.immix_space.pr.flush_all();
        crate::NO_EVAC.store(false, Ordering::SeqCst);
        let pause = self.current_pause().unwrap();
        if crate::args::REF_COUNT {
            let me = unsafe { &mut *(self as *const _ as *mut Self) };
            me.immix_space.rc_eager_prepare(pause);
        }
        if crate::args::REF_COUNT {
            let scheduler = self.base().control_collector_context.scheduler();
            scheduler.work_buckets[WorkBucketStage::FinishConcurrentWork].activate();
            if pause == Pause::RefCount {
                // scheduler.work_buckets[WorkBucketStage::Initial].activate();
            }
            scheduler.work_buckets[WorkBucketStage::FinishConcurrentWork].notify_all_workers();
        }
        if pause == Pause::FinalMark {
            crate::IN_CONCURRENT_GC.store(false, Ordering::SeqCst);
            if cfg!(feature = "satb_timer") {
                let t = crate::SATB_START
                    .load(Ordering::SeqCst)
                    .elapsed()
                    .unwrap()
                    .as_nanos();
                crate::COUNTERS.satb_nanos.fetch_add(t, Ordering::SeqCst);
            }
        } else if cfg!(feature = "satb_timer")
            && pause == Pause::RefCount
            && crate::concurrent_marking_in_progress()
        {
            let t = crate::SATB_START
                .load(Ordering::SeqCst)
                .elapsed()
                .unwrap()
                .as_nanos();
            crate::COUNTERS.satb_nanos.fetch_add(t, Ordering::SeqCst);
        }
    }

    fn gc_pause_end(&self) {
        self.immix_space.pr.flush_all();
        let pause = self.current_pause().unwrap();
        if pause == Pause::InitialMark {
            PerRegionRemSet::enable_recording();
            crate::IN_CONCURRENT_GC.store(true, Ordering::SeqCst);
            if cfg!(feature = "satb_timer") {
                crate::SATB_START.store(SystemTime::now(), Ordering::SeqCst)
            }
        } else if cfg!(feature = "satb_timer")
            && pause == Pause::RefCount
            && crate::concurrent_marking_in_progress()
        {
            crate::SATB_START.store(SystemTime::now(), Ordering::SeqCst)
        }
        // if pause == Pause::RefCount || pause == Pause::InitialMark {
        //     self.resize_nursery();
        // }
        self.previous_pause.store(Some(pause), Ordering::SeqCst);
        self.current_pause.store(None, Ordering::SeqCst);
        unsafe {
            crate::LAZY_SWEEPING_JOBS.swap();
        };
        let perform_cycle_collection = self.get_pages_avail() < super::CYCLE_TRIGGER_THRESHOLD;
        self.next_gc_may_perform_cycle_collection
            .store(perform_cycle_collection, Ordering::SeqCst);
        self.perform_cycle_collection.store(false, Ordering::SeqCst);
        self.avail_pages_at_end_of_last_gc
            .store(self.get_pages_avail(), Ordering::SeqCst);
        HEAP_AFTER_GC.store(self.get_pages_used(), Ordering::SeqCst);
    }

    #[cfg(feature = "nogc_no_zeroing")]
    fn handle_user_collection_request(&self, _tls: crate::util::VMMutatorThread, _force: bool) {
        println!("Warning: User attempted a collection request. The request is ignored.");
    }
}

impl<VM: VMBinding> Immix<VM> {
    pub fn new(
        vm_map: &'static VMMap,
        mmapper: &'static Mmapper,
        options: Arc<UnsafeOptionsWrapper>,
        scheduler: Arc<GCWorkScheduler<VM>>,
    ) -> Self {
        let mut heap = HeapMeta::new(HEAP_START, HEAP_END);
        let immix_specs =
            if crate::args::BARRIER_MEASUREMENT || *ACTIVE_BARRIER != BarrierSelector::NoBarrier {
                metadata::extract_side_metadata(&[
                    RC_LOCK_BIT_SPEC,
                    MetadataSpec::OnSide(RC_TABLE),
                    *VM::VMObjectModel::GLOBAL_LOG_BIT_SPEC,
                ])
            } else {
                vec![]
            };
        let global_metadata_specs = SideMetadataContext::new_global_specs(&immix_specs);
        let immix = Immix {
            immix_space: ImmixSpace::new(
                "immix",
                vm_map,
                mmapper,
                &mut heap,
                scheduler,
                global_metadata_specs.clone(),
                &IMMIX_CONSTRAINTS,
            ),
            common: CommonPlan::new(
                vm_map,
                mmapper,
                options,
                heap,
                &IMMIX_CONSTRAINTS,
                global_metadata_specs,
            ),
            perform_cycle_collection: AtomicBool::new(false),
            next_gc_may_perform_cycle_collection: AtomicBool::new(false),
            current_pause: Atomic::new(None),
            previous_pause: Atomic::new(None),
            last_gc_was_defrag: AtomicBool::new(false),
            nursery_blocks: *crate::args::NURSERY_BLOCKS,
            inc_buffer_limit: None,
            avail_pages_at_end_of_last_gc: AtomicUsize::new(0),
            cm_threshold: 0,
            zeroing_packets_scheduled: AtomicBool::new(false),
            next_gc_selected: (Mutex::new(true), Condvar::new()),
        };

        {
            let mut side_metadata_sanity_checker = SideMetadataSanity::new();
            immix
                .common
                .verify_side_metadata_sanity(&mut side_metadata_sanity_checker);
            immix
                .immix_space
                .verify_side_metadata_sanity(&mut side_metadata_sanity_checker);
        }

        immix
    }

    fn decide_next_gc_may_perform_cycle_collection(&self) {
        let (lock, cvar) = &self.next_gc_selected;
        let notify = || {
            let mut gc_selection_done = lock.lock().unwrap();
            *gc_selection_done = true;
            cvar.notify_one();
        };
        if !crate::args::HEAP_HEALTH_GUIDED_GC {
            notify();
            return;
        }
        let total_blocks = self.get_total_pages() >> Block::LOG_PAGES;
        let threshold = *crate::args::TRACE_THRESHOLD;
        let last_freed_blocks = self
            .immix_space
            .num_clean_blocks_released
            .load(Ordering::SeqCst);
        if !CollectionSet::defrag_in_progress()
            && last_freed_blocks * 100 < (threshold * total_blocks as f32) as usize
        {
            if crate::args::LOG_PER_GC_STATE {
                println!("next trace ({} / {}) 1", last_freed_blocks, total_blocks);
            }
            self.next_gc_may_perform_cycle_collection
                .store(true, Ordering::SeqCst);
            if crate::args::CONCURRENT_MARKING
                && crate::args::LXR_DEFRAG_N.is_none()
                && !crate::concurrent_marking_in_progress()
            {
                self.zeroing_packets_scheduled.store(true, Ordering::SeqCst);
                self.immix_space.schedule_mark_table_zeroing_tasks();
            }
        } else {
            if crate::args::LOG_PER_GC_STATE {
                println!("next rc ({} / {})", last_freed_blocks, total_blocks);
            }
            self.next_gc_may_perform_cycle_collection
                .store(false, Ordering::SeqCst);
        }
        notify();
    }

    fn select_lxr_collection_kind(&self, emergency: bool) -> Pause {
        {
            let (lock, cvar) = &self.next_gc_selected;
            let mut gc_selection_done = lock.lock().unwrap();
            while !*gc_selection_done {
                gc_selection_done = cvar.wait(gc_selection_done).unwrap();
            }
            *gc_selection_done = false;
        }
        let concurrent_marking_in_progress = crate::concurrent_marking_in_progress();
        let concurrent_marking_packets_drained = crate::concurrent_marking_packets_drained();
        if let Some(n) = *crate::args::LXR_DEFRAG_N {
            // If CM is finished, do a final mark pause and reset counter
            if crate::args::CONCURRENT_MARKING
                && concurrent_marking_in_progress
                && concurrent_marking_packets_drained
            {
                SIMPLE_INCREMENTAL_DEFRAG_COUNTER.store(0, Ordering::SeqCst);
                // println!("=== {} ===", 0);
                return Pause::FinalMark;
            }
            let old = SIMPLE_INCREMENTAL_DEFRAG_COUNTER.fetch_add(1, Ordering::SeqCst);
            // println!("=== {} ===", old + 1);
            // Force RC if still evacuating
            if CollectionSet::defrag_in_progress() {
                return Pause::RefCount;
            }
            // Do N RCs
            if crate::args::CONCURRENT_MARKING && !concurrent_marking_in_progress && old + 1 >= n {
                return Pause::InitialMark;
            }
            return Pause::RefCount;
        }
        if crate::args::LOG_PER_GC_STATE {
            println!(
                "next_gc_may_perform_cycle_collection: {:?}",
                self.next_gc_may_perform_cycle_collection
                    .load(Ordering::Relaxed)
            );
        }
        // If CM is finished, do a final mark pause
        if crate::args::CONCURRENT_MARKING
            && concurrent_marking_in_progress
            && concurrent_marking_packets_drained
        {
            return Pause::FinalMark;
        }
        // Only do RC pauses if we're doing incremental evacuation
        if CollectionSet::defrag_in_progress() {
            return Pause::RefCount;
        }
        // Either final mark pause or full pause for emergency GC
        if emergency {
            return if crate::args::CONCURRENT_MARKING && concurrent_marking_in_progress {
                Pause::FinalMark
            } else if CollectionSet::defrag_in_progress() {
                CollectionSet::force_evacuate_all();
                Pause::RefCount
            } else {
                // FIXME: Trigger STW Full GC
                assert!(crate::args::CONCURRENT_MARKING);
                CollectionSet::force_evacuate_all();
                Pause::FullTraceFast
            };
        }
        // Should trigger CM?
        if self
            .next_gc_may_perform_cycle_collection
            .load(Ordering::Relaxed)
            && !concurrent_marking_in_progress
        {
            return if crate::args::CONCURRENT_MARKING {
                Pause::InitialMark
            } else {
                Pause::FullTraceFast
            };
        } else {
            return Pause::RefCount;
        }
    }

    #[allow(clippy::collapsible_else_if)]
    fn select_collection_kind(&self, concurrent: bool) -> Pause {
        if crate::args::ENABLE_INITIAL_ALLOC_LIMIT {
            INITIAL_GC_TRIGGERED.store(true, Ordering::SeqCst);
        }
        {
            let o = Ordering::SeqCst;
            if INCS_TRIGGERED.load(o) {
                crate::COUNTERS.incs_triggerd.fetch_add(1, o);
            } else if ALLOC_TRIGGERED.load(o) {
                crate::COUNTERS.alloc_triggerd.fetch_add(1, o);
            } else {
                crate::COUNTERS.overflow_triggerd.fetch_add(1, o);
            }
        }
        self.base().set_collection_kind::<Self>(self);
        self.base().set_gc_status(GcStatus::GcPrepare);
        let in_defrag = self.immix_space.decide_whether_to_defrag(
            self.is_emergency_collection(),
            true,
            self.base().cur_collection_attempts.load(Ordering::SeqCst),
            self.base().is_user_triggered_collection(),
            self.base().options.full_heap_system_gc,
        );
        let full_trace = || {
            if in_defrag {
                Pause::FullTraceDefrag
            } else {
                Pause::FullTraceFast
            }
        };
        let emergency_collection = (self.base().cur_collection_attempts.load(Ordering::SeqCst) > 1)
            || self.is_emergency_collection()
            || self.base().options.full_heap_system_gc;

        let concurrent_marking_in_progress = crate::concurrent_marking_in_progress();
        let concurrent_marking_packets_drained = crate::concurrent_marking_packets_drained();
        let force_no_rc = self
            .next_gc_may_perform_cycle_collection
            .load(Ordering::SeqCst);
        let pause = if crate::args::LXR_RC_ONLY {
            Pause::RefCount
        } else if crate::args::HEAP_HEALTH_GUIDED_GC && crate::args::REF_COUNT {
            let pause = self.select_lxr_collection_kind(emergency_collection);
            if (pause == Pause::InitialMark || pause == Pause::FullTraceFast)
                && !self.zeroing_packets_scheduled.load(Ordering::SeqCst)
            {
                self.immix_space.schedule_mark_table_zeroing_tasks();
            }
            self.zeroing_packets_scheduled
                .store(false, Ordering::SeqCst);
            pause
        } else if emergency_collection {
            crate::COUNTERS.emergency.fetch_add(1, Ordering::Relaxed);
            if concurrent_marking_in_progress {
                Pause::FinalMark
            } else {
                full_trace()
            }
        } else if concurrent_marking_in_progress && concurrent_marking_packets_drained {
            Pause::FinalMark
        } else if concurrent {
            Pause::InitialMark
        } else {
            if (!super::REF_COUNT || crate::args::NO_RC_PAUSES_DURING_CONCURRENT_MARKING)
                && concurrent_marking_in_progress
            {
                Pause::FinalMark
            } else if super::REF_COUNT && (!force_no_rc || concurrent_marking_in_progress) {
                Pause::RefCount
            } else {
                full_trace()
            }
        };
        if pause == Pause::FinalMark && !concurrent_marking_packets_drained {
            crate::COUNTERS
                .cm_early_quit
                .fetch_add(1, Ordering::Relaxed);
        }
<<<<<<< HEAD
        if CollectionSet::defrag_in_progress() {
            crate::COUNTERS.defrag.fetch_add(1, Ordering::Relaxed);
        }
=======
>>>>>>> 892702b6
        match pause {
            Pause::RefCount => crate::COUNTERS.rc.fetch_add(1, Ordering::Relaxed),
            Pause::InitialMark => crate::COUNTERS.initial_mark.fetch_add(1, Ordering::Relaxed),
            Pause::FinalMark => crate::COUNTERS.final_mark.fetch_add(1, Ordering::Relaxed),
            _ => crate::COUNTERS.full.fetch_add(1, Ordering::Relaxed),
        };
        self.current_pause.store(Some(pause), Ordering::SeqCst);
        self.perform_cycle_collection
            .store(pause != Pause::RefCount, Ordering::SeqCst);
        pause
    }

    fn schedule_immix_collection<E: ProcessEdgesWork<VM = VM>, const KIND: TraceKind>(
        &'static self,
        scheduler: &GCWorkScheduler<VM>,
    ) {
        // Before start yielding, wrap all the roots from the previous GC with work-packets.
        if super::REF_COUNT {
            Self::process_prev_roots(scheduler);
        }
        // Stop & scan mutators (mutator scanning can happen before STW)
        scheduler.work_buckets[WorkBucketStage::Unconstrained].add(StopMutators::<E>::new());
        // Prepare global/collectors/mutators
        scheduler.work_buckets[WorkBucketStage::Prepare]
            .add(Prepare::<ImmixGCWorkContext<VM, KIND>>::new(self));
        // Release global/collectors/mutators
        if super::REF_COUNT {
            scheduler.work_buckets[WorkBucketStage::RCFullHeapRelease].add(MatureSweeping);
        }
        scheduler.work_buckets[WorkBucketStage::Release]
            .add(Release::<ImmixGCWorkContext<VM, KIND>>::new(self));
    }

    fn schedule_rc_collection(&'static self, scheduler: &GCWorkScheduler<VM>) {
        #[allow(clippy::collapsible_if)]
        if crate::args::CONCURRENT_MARKING && !crate::args::NO_RC_PAUSES_DURING_CONCURRENT_MARKING {
            if crate::concurrent_marking_in_progress() {
                scheduler.pause_concurrent_work_packets_during_gc();
            }
        }
        debug_assert!(super::REF_COUNT);
        type E<VM> = RCImmixCollectRootEdges<VM>;
        // Before start yielding, wrap all the roots from the previous GC with work-packets.
        Self::process_prev_roots(scheduler);
        // Stop & scan mutators (mutator scanning can happen before STW)
        scheduler.work_buckets[WorkBucketStage::Unconstrained].add(StopMutators::<E<VM>>::new());
        // Prepare global/collectors/mutators
        scheduler.work_buckets[WorkBucketStage::Prepare].add(Prepare::<
            ImmixGCWorkContext<VM, { TraceKind::Fast }>,
        >::new(self));
        // Release global/collectors/mutators
        scheduler.work_buckets[WorkBucketStage::Release].add(Release::<
            ImmixGCWorkContext<VM, { TraceKind::Fast }>,
        >::new(self));
    }

    fn schedule_concurrent_marking_initial_pause(&'static self, scheduler: &GCWorkScheduler<VM>) {
        if super::REF_COUNT {
            Self::process_prev_roots(scheduler);
        }
        if crate::args::REF_COUNT {
            scheduler.work_buckets[WorkBucketStage::Unconstrained]
                .add(StopMutators::<RCImmixCollectRootEdges<VM>>::new())
        } else {
            scheduler.work_buckets[WorkBucketStage::Unconstrained]
                .add(StopMutators::<CMImmixCollectRootEdges<VM>>::new())
        };
        scheduler.work_buckets[WorkBucketStage::Prepare].add(Prepare::<
            ImmixGCWorkContext<VM, { TraceKind::Fast }>,
        >::new(self));
        scheduler.work_buckets[WorkBucketStage::Release].add(Release::<
            ImmixGCWorkContext<VM, { TraceKind::Fast }>,
        >::new(self));
    }

    fn schedule_concurrent_marking_final_pause(&'static self, scheduler: &GCWorkScheduler<VM>) {
        if super::REF_COUNT {
            Self::process_prev_roots(scheduler);
            scheduler.work_buckets[WorkBucketStage::Unconstrained]
                .add(StopMutators::<RCImmixCollectRootEdges<VM>>::new());
        } else {
            scheduler.work_buckets[WorkBucketStage::Unconstrained]
                .add(StopMutators::<ImmixProcessEdges<VM, { TraceKind::Fast }>>::new());
        }

        scheduler.work_buckets[WorkBucketStage::Prepare].add(Prepare::<
            ImmixGCWorkContext<VM, { TraceKind::Fast }>,
        >::new(self));
        if super::REF_COUNT {
            scheduler.work_buckets[WorkBucketStage::RCFullHeapRelease].add(MatureSweeping);
        }
        scheduler.work_buckets[WorkBucketStage::Release].add(Release::<
            ImmixGCWorkContext<VM, { TraceKind::Fast }>,
        >::new(self));
    }

    fn process_prev_roots(scheduler: &GCWorkScheduler<VM>) {
        debug_assert!(super::REF_COUNT);
        let prev_roots = unsafe { &super::PREV_ROOTS };
        let mut work_packets: Vec<Box<dyn GCWork<VM>>> = Vec::with_capacity(prev_roots.len());
        while let Some(decs) = prev_roots.pop() {
            let w = ProcessDecs::new(decs, LazySweepingJobsCounter::new_desc());
            work_packets.push(box w);
        }
        if work_packets.is_empty() {
            work_packets.push(box ProcessDecs::new(
                vec![],
                LazySweepingJobsCounter::new_desc(),
            ));
        }
        if crate::args::LAZY_DECREMENTS {
            debug_assert!(!crate::args::BARRIER_MEASUREMENT);
            scheduler.postpone_all(work_packets);
        } else {
            scheduler.work_buckets[WorkBucketStage::RCProcessDecs].bulk_add(work_packets);
        }
    }

    #[inline(always)]
    pub fn perform_cycle_collection(&self) -> bool {
        self.perform_cycle_collection.load(Ordering::SeqCst)
    }

    #[inline(always)]
    pub fn current_pause(&self) -> Option<Pause> {
        self.current_pause.load(Ordering::SeqCst)
    }

    #[inline(always)]
    pub fn previous_pause(&self) -> Option<Pause> {
        self.previous_pause.load(Ordering::SeqCst)
    }

    #[inline(always)]
    pub fn mark(&self, o: ObjectReference) -> bool {
        debug_assert!(!o.is_null());
        if self.immix_space.in_space(o) {
            self.immix_space.attempt_mark(o)
        } else {
            self.common.los.attempt_mark(o)
        }
    }

    #[inline(always)]
    pub fn mark2(&self, o: ObjectReference, los: bool) -> bool {
        debug_assert!(!o.is_null());
        if !los {
            self.immix_space.attempt_mark(o)
        } else {
            self.common.los.attempt_mark(o)
        }
    }

    #[inline(always)]
    pub fn is_marked(&self, o: ObjectReference) -> bool {
        debug_assert!(!o.is_null());
        if self.immix_space.in_space(o) {
            self.immix_space.mark_bit(o)
        } else {
            self.common.los.is_marked(o)
        }
    }

    #[inline(always)]
    pub const fn los(&self) -> &LargeObjectSpace<VM> {
        &self.common.los
    }

    // fn resize_nursery(&self) {
    //     // Don't resize if nursery is fixed.
    //     if crate::args::NURSERY_BLOCKS.is_some() {
    //         return;
    //     }
    //     // Resize based on throughput goal
    //     let min_nursery = *crate::args::MIN_NURSERY_BLOCKS;
    //     let max_nursery = crate::args::MAX_NURSERY_BLOCKS.unwrap_or_else(|| {
    //         usize::max(
    //             min_nursery,
    //             (self.get_total_pages() >> Block::LOG_PAGES) / 3,
    //         )
    //     });
    //     let pause_time = crate::GC_START_TIME
    //         .load(Ordering::SeqCst)
    //         .elapsed()
    //         .unwrap()
    //         .as_micros() as f64
    //         / 1000f64;
    //     static PREV_AVG_PAUSE: Atomic<f64> = Atomic::new(0f64);
    //     let prev_avg_pause = PREV_AVG_PAUSE.load(Ordering::Relaxed);
    //     let avg_pause = if prev_avg_pause == 0f64 {
    //         pause_time
    //     } else {
    //         (prev_avg_pause + pause_time) / 2f64
    //     };
    //     PREV_AVG_PAUSE.store(avg_pause, Ordering::Relaxed);
    //     let scale = avg_pause / 5f64;
    //     let _ = crate::args::ADAPTIVE_NURSERY_BLOCKS.fetch_update(
    //         Ordering::SeqCst,
    //         Ordering::SeqCst,
    //         |x| Some((x as f64 * (1f64 / scale)) as _),
    //     );
    //     let mut n = crate::args::ADAPTIVE_NURSERY_BLOCKS.load(Ordering::SeqCst);
    //     if n < min_nursery {
    //         n = min_nursery;
    //     }
    //     if n > max_nursery {
    //         n = max_nursery;
    //     }
    //     crate::args::ADAPTIVE_NURSERY_BLOCKS.store(n, Ordering::SeqCst);
    // }
}<|MERGE_RESOLUTION|>--- conflicted
+++ resolved
@@ -48,10 +48,7 @@
 static INITIAL_GC_TRIGGERED: AtomicBool = AtomicBool::new(false);
 static INCS_TRIGGERED: AtomicBool = AtomicBool::new(false);
 static ALLOC_TRIGGERED: AtomicBool = AtomicBool::new(false);
-<<<<<<< HEAD
 static SIMPLE_INCREMENTAL_DEFRAG_COUNTER: AtomicUsize = AtomicUsize::new(0);
-=======
->>>>>>> 892702b6
 static HEAP_AFTER_GC: AtomicUsize = AtomicUsize::new(0);
 
 pub struct Immix<VM: VMBinding> {
@@ -724,12 +721,9 @@
                 .cm_early_quit
                 .fetch_add(1, Ordering::Relaxed);
         }
-<<<<<<< HEAD
         if CollectionSet::defrag_in_progress() {
             crate::COUNTERS.defrag.fetch_add(1, Ordering::Relaxed);
         }
-=======
->>>>>>> 892702b6
         match pause {
             Pause::RefCount => crate::COUNTERS.rc.fetch_add(1, Ordering::Relaxed),
             Pause::InitialMark => crate::COUNTERS.initial_mark.fetch_add(1, Ordering::Relaxed),
