--- conflicted
+++ resolved
@@ -45,7 +45,6 @@
     num_specialized_scans: 1,
     /// Max immix object size is half of a block.
     max_non_los_default_alloc_bytes: crate::policy::immix::MAX_IMMIX_OBJECT_SIZE,
-<<<<<<< HEAD
     needs_log_bit: crate::args::BARRIER_MEASUREMENT,
     needs_field_log_bit: crate::args::BARRIER_MEASUREMENT,
     barrier: if crate::args::BARRIER_MEASUREMENT
@@ -55,9 +54,7 @@
     } else {
         BarrierSelector::NoBarrier
     },
-=======
     needs_prepare_mutator: false,
->>>>>>> cb148811
     ..PlanConstraints::default()
 };
 
