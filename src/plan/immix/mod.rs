pub mod gc_work;
pub(super) mod global;
pub(super) mod mutator;

use std::sync::atomic::AtomicUsize;
use std::time::SystemTime;

pub use self::global::Immix;
pub use self::global::IMMIX_CONSTRAINTS;

use atomic::Atomic;
use atomic::Ordering;
use crossbeam_queue::SegQueue;

use crate::util::ObjectReference;

pub use self::gc_work::ImmixCopyContext;

pub const CONCURRENT_MARKING: bool = crate::args::CONCURRENT_MARKING;

pub const REF_COUNT: bool = crate::args::REF_COUNT;

const CYCLE_TRIGGER_THRESHOLD: usize = crate::args::CYCLE_TRIGGER_THRESHOLD;

pub static mut PREV_ROOTS: SegQueue<Vec<ObjectReference>> = SegQueue::new();
pub static mut CURR_ROOTS: SegQueue<Vec<ObjectReference>> = SegQueue::new();

#[repr(u8)]
#[derive(Debug, PartialEq, Eq, Copy, Clone)]
pub enum Pause {
    FullTraceFast,
    FullTraceDefrag,
    RefCount,
    InitialMark,
    FinalMark,
}

pub static SURVIVAL_RATIO_PREDICTOR: SurvivalRatioPredictor = SurvivalRatioPredictor {
    prev_ratio: Atomic::new(0.2),
    alloc_vol: AtomicUsize::new(0),
    promote_vol: AtomicUsize::new(0),
    pause_start: Atomic::new(SystemTime::UNIX_EPOCH),
};

#[thread_local]
pub static SURVIVAL_RATIO_PREDICTOR_LOCAL: SurvivalRatioPredictorLocal =
    SurvivalRatioPredictorLocal {
        promote_vol: AtomicUsize::new(0),
    };

pub struct SurvivalRatioPredictor {
    prev_ratio: Atomic<f64>,
    alloc_vol: AtomicUsize,
    promote_vol: AtomicUsize,
    pub pause_start: Atomic<SystemTime>,
}

impl SurvivalRatioPredictor {
    #[inline(always)]
    pub fn set_alloc_size(&self, size: usize) {
        // println!("set_alloc_size {}", size);
        assert_eq!(self.alloc_vol.load(Ordering::Relaxed), 0);
        self.alloc_vol.store(size, Ordering::Relaxed);
    }

    #[inline(always)]
    pub fn ratio(&self) -> f64 {
        self.prev_ratio.load(Ordering::Relaxed)
    }

    #[inline(always)]
    pub fn update_ratio(&self) -> f64 {
        if self.alloc_vol.load(Ordering::Relaxed) == 0 {
            return self.ratio();
        }
        let prev = self.prev_ratio.load(Ordering::Relaxed);
        let curr = self.promote_vol.load(Ordering::Relaxed) as f64
            / self.alloc_vol.load(Ordering::Relaxed) as f64;
        let ratio = if *crate::args::SURVIVAL_PREDICTOR_WEIGHTED {
            if curr > prev {
                (curr * 3f64 + prev) / 4f64
            } else {
                (curr + 3f64 * prev) / 4f64
            }
        } else if *crate::args::SURVIVAL_PREDICTOR_HARMONIC_MEAN {
            if curr >= prev {
                2f64 * curr * prev / (curr + prev)
            } else {
                (curr * curr + prev * prev) / (curr + prev)
            }
        } else {
            (curr + prev) / 2f64
        };
        crate::add_survival_ratio(curr, prev);
        self.prev_ratio.store(ratio, Ordering::Relaxed);
        self.alloc_vol.store(0, Ordering::Relaxed);
        self.promote_vol.store(0, Ordering::Relaxed);
        ratio
    }
}

#[derive(Default)]
pub struct SurvivalRatioPredictorLocal {
    promote_vol: AtomicUsize,
}

impl SurvivalRatioPredictorLocal {
    #[inline(always)]
    pub fn record_promotion(&self, size: usize) {
        self.promote_vol.store(
            self.promote_vol.load(Ordering::Relaxed) + size,
            Ordering::Relaxed,
        );
    }

    #[inline(always)]
    pub fn sync(&self) {
        SURVIVAL_RATIO_PREDICTOR
            .promote_vol
            .fetch_add(self.promote_vol.load(Ordering::Relaxed), Ordering::Relaxed);
        self.promote_vol.store(0, Ordering::Relaxed);
    }
<<<<<<< HEAD
=======
}

pub static MATURE_LIVE_PREDICTOR: MatureLivePredictor = MatureLivePredictor {
    live_pages: Atomic::new(0f64),
};

pub struct MatureLivePredictor {
    live_pages: Atomic<f64>,
}

impl MatureLivePredictor {
    #[inline(always)]
    pub fn live_pages(&self) -> f64 {
        self.live_pages.load(Ordering::Relaxed)
    }

    #[inline(always)]
    pub fn update(&self, live_pages: usize) {
        // println!("live_pages {}", live_pages);
        let prev = self.live_pages.load(Ordering::Relaxed);
        let curr = live_pages as f64;
        let next = (curr + prev) / 2f64;
        // println!("predict {}", next);
        // crate::add_mature_reclaim(live_pages, prev);
        self.live_pages.store(next, Ordering::Relaxed);
    }
>>>>>>> e14de41b
}<|MERGE_RESOLUTION|>--- conflicted
+++ resolved
@@ -120,8 +120,6 @@
             .fetch_add(self.promote_vol.load(Ordering::Relaxed), Ordering::Relaxed);
         self.promote_vol.store(0, Ordering::Relaxed);
     }
-<<<<<<< HEAD
-=======
 }
 
 pub static MATURE_LIVE_PREDICTOR: MatureLivePredictor = MatureLivePredictor {
@@ -148,5 +146,4 @@
         // crate::add_mature_reclaim(live_pages, prev);
         self.live_pages.store(next, Ordering::Relaxed);
     }
->>>>>>> e14de41b
 }