--- conflicted
+++ resolved
@@ -153,11 +153,7 @@
         };
 
     fn new(edges: Vec<Address>, roots: bool, mmtk: &'static MMTK<VM>) -> Self {
-<<<<<<< HEAD
-        let base = ProcessEdgesBase::new(edges, mmtk);
-=======
         let base = ProcessEdgesBase::new(edges, roots, mmtk);
->>>>>>> 78c00be9
         let plan = base.plan().downcast_ref::<Immix<VM>>().unwrap();
         Self {
             plan,
@@ -365,7 +361,7 @@
 
     fn new(edges: Vec<Address>, roots: bool, mmtk: &'static MMTK<VM>) -> Self {
         debug_assert!(roots);
-        let base = ProcessEdgesBase::new(edges, mmtk);
+        let base = ProcessEdgesBase::new(edges, roots, mmtk);
         Self { base }
     }
 
@@ -412,7 +408,7 @@
 
     fn new(edges: Vec<Address>, roots: bool, mmtk: &'static MMTK<VM>) -> Self {
         debug_assert!(roots);
-        let base = ProcessEdgesBase::new(edges, mmtk);
+        let base = ProcessEdgesBase::new(edges, roots, mmtk);
         Self { base }
     }
 
