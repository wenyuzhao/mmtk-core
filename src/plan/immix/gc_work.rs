use super::global::Immix;
<<<<<<< HEAD
use crate::plan::immix::Pause;
use crate::plan::PlanConstraints;
use crate::policy::immix::line::Line;
use crate::policy::largeobjectspace::LargeObjectSpace;
use crate::policy::space::Space;
use crate::scheduler::{gc_work::*, GCWork, GCWorker};
use crate::scheduler::{GCWorkerLocal, WorkBucketStage};
use crate::util::alloc::{Allocator, ImmixAllocator};
use crate::util::object_forwarding;
use crate::util::rc::{EdgeKind, ProcessIncs};
=======
use crate::policy::space::Space;
use crate::scheduler::gc_work::*;
use crate::util::copy::CopySemantics;
>>>>>>> ad95d779
use crate::util::{Address, ObjectReference};
use crate::vm::*;
use crate::MMTK;
use std::ops::{Deref, DerefMut};

<<<<<<< HEAD
/// Immix copy allocator
pub struct ImmixCopyContext<VM: VMBinding> {
    immix: ImmixAllocator<VM>,
    mature_evac_remset: Vec<Address>,
}

impl<VM: VMBinding> CopyContext for ImmixCopyContext<VM> {
    type VM = VM;

    fn constraints(&self) -> &'static PlanConstraints {
        &super::global::IMMIX_CONSTRAINTS
    }
    fn init(&mut self, tls: VMWorkerThread) {
        self.immix.tls = tls.0;
    }
    fn prepare(&mut self) {
        self.immix.reset()
    }
    fn release(&mut self) {
        self.immix.reset();
    }
    #[inline(always)]
    fn alloc_copy(
        &mut self,
        _original: ObjectReference,
        bytes: usize,
        align: usize,
        offset: isize,
        _semantics: crate::AllocationSemantics,
    ) -> Address {
        self.immix.alloc(bytes, align, offset)
    }
    #[inline(always)]
    fn post_copy(
        &mut self,
        obj: ObjectReference,
        _tib: Address,
        _bytes: usize,
        _semantics: crate::AllocationSemantics,
    ) {
        object_forwarding::clear_forwarding_bits::<VM>(obj);
        if crate::args::REF_COUNT {
            debug_assert_eq!(crate::util::rc::count(obj), 0);
        }
    }
}

impl<VM: VMBinding> ImmixCopyContext<VM> {
    pub fn new(mmtk: &'static MMTK<VM>) -> Self {
        Self {
            immix: ImmixAllocator::new(
                VMThread::UNINITIALIZED,
                Some(&mmtk.plan.downcast_ref::<Immix<VM>>().unwrap().immix_space),
                &*mmtk.plan,
                true,
            ),
            mature_evac_remset: vec![],
        }
    }

    pub fn flush_mature_evac_remset(&mut self) {
        if self.mature_evac_remset.len() > 0 {
            let mut remset = vec![];
            std::mem::swap(&mut remset, &mut self.mature_evac_remset);
            let w = EvacuateMatureObjects::new(remset);
            self.immix
                .immix_space()
                .mature_evac_remsets
                .lock()
                .push(box w);
        }
    }

    pub fn flush_mature_evac_remset_to_scheduler(&mut self) {
        if self.mature_evac_remset.len() > 0 {
            let mut remset = vec![];
            std::mem::swap(&mut remset, &mut self.mature_evac_remset);
            let w = EvacuateMatureObjects::new(remset);
            self.immix.immix_space().scheduler().work_buckets[WorkBucketStage::RCEvacuateMature]
                .add(w);
        }
    }

    #[inline(always)]
    pub fn add_mature_evac_remset(&mut self, e: Address) {
        let v = if self.immix.immix_space().address_in_space(e) {
            Line::of(e).currrent_validity_state()
        } else {
            LargeObjectSpace::<VM>::currrent_validity_state(e)
        };
        self.mature_evac_remset
            .push(Line::encode_validity_state(e, v));
        if self.mature_evac_remset.len() >= EvacuateMatureObjects::<VM>::CAPACITY {
            self.flush_mature_evac_remset()
        }
    }
}

impl<VM: VMBinding> GCWorkerLocal for ImmixCopyContext<VM> {
    fn init(&mut self, tls: VMWorkerThread) {
        CopyContext::init(self, tls);
    }
}

pub struct FlushMatureEvacRemsets;

impl<VM: VMBinding> GCWork<VM> for FlushMatureEvacRemsets {
    fn do_work(&mut self, worker: &mut crate::scheduler::GCWorker<VM>, mmtk: &'static MMTK<VM>) {
        for w in &worker.scheduler().worker_group().workers {
            let cc = unsafe {
                let w = &mut *(w as *const GCWorker<VM> as *mut GCWorker<VM>);
                w.local::<ImmixCopyContext<VM>>()
            };
            cc.flush_mature_evac_remset_to_scheduler();
        }
        mmtk.plan
            .downcast_ref::<Immix<VM>>()
            .unwrap()
            .immix_space
            .process_mature_evacuation_remset();
    }
}

=======
>>>>>>> ad95d779
#[derive(Debug, PartialEq, Eq, Copy, Clone)]
pub enum TraceKind {
    Fast,
    Defrag,
}

pub struct ImmixProcessEdges<VM: VMBinding, const KIND: TraceKind> {
    // Use a static ref to the specific plan to avoid overhead from dynamic dispatch or
    // downcast for each traced object.
    plan: &'static Immix<VM>,
    base: ProcessEdgesBase<Self>,
}

impl<VM: VMBinding, const KIND: TraceKind> ImmixProcessEdges<VM, KIND> {
    fn immix(&self) -> &'static Immix<VM> {
        self.plan
    }

    #[inline(always)]
    fn fast_trace_object(&mut self, _slot: Address, object: ObjectReference) -> ObjectReference {
        if object.is_null() {
            return object;
        }
        if self.immix().immix_space.in_space(object) {
            debug_assert!(
                self.plan.current_pause() == Some(Pause::FinalMark)
                    || self.plan.current_pause() == Some(Pause::FullTraceFast)
            );
            self.immix().immix_space.fast_trace_object(self, object);
            object
        } else {
            self.immix()
                .common
                .trace_object::<Self, ImmixCopyContext<VM>>(self, object)
        }
    }

    /// Trace objects without evacuation.
    #[inline(always)]
    fn fast_process_edge(&mut self, slot: Address) {
        let object = unsafe { slot.load::<ObjectReference>() };
        self.fast_trace_object(slot, object);
    }
}

impl<VM: VMBinding, const KIND: TraceKind> ProcessEdgesWork for ImmixProcessEdges<VM, KIND> {
    type VM = VM;
    const OVERWRITE_REFERENCE: bool = crate::policy::immix::DEFRAG
        && if let TraceKind::Defrag = KIND {
            true
        } else {
            false
        };

    fn new(edges: Vec<Address>, roots: bool, mmtk: &'static MMTK<VM>) -> Self {
        let base = ProcessEdgesBase::new(edges, roots, mmtk);
        let plan = base.plan().downcast_ref::<Immix<VM>>().unwrap();
        Self { plan, base }
    }

    #[cold]
    fn flush(&mut self) {
        if !self.nodes.is_empty() {
            debug_assert_ne!(self.immix().current_pause(), Some(Pause::InitialMark));
            let scan_objects_work = crate::policy::immix::ScanObjectsAndMarkLines::<Self>::new(
                self.pop_nodes(),
                false,
                Some(self.immix()),
                &self.immix().immix_space,
            );
            self.new_scan_work(scan_objects_work);
        }
    }

    /// Trace  and evacuate objects.
    #[inline(always)]
    fn trace_object(&mut self, object: ObjectReference) -> ObjectReference {
        if object.is_null() {
            return object;
        }
        if self.immix().immix_space.in_space(object) {
            if KIND == TraceKind::Fast {
                self.immix().immix_space.fast_trace_object(self, object)
            } else {
                self.immix().immix_space.trace_object(
                    self,
                    object,
                    CopySemantics::DefaultCopy,
                    self.worker(),
                )
            }
        } else {
            self.immix().common.trace_object::<Self>(self, object)
        }
    }

    #[inline]
    fn process_edges(&mut self) {
        if KIND == TraceKind::Fast {
            for i in 0..self.edges.len() {
                // Use fast_process_edge since we don't need to forward any objects.
                self.fast_process_edge(self.edges[i])
            }
        } else {
            for i in 0..self.edges.len() {
                ProcessEdgesWork::process_edge(self, self.edges[i])
            }
        }
        if super::REF_COUNT && !crate::plan::barriers::BARRIER_MEASUREMENT && self.roots {
            let mut roots = vec![];
            std::mem::swap(&mut roots, &mut self.edges);
            let bucket = WorkBucketStage::rc_process_incs_stage();
            self.mmtk().scheduler.work_buckets[bucket]
                .add(ProcessIncs::<_, { EdgeKind::Root }>::new(roots));
        }
        self.flush();
    }
}

impl<VM: VMBinding, const KIND: TraceKind> Deref for ImmixProcessEdges<VM, KIND> {
    type Target = ProcessEdgesBase<Self>;
    #[inline]
    fn deref(&self) -> &Self::Target {
        &self.base
    }
}

impl<VM: VMBinding, const KIND: TraceKind> DerefMut for ImmixProcessEdges<VM, KIND> {
    #[inline]
    fn deref_mut(&mut self) -> &mut Self::Target {
        &mut self.base
    }
}

pub(super) struct ImmixGCWorkContext<VM: VMBinding, const KIND: TraceKind>(
    std::marker::PhantomData<VM>,
);
impl<VM: VMBinding, const KIND: TraceKind> crate::scheduler::GCWorkContext
    for ImmixGCWorkContext<VM, KIND>
{
    type VM = VM;
    type PlanType = Immix<VM>;
    type ProcessEdgesWorkType = ImmixProcessEdges<VM, KIND>;
}<|MERGE_RESOLUTION|>--- conflicted
+++ resolved
@@ -1,151 +1,15 @@
 use super::global::Immix;
-<<<<<<< HEAD
 use crate::plan::immix::Pause;
-use crate::plan::PlanConstraints;
-use crate::policy::immix::line::Line;
-use crate::policy::largeobjectspace::LargeObjectSpace;
+use crate::policy::immix::ImmixCopyContext;
 use crate::policy::space::Space;
-use crate::scheduler::{gc_work::*, GCWork, GCWorker};
-use crate::scheduler::{GCWorkerLocal, WorkBucketStage};
-use crate::util::alloc::{Allocator, ImmixAllocator};
-use crate::util::object_forwarding;
+use crate::scheduler::{gc_work::*, WorkBucketStage};
+use crate::util::copy::CopySemantics;
 use crate::util::rc::{EdgeKind, ProcessIncs};
-=======
-use crate::policy::space::Space;
-use crate::scheduler::gc_work::*;
-use crate::util::copy::CopySemantics;
->>>>>>> ad95d779
 use crate::util::{Address, ObjectReference};
 use crate::vm::*;
 use crate::MMTK;
 use std::ops::{Deref, DerefMut};
 
-<<<<<<< HEAD
-/// Immix copy allocator
-pub struct ImmixCopyContext<VM: VMBinding> {
-    immix: ImmixAllocator<VM>,
-    mature_evac_remset: Vec<Address>,
-}
-
-impl<VM: VMBinding> CopyContext for ImmixCopyContext<VM> {
-    type VM = VM;
-
-    fn constraints(&self) -> &'static PlanConstraints {
-        &super::global::IMMIX_CONSTRAINTS
-    }
-    fn init(&mut self, tls: VMWorkerThread) {
-        self.immix.tls = tls.0;
-    }
-    fn prepare(&mut self) {
-        self.immix.reset()
-    }
-    fn release(&mut self) {
-        self.immix.reset();
-    }
-    #[inline(always)]
-    fn alloc_copy(
-        &mut self,
-        _original: ObjectReference,
-        bytes: usize,
-        align: usize,
-        offset: isize,
-        _semantics: crate::AllocationSemantics,
-    ) -> Address {
-        self.immix.alloc(bytes, align, offset)
-    }
-    #[inline(always)]
-    fn post_copy(
-        &mut self,
-        obj: ObjectReference,
-        _tib: Address,
-        _bytes: usize,
-        _semantics: crate::AllocationSemantics,
-    ) {
-        object_forwarding::clear_forwarding_bits::<VM>(obj);
-        if crate::args::REF_COUNT {
-            debug_assert_eq!(crate::util::rc::count(obj), 0);
-        }
-    }
-}
-
-impl<VM: VMBinding> ImmixCopyContext<VM> {
-    pub fn new(mmtk: &'static MMTK<VM>) -> Self {
-        Self {
-            immix: ImmixAllocator::new(
-                VMThread::UNINITIALIZED,
-                Some(&mmtk.plan.downcast_ref::<Immix<VM>>().unwrap().immix_space),
-                &*mmtk.plan,
-                true,
-            ),
-            mature_evac_remset: vec![],
-        }
-    }
-
-    pub fn flush_mature_evac_remset(&mut self) {
-        if self.mature_evac_remset.len() > 0 {
-            let mut remset = vec![];
-            std::mem::swap(&mut remset, &mut self.mature_evac_remset);
-            let w = EvacuateMatureObjects::new(remset);
-            self.immix
-                .immix_space()
-                .mature_evac_remsets
-                .lock()
-                .push(box w);
-        }
-    }
-
-    pub fn flush_mature_evac_remset_to_scheduler(&mut self) {
-        if self.mature_evac_remset.len() > 0 {
-            let mut remset = vec![];
-            std::mem::swap(&mut remset, &mut self.mature_evac_remset);
-            let w = EvacuateMatureObjects::new(remset);
-            self.immix.immix_space().scheduler().work_buckets[WorkBucketStage::RCEvacuateMature]
-                .add(w);
-        }
-    }
-
-    #[inline(always)]
-    pub fn add_mature_evac_remset(&mut self, e: Address) {
-        let v = if self.immix.immix_space().address_in_space(e) {
-            Line::of(e).currrent_validity_state()
-        } else {
-            LargeObjectSpace::<VM>::currrent_validity_state(e)
-        };
-        self.mature_evac_remset
-            .push(Line::encode_validity_state(e, v));
-        if self.mature_evac_remset.len() >= EvacuateMatureObjects::<VM>::CAPACITY {
-            self.flush_mature_evac_remset()
-        }
-    }
-}
-
-impl<VM: VMBinding> GCWorkerLocal for ImmixCopyContext<VM> {
-    fn init(&mut self, tls: VMWorkerThread) {
-        CopyContext::init(self, tls);
-    }
-}
-
-pub struct FlushMatureEvacRemsets;
-
-impl<VM: VMBinding> GCWork<VM> for FlushMatureEvacRemsets {
-    fn do_work(&mut self, worker: &mut crate::scheduler::GCWorker<VM>, mmtk: &'static MMTK<VM>) {
-        for w in &worker.scheduler().worker_group().workers {
-            let cc = unsafe {
-                let w = &mut *(w as *const GCWorker<VM> as *mut GCWorker<VM>);
-                w.local::<ImmixCopyContext<VM>>()
-            };
-            cc.flush_mature_evac_remset_to_scheduler();
-        }
-        mmtk.plan
-            .downcast_ref::<Immix<VM>>()
-            .unwrap()
-            .immix_space
-            .process_mature_evacuation_remset();
-    }
-}
-
-=======
->>>>>>> ad95d779
 #[derive(Debug, PartialEq, Eq, Copy, Clone)]
 pub enum TraceKind {
     Fast,
@@ -177,9 +41,7 @@
             self.immix().immix_space.fast_trace_object(self, object);
             object
         } else {
-            self.immix()
-                .common
-                .trace_object::<Self, ImmixCopyContext<VM>>(self, object)
+            self.immix().common.trace_object(self, object)
         }
     }
 
