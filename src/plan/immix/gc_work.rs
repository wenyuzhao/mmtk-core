use super::global::Immix;
use crate::plan::immix::Pause;
use crate::policy::space::Space;
use crate::scheduler::{gc_work::*, WorkBucketStage};
use crate::util::copy::CopySemantics;
use crate::util::rc::{EdgeKind, ProcessIncs};
use crate::util::{Address, ObjectReference};
use crate::vm::*;
use crate::MMTK;
use std::ops::{Deref, DerefMut};

<<<<<<< HEAD
#[derive(Debug, PartialEq, Eq, Copy, Clone)]
pub enum TraceKind {
    Fast,
    Defrag,
}
=======
// It would be better if we use an enum for this. However, we use this as
// a constant type parameter, and Rust only accepts integer and bool for
// constant type parameters for now. We need to wait until `adt_const_params` is
// stablized.
pub(in crate::plan) type TraceKind = u8;
pub(in crate::plan) const TRACE_KIND_FAST: TraceKind = 0;
pub(in crate::plan) const TRACE_KIND_DEFRAG: TraceKind = 1;
>>>>>>> cacded40

/// Object tracing for Immix.
/// Note that it is possible to use [`SFTProcessEdges`](mmtk/scheduler/gc_work/SFTProcessEdges) for immix.
/// We need to: 1. add a plan-specific method to create scan work packets, as most plans use `ScanObjects` while
/// immix uses `ScanObjectsAndMarkLines`, 2. use `ImmixSpace.trace_object()` which has an overhead of checking
/// which trace method to use (with ImmixProcessEdges, we can know which trace method to use by statically checking `TraceKind`).
pub struct ImmixProcessEdges<VM: VMBinding, const KIND: TraceKind> {
    // Use a static ref to the specific plan to avoid overhead from dynamic dispatch or
    // downcast for each traced object.
    plan: &'static Immix<VM>,
    base: ProcessEdgesBase<VM>,
}

impl<VM: VMBinding, const KIND: TraceKind> ImmixProcessEdges<VM, KIND> {
    fn immix(&self) -> &'static Immix<VM> {
        self.plan
    }

    #[inline(always)]
    fn fast_trace_object(&mut self, _slot: Address, object: ObjectReference) -> ObjectReference {
        if object.is_null() {
            return object;
        }
        if self.immix().immix_space.in_space(object) {
            debug_assert!(
                self.plan.current_pause() == Some(Pause::FinalMark)
                    || self.plan.current_pause() == Some(Pause::FullTraceFast)
            );
            self.immix().immix_space.fast_trace_object(self, object);
            object
        } else {
            self.immix().common.trace_object(self, object)
        }
    }

    /// Trace objects without evacuation.
    #[inline(always)]
    fn fast_process_edge(&mut self, slot: Address) {
        let object = unsafe { slot.load::<ObjectReference>() };
        self.fast_trace_object(slot, object);
    }
}

impl<VM: VMBinding, const KIND: TraceKind> ProcessEdgesWork for ImmixProcessEdges<VM, KIND> {
    type VM = VM;
    const OVERWRITE_REFERENCE: bool = crate::policy::immix::DEFRAG
        && if let TraceKind::Defrag = KIND {
            true
        } else {
            false
        };

    fn new(edges: Vec<Address>, roots: bool, mmtk: &'static MMTK<VM>) -> Self {
        let base = ProcessEdgesBase::new(edges, roots, mmtk);
        let plan = base.plan().downcast_ref::<Immix<VM>>().unwrap();
        Self { plan, base }
    }

    #[cold]
    fn flush(&mut self) {
        if !self.nodes.is_empty() {
            debug_assert_ne!(self.immix().current_pause(), Some(Pause::InitialMark));
            let scan_objects_work = crate::policy::immix::ScanObjectsAndMarkLines::<Self>::new(
                self.pop_nodes(),
                false,
                Some(self.immix()),
                &self.immix().immix_space,
            );
            self.new_scan_work(scan_objects_work);
        }
    }

    /// Trace  and evacuate objects.
    #[inline(always)]
    fn trace_object(&mut self, object: ObjectReference) -> ObjectReference {
        if object.is_null() {
            return object;
        }
        if self.immix().immix_space.in_space(object) {
            if KIND == TRACE_KIND_FAST {
                self.immix().immix_space.fast_trace_object(self, object)
            } else {
                self.immix().immix_space.trace_object(
                    self,
                    object,
                    CopySemantics::DefaultCopy,
                    self.worker(),
                )
            }
        } else {
            self.immix().common.trace_object::<Self>(self, object)
        }
    }

    #[inline]
<<<<<<< HEAD
    fn process_edges(&mut self) {
        if KIND == TraceKind::Fast {
            for i in 0..self.edges.len() {
                // Use fast_process_edge since we don't need to forward any objects.
                self.fast_process_edge(self.edges[i])
            }
        } else {
            for i in 0..self.edges.len() {
                ProcessEdgesWork::process_edge(self, self.edges[i])
            }
        }
        if super::REF_COUNT && !crate::plan::barriers::BARRIER_MEASUREMENT && self.roots {
            let mut roots = vec![];
            std::mem::swap(&mut roots, &mut self.edges);
            let bucket = WorkBucketStage::rc_process_incs_stage();
            self.mmtk().scheduler.work_buckets[bucket]
                .add(ProcessIncs::<_, { EdgeKind::Root }>::new(roots));
=======
    fn process_edge(&mut self, slot: Address) {
        let object = unsafe { slot.load::<ObjectReference>() };
        let new_object = self.trace_object(object);
        if KIND == TRACE_KIND_DEFRAG && Self::OVERWRITE_REFERENCE {
            unsafe { slot.store(new_object) };
>>>>>>> cacded40
        }
        self.flush();
    }
}

impl<VM: VMBinding, const KIND: TraceKind> Deref for ImmixProcessEdges<VM, KIND> {
    type Target = ProcessEdgesBase<VM>;
    #[inline]
    fn deref(&self) -> &Self::Target {
        &self.base
    }
}

impl<VM: VMBinding, const KIND: TraceKind> DerefMut for ImmixProcessEdges<VM, KIND> {
    #[inline]
    fn deref_mut(&mut self) -> &mut Self::Target {
        &mut self.base
    }
}

pub(super) struct ImmixGCWorkContext<VM: VMBinding, const KIND: TraceKind>(
    std::marker::PhantomData<VM>,
);
impl<VM: VMBinding, const KIND: TraceKind> crate::scheduler::GCWorkContext
    for ImmixGCWorkContext<VM, KIND>
{
    type VM = VM;
    type PlanType = Immix<VM>;
    type ProcessEdgesWorkType = ImmixProcessEdges<VM, KIND>;
}<|MERGE_RESOLUTION|>--- conflicted
+++ resolved
@@ -3,19 +3,12 @@
 use crate::policy::space::Space;
 use crate::scheduler::{gc_work::*, WorkBucketStage};
 use crate::util::copy::CopySemantics;
-use crate::util::rc::{EdgeKind, ProcessIncs};
+use crate::util::rc::{ProcessIncs, EDGE_KIND_ROOT};
 use crate::util::{Address, ObjectReference};
 use crate::vm::*;
 use crate::MMTK;
 use std::ops::{Deref, DerefMut};
 
-<<<<<<< HEAD
-#[derive(Debug, PartialEq, Eq, Copy, Clone)]
-pub enum TraceKind {
-    Fast,
-    Defrag,
-}
-=======
 // It would be better if we use an enum for this. However, we use this as
 // a constant type parameter, and Rust only accepts integer and bool for
 // constant type parameters for now. We need to wait until `adt_const_params` is
@@ -23,7 +16,6 @@
 pub(in crate::plan) type TraceKind = u8;
 pub(in crate::plan) const TRACE_KIND_FAST: TraceKind = 0;
 pub(in crate::plan) const TRACE_KIND_DEFRAG: TraceKind = 1;
->>>>>>> cacded40
 
 /// Object tracing for Immix.
 /// Note that it is possible to use [`SFTProcessEdges`](mmtk/scheduler/gc_work/SFTProcessEdges) for immix.
@@ -70,7 +62,7 @@
 impl<VM: VMBinding, const KIND: TraceKind> ProcessEdgesWork for ImmixProcessEdges<VM, KIND> {
     type VM = VM;
     const OVERWRITE_REFERENCE: bool = crate::policy::immix::DEFRAG
-        && if let TraceKind::Defrag = KIND {
+        && if KIND == TRACE_KIND_DEFRAG {
             true
         } else {
             false
@@ -119,9 +111,8 @@
     }
 
     #[inline]
-<<<<<<< HEAD
     fn process_edges(&mut self) {
-        if KIND == TraceKind::Fast {
+        if KIND == TRACE_KIND_FAST {
             for i in 0..self.edges.len() {
                 // Use fast_process_edge since we don't need to forward any objects.
                 self.fast_process_edge(self.edges[i])
@@ -136,14 +127,7 @@
             std::mem::swap(&mut roots, &mut self.edges);
             let bucket = WorkBucketStage::rc_process_incs_stage();
             self.mmtk().scheduler.work_buckets[bucket]
-                .add(ProcessIncs::<_, { EdgeKind::Root }>::new(roots));
-=======
-    fn process_edge(&mut self, slot: Address) {
-        let object = unsafe { slot.load::<ObjectReference>() };
-        let new_object = self.trace_object(object);
-        if KIND == TRACE_KIND_DEFRAG && Self::OVERWRITE_REFERENCE {
-            unsafe { slot.store(new_object) };
->>>>>>> cacded40
+                .add(ProcessIncs::<_, { EDGE_KIND_ROOT }>::new(roots));
         }
         self.flush();
     }
