--- conflicted
+++ resolved
@@ -84,46 +84,6 @@
             mature_evac_remset: vec![],
         }
     }
-<<<<<<< HEAD
-=======
-
-    pub fn flush_mature_evac_remset(&mut self) {
-        if self.mature_evac_remset.len() > 0 {
-            let mut remset = vec![];
-            std::mem::swap(&mut remset, &mut self.mature_evac_remset);
-            let w = EvacuateMatureObjects::new(remset);
-            self.immix
-                .immix_space()
-                .mature_evac_remsets
-                .lock()
-                .push(box w);
-        }
-    }
-
-    pub fn flush_mature_evac_remset_to_scheduler(&mut self) {
-        if self.mature_evac_remset.len() > 0 {
-            let mut remset = vec![];
-            std::mem::swap(&mut remset, &mut self.mature_evac_remset);
-            let w = EvacuateMatureObjects::new(remset);
-            self.immix.immix_space().scheduler().work_buckets[WorkBucketStage::RCEvacuateMature]
-                .add(w);
-        }
-    }
-
-    #[inline(always)]
-    pub fn add_mature_evac_remset(&mut self, e: Address) {
-        let v = if self.immix.immix_space().address_in_space(e) {
-            Line::of(e).currrent_validity_state()
-        } else {
-            LargeObjectSpace::<VM>::currrent_validity_state(e)
-        };
-        self.mature_evac_remset
-            .push(Line::encode_validity_state(e, v));
-        if self.mature_evac_remset.len() >= EvacuateMatureObjects::<VM>::CAPACITY {
-            self.flush_mature_evac_remset()
-        }
-    }
->>>>>>> b68e303b
 }
 
 impl<VM: VMBinding> GCWorkerLocal for ImmixCopyContext<VM> {
