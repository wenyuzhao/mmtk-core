use super::barrier::ImmixFakeFieldBarrierSemantics;
use super::Immix;
use crate::plan::barriers::FieldBarrier;
use crate::plan::mutator_context::create_allocator_mapping;
use crate::plan::mutator_context::create_space_mapping;
use crate::plan::mutator_context::unreachable_prepare_func;
use crate::plan::mutator_context::Mutator;
use crate::plan::mutator_context::MutatorConfig;
use crate::plan::mutator_context::ReservedAllocators;
use crate::plan::AllocationSemantics;
use crate::util::alloc::allocators::{AllocatorSelector, Allocators};
use crate::util::alloc::ImmixAllocator;
use crate::vm::VMBinding;
use crate::MMTK;
use crate::{
    plan::barriers::NoBarrier,
    util::opaque_pointer::{VMMutatorThread, VMWorkerThread},
};
use enum_map::EnumMap;

pub fn immix_mutator_release<VM: VMBinding>(mutator: &mut Mutator<VM>, _tls: VMWorkerThread) {
    let immix_allocator = unsafe {
        mutator
            .allocators
            .get_allocator_mut(mutator.config.allocator_mapping[AllocationSemantics::Default])
    }
    .downcast_mut::<ImmixAllocator<VM>>()
    .unwrap();
    immix_allocator.reset();
}

pub(in crate::plan) const RESERVED_ALLOCATORS: ReservedAllocators = ReservedAllocators {
    n_immix: 1,
    ..ReservedAllocators::DEFAULT
};

lazy_static! {
    pub static ref ALLOCATOR_MAPPING: EnumMap<AllocationSemantics, AllocatorSelector> = {
        let mut map = create_allocator_mapping(RESERVED_ALLOCATORS, true);
        map[AllocationSemantics::Default] = AllocatorSelector::Immix(0);
        map
    };
}

pub fn create_immix_mutator<VM: VMBinding>(
    mutator_tls: VMMutatorThread,
    mmtk: &'static MMTK<VM>,
) -> Mutator<VM> {
    let immix = mmtk.get_plan().downcast_ref::<Immix<VM>>().unwrap();
    let config = MutatorConfig {
        allocator_mapping: &ALLOCATOR_MAPPING,
        space_mapping: Box::new({
<<<<<<< HEAD
            let mut vec = create_space_mapping(RESERVED_ALLOCATORS, true, mmtk.get_plan());
=======
            let mut vec = create_space_mapping(RESERVED_ALLOCATORS, true, immix);
>>>>>>> 39d23718
            vec.push((AllocatorSelector::Immix(0), &immix.immix_space));
            vec
        }),
        prepare_func: &unreachable_prepare_func,
        release_func: &immix_mutator_release,
    };

    Mutator {
<<<<<<< HEAD
        allocators: Allocators::<VM>::new(mutator_tls, mmtk.get_plan(), &config.space_mapping),
        barrier: if crate::args::BARRIER_MEASUREMENT {
            Box::new(FieldBarrier::new(ImmixFakeFieldBarrierSemantics::new(mmtk)))
        } else {
            Box::new(NoBarrier)
        },
        mutator_tls,
        config,
        plan: mmtk.get_plan(),
        _original_pointer: 0,
=======
        allocators: Allocators::<VM>::new(mutator_tls, mmtk, &config.space_mapping),
        barrier: Box::new(NoBarrier),
        mutator_tls,
        config,
        plan: immix,
>>>>>>> 39d23718
    }
}<|MERGE_RESOLUTION|>--- conflicted
+++ resolved
@@ -50,11 +50,7 @@
     let config = MutatorConfig {
         allocator_mapping: &ALLOCATOR_MAPPING,
         space_mapping: Box::new({
-<<<<<<< HEAD
-            let mut vec = create_space_mapping(RESERVED_ALLOCATORS, true, mmtk.get_plan());
-=======
             let mut vec = create_space_mapping(RESERVED_ALLOCATORS, true, immix);
->>>>>>> 39d23718
             vec.push((AllocatorSelector::Immix(0), &immix.immix_space));
             vec
         }),
@@ -63,8 +59,7 @@
     };
 
     Mutator {
-<<<<<<< HEAD
-        allocators: Allocators::<VM>::new(mutator_tls, mmtk.get_plan(), &config.space_mapping),
+        allocators: Allocators::<VM>::new(mutator_tls, mmtk, &config.space_mapping),
         barrier: if crate::args::BARRIER_MEASUREMENT {
             Box::new(FieldBarrier::new(ImmixFakeFieldBarrierSemantics::new(mmtk)))
         } else {
@@ -72,14 +67,7 @@
         },
         mutator_tls,
         config,
-        plan: mmtk.get_plan(),
+        plan: immix,
         _original_pointer: 0,
-=======
-        allocators: Allocators::<VM>::new(mutator_tls, mmtk, &config.space_mapping),
-        barrier: Box::new(NoBarrier),
-        mutator_tls,
-        config,
-        plan: immix,
->>>>>>> 39d23718
     }
 }