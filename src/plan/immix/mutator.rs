use super::Immix;
use crate::plan::barriers::FieldLoggingBarrier;
use crate::plan::barriers::ObjectRememberingBarrier;
use crate::plan::immix::gc_work::ImmixProcessEdges;
use crate::plan::immix::gc_work::TraceKind;
use crate::plan::immix::global::ACTIVE_BARRIER;
use crate::plan::mutator_context::create_allocator_mapping;
use crate::plan::mutator_context::create_space_mapping;
use crate::plan::mutator_context::Mutator;
use crate::plan::mutator_context::MutatorConfig;
use crate::plan::mutator_context::ReservedAllocators;
use crate::plan::AllocationSemantics;
use crate::util::alloc::allocators::{AllocatorSelector, Allocators};
use crate::util::alloc::ImmixAllocator;
use crate::util::opaque_pointer::{VMMutatorThread, VMWorkerThread};
use crate::vm::ObjectModel;
use crate::vm::VMBinding;
use crate::BarrierSelector;
use crate::MMTK;
use enum_map::EnumMap;

pub fn immix_mutator_prepare<VM: VMBinding>(mutator: &mut Mutator<VM>, _tls: VMWorkerThread) {
    let immix_allocator = unsafe {
        mutator
            .allocators
            .get_allocator_mut(mutator.config.allocator_mapping[AllocationSemantics::Default])
    }
    .downcast_mut::<ImmixAllocator<VM>>()
    .unwrap();
    immix_allocator.reset();
}

pub fn immix_mutator_release<VM: VMBinding>(mutator: &mut Mutator<VM>, _tls: VMWorkerThread) {
    let immix_allocator = unsafe {
        mutator
            .allocators
            .get_allocator_mut(mutator.config.allocator_mapping[AllocationSemantics::Default])
    }
    .downcast_mut::<ImmixAllocator<VM>>()
    .unwrap();
    immix_allocator.reset();
}

const RESERVED_ALLOCATORS: ReservedAllocators = ReservedAllocators {
    n_immix: 1,
    ..ReservedAllocators::DEFAULT
};

lazy_static! {
    pub static ref ALLOCATOR_MAPPING: EnumMap<AllocationSemantics, AllocatorSelector> = {
        let mut map = create_allocator_mapping(RESERVED_ALLOCATORS, true);
        map[AllocationSemantics::Default] = AllocatorSelector::Immix(0);
        map
    };
}

pub fn create_immix_mutator<VM: VMBinding>(
    mutator_tls: VMMutatorThread,
    mmtk: &'static MMTK<VM>,
) -> Mutator<VM> {
    let immix = mmtk.plan.downcast_ref::<Immix<VM>>().unwrap();
    let config = MutatorConfig {
        allocator_mapping: &*ALLOCATOR_MAPPING,
<<<<<<< HEAD
        space_mapping: box {
            let mut vec = create_space_mapping(RESERVED_ALLOCATORS, true, mmtk.get_plan());
=======
        space_mapping: Box::new({
            let mut vec = create_space_mapping(RESERVED_ALLOCATORS, true, plan);
>>>>>>> cacded40
            vec.push((AllocatorSelector::Immix(0), &immix.immix_space));
            vec
        }),
        prepare_func: &immix_mutator_prepare,
        release_func: &immix_mutator_release,
    };

    Mutator {
<<<<<<< HEAD
        allocators: Allocators::<VM>::new(mutator_tls, &*mmtk.plan, &config.space_mapping),
        barrier: if *ACTIVE_BARRIER == BarrierSelector::ObjectBarrier {
            box ObjectRememberingBarrier::<ImmixProcessEdges<VM, { TraceKind::Fast }>>::new(
                mmtk,
                *VM::VMObjectModel::GLOBAL_LOG_BIT_SPEC,
            )
        } else {
            box FieldLoggingBarrier::<ImmixProcessEdges<VM, { TraceKind::Fast }>>::new(
                mmtk,
                *VM::VMObjectModel::GLOBAL_LOG_BIT_SPEC,
            )
        },
=======
        allocators: Allocators::<VM>::new(mutator_tls, plan, &config.space_mapping),
        barrier: Box::new(NoBarrier),
>>>>>>> cacded40
        mutator_tls,
        config,
        plan: &*mmtk.plan,
    }
}<|MERGE_RESOLUTION|>--- conflicted
+++ resolved
@@ -1,8 +1,8 @@
+use super::gc_work::TRACE_KIND_FAST;
 use super::Immix;
 use crate::plan::barriers::FieldLoggingBarrier;
 use crate::plan::barriers::ObjectRememberingBarrier;
 use crate::plan::immix::gc_work::ImmixProcessEdges;
-use crate::plan::immix::gc_work::TraceKind;
 use crate::plan::immix::global::ACTIVE_BARRIER;
 use crate::plan::mutator_context::create_allocator_mapping;
 use crate::plan::mutator_context::create_space_mapping;
@@ -61,13 +61,8 @@
     let immix = mmtk.plan.downcast_ref::<Immix<VM>>().unwrap();
     let config = MutatorConfig {
         allocator_mapping: &*ALLOCATOR_MAPPING,
-<<<<<<< HEAD
-        space_mapping: box {
+        space_mapping: Box::new({
             let mut vec = create_space_mapping(RESERVED_ALLOCATORS, true, mmtk.get_plan());
-=======
-        space_mapping: Box::new({
-            let mut vec = create_space_mapping(RESERVED_ALLOCATORS, true, plan);
->>>>>>> cacded40
             vec.push((AllocatorSelector::Immix(0), &immix.immix_space));
             vec
         }),
@@ -76,23 +71,20 @@
     };
 
     Mutator {
-<<<<<<< HEAD
         allocators: Allocators::<VM>::new(mutator_tls, &*mmtk.plan, &config.space_mapping),
-        barrier: if *ACTIVE_BARRIER == BarrierSelector::ObjectBarrier {
-            box ObjectRememberingBarrier::<ImmixProcessEdges<VM, { TraceKind::Fast }>>::new(
-                mmtk,
-                *VM::VMObjectModel::GLOBAL_LOG_BIT_SPEC,
-            )
+        barrier: if ACTIVE_BARRIER.equals(BarrierSelector::ObjectBarrier) {
+            Box::new(ObjectRememberingBarrier::<
+                ImmixProcessEdges<VM, { TRACE_KIND_FAST }>,
+            >::new(
+                mmtk, *VM::VMObjectModel::GLOBAL_LOG_BIT_SPEC
+            ))
         } else {
-            box FieldLoggingBarrier::<ImmixProcessEdges<VM, { TraceKind::Fast }>>::new(
-                mmtk,
-                *VM::VMObjectModel::GLOBAL_LOG_BIT_SPEC,
-            )
+            Box::new(FieldLoggingBarrier::<
+                ImmixProcessEdges<VM, { TRACE_KIND_FAST }>,
+            >::new(
+                mmtk, *VM::VMObjectModel::GLOBAL_LOG_BIT_SPEC
+            ))
         },
-=======
-        allocators: Allocators::<VM>::new(mutator_tls, plan, &config.space_mapping),
-        barrier: Box::new(NoBarrier),
->>>>>>> cacded40
         mutator_tls,
         config,
         plan: &*mmtk.plan,
