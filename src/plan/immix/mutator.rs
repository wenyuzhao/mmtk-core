use super::Immix;
<<<<<<< HEAD
use crate::plan::barriers::FieldLoggingBarrier;
use crate::plan::barriers::ObjectRememberingBarrier;
use crate::plan::immix::gc_work::ImmixProcessEdges;
use crate::plan::immix::gc_work::TraceKind;
use crate::plan::immix::global::ACTIVE_BARRIER;
use crate::plan::mutator_context::Mutator;
use crate::plan::mutator_context::MutatorConfig;
use crate::plan::AllocationSemantics as AllocationType;
=======
use crate::plan::mutator_context::create_allocator_mapping;
use crate::plan::mutator_context::create_space_mapping;
use crate::plan::mutator_context::Mutator;
use crate::plan::mutator_context::MutatorConfig;
use crate::plan::mutator_context::ReservedAllocators;
use crate::plan::AllocationSemantics;
use crate::plan::Plan;
>>>>>>> 519e8f3c
use crate::util::alloc::allocators::{AllocatorSelector, Allocators};
use crate::util::alloc::ImmixAllocator;
use crate::util::opaque_pointer::{VMMutatorThread, VMWorkerThread};
use crate::vm::ObjectModel;
use crate::vm::VMBinding;
<<<<<<< HEAD
use crate::BarrierSelector;
use crate::MMTK;
use enum_map::enum_map;
=======
use crate::{
    plan::barriers::NoBarrier,
    util::opaque_pointer::{VMMutatorThread, VMWorkerThread},
};
>>>>>>> 519e8f3c
use enum_map::EnumMap;

pub fn immix_mutator_prepare<VM: VMBinding>(mutator: &mut Mutator<VM>, _tls: VMWorkerThread) {
    let immix_allocator = unsafe {
        mutator
            .allocators
            .get_allocator_mut(mutator.config.allocator_mapping[AllocationSemantics::Default])
    }
    .downcast_mut::<ImmixAllocator<VM>>()
    .unwrap();
    immix_allocator.reset();
}

pub fn immix_mutator_release<VM: VMBinding>(mutator: &mut Mutator<VM>, _tls: VMWorkerThread) {
    let immix_allocator = unsafe {
        mutator
            .allocators
            .get_allocator_mut(mutator.config.allocator_mapping[AllocationSemantics::Default])
    }
    .downcast_mut::<ImmixAllocator<VM>>()
    .unwrap();
    immix_allocator.reset();
}

const RESERVED_ALLOCATORS: ReservedAllocators = ReservedAllocators {
    n_immix: 1,
    ..ReservedAllocators::DEFAULT
};

lazy_static! {
    pub static ref ALLOCATOR_MAPPING: EnumMap<AllocationSemantics, AllocatorSelector> = {
        let mut map = create_allocator_mapping(RESERVED_ALLOCATORS, true);
        map[AllocationSemantics::Default] = AllocatorSelector::Immix(0);
        map
    };
}

pub fn create_immix_mutator<VM: VMBinding>(
    mutator_tls: VMMutatorThread,
    mmtk: &'static MMTK<VM>,
) -> Mutator<VM> {
    let immix = mmtk.plan.downcast_ref::<Immix<VM>>().unwrap();
    let config = MutatorConfig {
        allocator_mapping: &*ALLOCATOR_MAPPING,
        space_mapping: box {
            let mut vec = create_space_mapping(RESERVED_ALLOCATORS, true, plan);
            vec.push((AllocatorSelector::Immix(0), &immix.immix_space));
            vec
        },
        prepare_func: &immix_mutator_prepare,
        release_func: &immix_mutator_release,
    };

    Mutator {
        allocators: Allocators::<VM>::new(mutator_tls, &*mmtk.plan, &config.space_mapping),
        barrier: if *ACTIVE_BARRIER == BarrierSelector::ObjectBarrier {
            box ObjectRememberingBarrier::<ImmixProcessEdges<VM, { TraceKind::Fast }>>::new(
                mmtk,
                *VM::VMObjectModel::GLOBAL_LOG_BIT_SPEC,
            )
        } else {
            box FieldLoggingBarrier::<ImmixProcessEdges<VM, { TraceKind::Fast }>>::new(
                mmtk,
                *VM::VMObjectModel::GLOBAL_LOG_BIT_SPEC,
            )
        },
        mutator_tls,
        config,
        plan: &*mmtk.plan,
    }
}<|MERGE_RESOLUTION|>--- conflicted
+++ resolved
@@ -1,14 +1,10 @@
 use super::Immix;
-<<<<<<< HEAD
 use crate::plan::barriers::FieldLoggingBarrier;
+use crate::plan::barriers::NoBarrier;
 use crate::plan::barriers::ObjectRememberingBarrier;
 use crate::plan::immix::gc_work::ImmixProcessEdges;
 use crate::plan::immix::gc_work::TraceKind;
 use crate::plan::immix::global::ACTIVE_BARRIER;
-use crate::plan::mutator_context::Mutator;
-use crate::plan::mutator_context::MutatorConfig;
-use crate::plan::AllocationSemantics as AllocationType;
-=======
 use crate::plan::mutator_context::create_allocator_mapping;
 use crate::plan::mutator_context::create_space_mapping;
 use crate::plan::mutator_context::Mutator;
@@ -16,22 +12,14 @@
 use crate::plan::mutator_context::ReservedAllocators;
 use crate::plan::AllocationSemantics;
 use crate::plan::Plan;
->>>>>>> 519e8f3c
 use crate::util::alloc::allocators::{AllocatorSelector, Allocators};
 use crate::util::alloc::ImmixAllocator;
 use crate::util::opaque_pointer::{VMMutatorThread, VMWorkerThread};
 use crate::vm::ObjectModel;
 use crate::vm::VMBinding;
-<<<<<<< HEAD
 use crate::BarrierSelector;
 use crate::MMTK;
 use enum_map::enum_map;
-=======
-use crate::{
-    plan::barriers::NoBarrier,
-    util::opaque_pointer::{VMMutatorThread, VMWorkerThread},
-};
->>>>>>> 519e8f3c
 use enum_map::EnumMap;
 
 pub fn immix_mutator_prepare<VM: VMBinding>(mutator: &mut Mutator<VM>, _tls: VMWorkerThread) {
@@ -77,7 +65,7 @@
     let config = MutatorConfig {
         allocator_mapping: &*ALLOCATOR_MAPPING,
         space_mapping: box {
-            let mut vec = create_space_mapping(RESERVED_ALLOCATORS, true, plan);
+            let mut vec = create_space_mapping(RESERVED_ALLOCATORS, true, mmtk.get_plan());
             vec.push((AllocatorSelector::Immix(0), &immix.immix_space));
             vec
         },
