//! Plan-specific constraints.

use crate::plan::barriers::BarrierSelector;
use crate::util::constants::*;

/// This struct defines plan-specific constraints.
/// Most of the constraints are constants. Each plan should declare a constant of this struct,
/// and use the constant wherever possible. However, for plan-neutral implementations,
/// these constraints are not constant.
#[derive(Clone, Debug)]
pub struct PlanConstraints {
    /// Does the plan collect garbage? Obviously most plans do, but NoGC does not collect.
    pub collects_garbage: bool,
    /// True if the plan moves objects.
    pub moves_objects: bool,
    /// Size (in bytes) beyond which new regular objects must be allocated to the LOS.
    /// This usually depends on the restriction of the default allocator, e.g. block size for Immix,
    /// nursery size, max possible cell for freelist, etc.
    pub max_non_los_default_alloc_bytes: usize,
    /// Size (in bytes) beyond which copied objects must be copied to the LOS.
    /// This depends on the copy allocator.
    pub max_non_los_copy_bytes: usize,
    /// Does this plan use the log bit? See vm::ObjectModel::GLOBAL_LOG_BIT_SPEC.
    pub needs_log_bit: bool,
<<<<<<< HEAD
    pub needs_field_log_bit: bool,
    /// Some plans may allow benign race for testing mark bit, and this will lead to trace the same edges
    /// multiple times. If a plan allows tracing duplicate edges, we will not run duplicate edge check
    /// in extreme_assertions.
=======
    /// Some plans may allow benign race for testing mark bit, and this will lead to trace the same
    /// edge multiple times. If a plan allows tracing duplicated edges, we will not run duplicate
    /// edge check in extreme_assertions.
    ///
    /// Note: Both [`crate::vm::Scanning::scan_object`] (which enqueues slots) and
    /// [`crate::vm::Scanning::scan_object_and_trace_edges`] (which traces the targets directly) are
    /// affected by such benign races.  But our current duplicate edge check in extreme_assertions
    /// only identifies duplicated slots.
>>>>>>> 56b2521d
    pub may_trace_duplicate_edges: bool,
    /// The barrier this plan uses. A binding may check this and know what kind of write barrier is in use
    /// if they would like to implement the barrier fast path in the binding side.
    pub barrier: BarrierSelector,
    // the following seems unused for now
    /// True if this plan requires linear scanning. This is unused and may be incorrect.
    pub needs_linear_scan: bool,
    /// True if this plan requires concurrent worker threads. This is unused and may be incorrect.
    pub needs_concurrent_workers: bool,
    /// Some policies do object forwarding after the first liveness transitive closure, such as mark compact.
    /// For plans that use those policies, they should set this as true.
    pub needs_forward_after_liveness: bool,
    pub rc_enabled: bool,
    /// Some (in fact, most) plans do nothing when preparing mutators before tracing (i.e. in
    /// `MutatorConfig::prepare_func`).  Those plans can set this to `false` so that the
    /// `PrepareMutator` work packets will not be created at all.
    pub needs_prepare_mutator: bool,
}

impl PlanConstraints {
    /// A const function to create the default plan constraints.
    pub const fn default() -> Self {
        PlanConstraints {
            collects_garbage: true,
            moves_objects: false,
            max_non_los_default_alloc_bytes: MAX_INT,
            max_non_los_copy_bytes: MAX_INT,
            // As `LAZY_SWEEP` is true, needs_linear_scan is true for all the plans. This is strange.
            // https://github.com/mmtk/mmtk-core/issues/1027 trackes the issue.
            needs_linear_scan: crate::util::constants::SUPPORT_CARD_SCANNING
                || crate::util::constants::LAZY_SWEEP,
            needs_concurrent_workers: false,
            may_trace_duplicate_edges: false,
            needs_forward_after_liveness: false,
            needs_log_bit: false,
            needs_field_log_bit: false,
            barrier: BarrierSelector::NoBarrier,
            rc_enabled: false,
            needs_prepare_mutator: true,
        }
    }
}

/// The default plan constraints. Each plan should define their own plan contraints.
/// They can start from the default constraints and explicitly set some of the fields.
pub(crate) const DEFAULT_PLAN_CONSTRAINTS: PlanConstraints = PlanConstraints::default();

// Use 16 pages as the size limit for non-LOS objects to avoid copying large objects
pub const MAX_NON_LOS_ALLOC_BYTES_COPYING_PLAN: usize = if cfg!(feature = "ss_los_16m") {
    16 << LOG_BYTES_IN_MBYTE
} else {
    16 << LOG_BYTES_IN_PAGE
};<|MERGE_RESOLUTION|>--- conflicted
+++ resolved
@@ -22,12 +22,7 @@
     pub max_non_los_copy_bytes: usize,
     /// Does this plan use the log bit? See vm::ObjectModel::GLOBAL_LOG_BIT_SPEC.
     pub needs_log_bit: bool,
-<<<<<<< HEAD
     pub needs_field_log_bit: bool,
-    /// Some plans may allow benign race for testing mark bit, and this will lead to trace the same edges
-    /// multiple times. If a plan allows tracing duplicate edges, we will not run duplicate edge check
-    /// in extreme_assertions.
-=======
     /// Some plans may allow benign race for testing mark bit, and this will lead to trace the same
     /// edge multiple times. If a plan allows tracing duplicated edges, we will not run duplicate
     /// edge check in extreme_assertions.
@@ -36,7 +31,6 @@
     /// [`crate::vm::Scanning::scan_object_and_trace_edges`] (which traces the targets directly) are
     /// affected by such benign races.  But our current duplicate edge check in extreme_assertions
     /// only identifies duplicated slots.
->>>>>>> 56b2521d
     pub may_trace_duplicate_edges: bool,
     /// The barrier this plan uses. A binding may check this and know what kind of write barrier is in use
     /// if they would like to implement the barrier fast path in the binding side.
