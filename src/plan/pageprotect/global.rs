--- conflicted
+++ resolved
@@ -77,13 +77,8 @@
         self.space.init(vm_map);
     }
 
-<<<<<<< HEAD
     fn schedule_collection(&'static self, scheduler: &GCWorkScheduler<VM>, _: bool) {
-        self.base().set_collection_kind(self);
-=======
-    fn schedule_collection(&'static self, scheduler: &GCWorkScheduler<VM>) {
         self.base().set_collection_kind::<Self>(self);
->>>>>>> 145e7869
         self.base().set_gc_status(GcStatus::GcPrepare);
         self.common()
             .schedule_common::<PPProcessEdges<VM>>(&CONSTRAINTS, scheduler);
