use super::gc_work::PPGCWorkContext;
use super::mutator::ALLOCATOR_MAPPING;
use crate::plan::global::CreateGeneralPlanArgs;
use crate::plan::global::CreateSpecificPlanArgs;
use crate::plan::global::GcStatus;
use crate::plan::AllocationSemantics;
use crate::plan::Plan;
use crate::plan::PlanConstraints;
use crate::policy::space::Space;
use crate::scheduler::*;
use crate::util::alloc::allocators::AllocatorSelector;
<<<<<<< HEAD
use crate::util::heap::layout::heap_layout::Map;
use crate::util::heap::layout::heap_layout::Mmapper;
use crate::util::heap::HeapMeta;
=======
>>>>>>> 2300ce1d
use crate::util::heap::VMRequest;
use crate::util::metadata::side_metadata::SideMetadataContext;
use crate::{plan::global::BasePlan, vm::VMBinding};
use crate::{
    plan::global::CommonPlan, policy::largeobjectspace::LargeObjectSpace,
    util::opaque_pointer::VMWorkerThread,
};
use enum_map::EnumMap;

use mmtk_macros::PlanTraceObject;

#[derive(PlanTraceObject)]
pub struct PageProtect<VM: VMBinding> {
    #[trace]
    pub space: LargeObjectSpace<VM>,
    pub common: CommonPlan<VM>,
}

pub const CONSTRAINTS: PlanConstraints = PlanConstraints {
    moves_objects: false,
    ..PlanConstraints::default()
};

impl<VM: VMBinding> Plan for PageProtect<VM> {
    type VM = VM;

    fn constraints(&self) -> &'static PlanConstraints {
        &CONSTRAINTS
    }

    fn get_spaces(&self) -> Vec<&dyn Space<Self::VM>> {
        let mut ret = self.common.get_spaces();
        ret.push(&self.space);
        ret
    }

    fn schedule_collection(&'static self, scheduler: &GCWorkScheduler<VM>) {
        self.base().set_collection_kind::<Self>(self);
        self.base().set_gc_status(GcStatus::GcPrepare);
        scheduler.schedule_common_work::<PPGCWorkContext<VM>>(self);
    }

    fn get_allocator_mapping(&self) -> &'static EnumMap<AllocationSemantics, AllocatorSelector> {
        &*ALLOCATOR_MAPPING
    }

    fn prepare(&mut self, tls: VMWorkerThread) {
        self.common.prepare(tls, true);
        self.space.prepare(true);
    }

    fn release(&mut self, tls: VMWorkerThread) {
        self.common.release(tls, true);
        self.space.release(true);
    }

    fn collection_required(&self, space_full: bool, _space: Option<&dyn Space<Self::VM>>) -> bool {
        self.base().collection_required(self, space_full)
    }

    fn get_used_pages(&self) -> usize {
        self.space.reserved_pages() + self.common.get_used_pages()
    }

    fn base(&self) -> &BasePlan<VM> {
        &self.common.base
    }

    fn common(&self) -> &CommonPlan<VM> {
        &self.common
    }
}

impl<VM: VMBinding> PageProtect<VM> {
<<<<<<< HEAD
    pub fn new(
        vm_map: &'static dyn Map,
        mmapper: &'static dyn Mmapper,
        options: Arc<Options>,
    ) -> Self {
=======
    pub fn new(args: CreateGeneralPlanArgs<VM>) -> Self {
>>>>>>> 2300ce1d
        // Warn users that the plan may fail due to maximum mapping allowed.
        warn!(
            "PageProtect uses a high volume of memory mappings. \
            If you encounter failures in memory protect/unprotect in this plan,\
            consider increase the maximum mapping allowed by the OS{}.",
            if cfg!(target_os = "linux") {
                " (e.g. sudo sysctl -w vm.max_map_count=655300)"
            } else {
                ""
            }
        );

        let mut plan_args = CreateSpecificPlanArgs {
            global_args: args,
            constraints: &CONSTRAINTS,
            global_side_metadata_specs: SideMetadataContext::new_global_specs(&[]),
        };

        let ret = PageProtect {
            space: LargeObjectSpace::new(
                plan_args.get_space_args("pageprotect", true, VMRequest::discontiguous()),
                true,
            ),
            common: CommonPlan::new(plan_args),
        };

        // Use SideMetadataSanity to check if each spec is valid. This is also needed for check
        // side metadata in extreme_assertions.
        {
            use crate::util::metadata::side_metadata::SideMetadataSanity;
            let mut side_metadata_sanity_checker = SideMetadataSanity::new();
            ret.common
                .verify_side_metadata_sanity(&mut side_metadata_sanity_checker);
            ret.space
                .verify_side_metadata_sanity(&mut side_metadata_sanity_checker);
        }

        ret
    }
}<|MERGE_RESOLUTION|>--- conflicted
+++ resolved
@@ -9,12 +9,6 @@
 use crate::policy::space::Space;
 use crate::scheduler::*;
 use crate::util::alloc::allocators::AllocatorSelector;
-<<<<<<< HEAD
-use crate::util::heap::layout::heap_layout::Map;
-use crate::util::heap::layout::heap_layout::Mmapper;
-use crate::util::heap::HeapMeta;
-=======
->>>>>>> 2300ce1d
 use crate::util::heap::VMRequest;
 use crate::util::metadata::side_metadata::SideMetadataContext;
 use crate::{plan::global::BasePlan, vm::VMBinding};
@@ -89,15 +83,7 @@
 }
 
 impl<VM: VMBinding> PageProtect<VM> {
-<<<<<<< HEAD
-    pub fn new(
-        vm_map: &'static dyn Map,
-        mmapper: &'static dyn Mmapper,
-        options: Arc<Options>,
-    ) -> Self {
-=======
     pub fn new(args: CreateGeneralPlanArgs<VM>) -> Self {
->>>>>>> 2300ce1d
         // Warn users that the plan may fail due to maximum mapping allowed.
         warn!(
             "PageProtect uses a high volume of memory mappings. \
