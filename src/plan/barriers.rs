//! Read/Write barrier implementations.

use std::sync::atomic::AtomicUsize;

use atomic::Ordering;

use crate::plan::immix::Immix;
use crate::scheduler::gc_work::*;
use crate::scheduler::WorkBucketStage;
use crate::util::cm::ProcessModBufSATB;
use crate::util::metadata::load_metadata;
use crate::util::metadata::side_metadata::compare_exchange_atomic2;
use crate::util::metadata::side_metadata::SideMetadataSpec;
use crate::util::metadata::store_metadata;
use crate::util::metadata::{compare_exchange_metadata, MetadataSpec};
use crate::util::rc::EdgeKind;
use crate::util::rc::ProcessDecs;
use crate::util::rc::ProcessIncs;
use crate::util::rc::RC_LOCK_BIT_SPEC;
use crate::util::*;
use crate::vm::*;
use crate::LazySweepingJobsCounter;
use crate::MMTK;

use super::immix::Pause;
use super::EdgeIterator;

pub const BARRIER_MEASUREMENT: bool = crate::args::BARRIER_MEASUREMENT;
pub const TAKERATE_MEASUREMENT: bool = crate::args::TAKERATE_MEASUREMENT;
pub static FAST_COUNT: AtomicUsize = AtomicUsize::new(0);
pub static SLOW_COUNT: AtomicUsize = AtomicUsize::new(0);

/// BarrierSelector describes which barrier to use.
#[derive(Copy, Clone, Debug)]
pub enum BarrierSelector {
    NoBarrier,
    ObjectBarrier,
    FieldLoggingBarrier,
}

impl const PartialEq for BarrierSelector {
    fn eq(&self, other: &Self) -> bool {
        match (self, other) {
            (BarrierSelector::NoBarrier, BarrierSelector::NoBarrier) => true,
            (BarrierSelector::ObjectBarrier, BarrierSelector::ObjectBarrier) => true,
            (BarrierSelector::FieldLoggingBarrier, BarrierSelector::FieldLoggingBarrier) => true,
            _ => false,
        }
    }

    fn ne(&self, other: &Self) -> bool {
        !self.eq(other)
    }
}

<<<<<<< HEAD
/// For field writes in HotSpot, we cannot always get the source object pointer and the field address\
#[derive(Debug)]
=======
impl BarrierSelector {
    pub const fn equals(&self, other: BarrierSelector) -> bool {
        // cast enum to u8 then compare. Otherwise, we cannot do it in a const fn.
        *self as u8 == other as u8
    }
}

/// For field writes in HotSpot, we cannot always get the source object pointer and the field address
>>>>>>> 4851e7ac
pub enum WriteTarget {
    Field {
        src: ObjectReference,
        slot: Address,
        val: ObjectReference,
    },
    ArrayCopy {
        src: ObjectReference,
        src_offset: usize,
        dst: ObjectReference,
        dst_offset: usize,
        len: usize,
    },
    Clone {
        src: ObjectReference,
        dst: ObjectReference,
    },
}

pub trait Barrier: 'static + Send {
    fn flush(&mut self);
    fn write_barrier(&mut self, target: WriteTarget);
    fn assert_is_flushed(&self) {}
}

pub struct NoBarrier;

impl Barrier for NoBarrier {
    fn flush(&mut self) {}
    fn write_barrier(&mut self, _target: WriteTarget) {
        unreachable!("write_barrier called on NoBarrier")
    }
}

pub struct ObjectRememberingBarrier<E: ProcessEdgesWork> {
    mmtk: &'static MMTK<E::VM>,
    modbuf: Vec<ObjectReference>,
    /// The metadata used for log bit. Though this allows taking an arbitrary metadata spec,
    /// for this field, 0 means logged, and 1 means unlogged (the same as the vm::object_model::VMGlobalLogBitSpec).
    meta: MetadataSpec,
}

impl<E: ProcessEdgesWork> ObjectRememberingBarrier<E> {
    #[allow(unused)]
    pub fn new(mmtk: &'static MMTK<E::VM>, meta: MetadataSpec) -> Self {
        Self {
            mmtk,
            modbuf: vec![],
            meta,
        }
    }

    /// Attepmt to atomically log an object.
    /// Returns true if the object is not logged previously.
    #[inline(always)]
    fn log_object(&self, object: ObjectReference) -> bool {
        loop {
            let old_value =
                load_metadata::<E::VM>(&self.meta, object, None, Some(Ordering::SeqCst));
            if old_value == LOGGED_VALUE {
                return false;
            }
            if compare_exchange_metadata::<E::VM>(
                &self.meta,
                object,
                UNLOGGED_VALUE,
                LOGGED_VALUE,
                None,
                Ordering::SeqCst,
                Ordering::SeqCst,
            ) {
                return true;
            }
        }
    }

    #[inline(always)]
    fn enqueue_node(&mut self, obj: ObjectReference) {
        // If the objecct is unlogged, log it and push it to mod buffer
        if TAKERATE_MEASUREMENT && self.mmtk.inside_harness() {
            FAST_COUNT.fetch_add(1, Ordering::SeqCst);
        }
        if self.log_object(obj) {
            if TAKERATE_MEASUREMENT && self.mmtk.inside_harness() {
                SLOW_COUNT.fetch_add(1, Ordering::SeqCst);
            }
            self.modbuf.push(obj);
            if self.modbuf.len() >= E::CAPACITY {
                self.flush();
            }
        }
    }
}

impl<E: ProcessEdgesWork> Barrier for ObjectRememberingBarrier<E> {
    #[cold]
    fn flush(&mut self) {
        if self.modbuf.is_empty() {
            return;
        }
        let mut modbuf = vec![];
        std::mem::swap(&mut modbuf, &mut self.modbuf);
        debug_assert!(
            !self.mmtk.scheduler.work_buckets[WorkBucketStage::Final].is_activated(),
            "{:?}",
            self as *const _
        );
        if !modbuf.is_empty() {
            self.mmtk.scheduler.work_buckets[WorkBucketStage::Closure]
                .add(ProcessModBuf::<E>::new(modbuf, self.meta));
        }
    }

    #[inline(always)]
    fn write_barrier(&mut self, target: WriteTarget) {
        match target {
            WriteTarget::Field { src, .. } => {
                self.enqueue_node(src);
            }
            WriteTarget::ArrayCopy { dst, .. } => {
                self.enqueue_node(dst);
            }
            WriteTarget::Clone { dst, .. } => {
                self.enqueue_node(dst);
            }
        }
    }
}

pub const UNLOGGED_VALUE: usize = 0b1;
pub const LOGGED_VALUE: usize = 0b0;

pub const UNLOCKED_VALUE: usize = 0b0;
pub const LOCKED_VALUE: usize = 0b1;

pub struct FieldLoggingBarrier<E: ProcessEdgesWork> {
    mmtk: &'static MMTK<E::VM>,
    edges: Vec<Address>,
    nodes: Vec<ObjectReference>,
    incs: Vec<Address>,
    decs: Vec<ObjectReference>,
    immix: &'static Immix<E::VM>,
}

impl<E: ProcessEdgesWork> FieldLoggingBarrier<E> {
    const CAPACITY: usize = crate::args::BUFFER_SIZE;
    const UNLOG_BITS: MetadataSpec =
        *<E::VM as VMBinding>::VMObjectModel::GLOBAL_LOG_BIT_SPEC.as_spec();
    const LOCK_BITS: SideMetadataSpec = *RC_LOCK_BIT_SPEC.extract_side_spec();

    #[allow(unused)]
    pub fn new(mmtk: &'static MMTK<E::VM>, meta: MetadataSpec) -> Self {
        Self {
            mmtk,
            edges: vec![],
            nodes: vec![],
            incs: Vec::with_capacity(Self::CAPACITY),
            decs: Vec::with_capacity(Self::CAPACITY),
            immix: mmtk.plan.downcast_ref::<Immix<E::VM>>().unwrap(),
        }
    }

    #[inline(always)]
    fn get_edge_logging_state(&self, edge: Address) -> usize {
        load_metadata::<E::VM>(
            &Self::UNLOG_BITS,
            unsafe { edge.to_object_reference() },
            None,
            None,
        )
    }

    #[inline(always)]
    fn attempt_to_lock_edge_bailout_if_logged(&self, edge: Address) -> bool {
        loop {
            // Bailout if logged
            if self.get_edge_logging_state(edge) == LOGGED_VALUE {
                return false;
            }
            // Attempt to lock the edges
            if compare_exchange_atomic2(
                &Self::LOCK_BITS,
                edge,
                UNLOCKED_VALUE,
                LOCKED_VALUE,
                Ordering::Relaxed,
                Ordering::Relaxed,
            ) {
                if self.get_edge_logging_state(edge) == LOGGED_VALUE {
                    self.unlock_edge(edge);
                    return false;
                }
                return true;
            }
            // Failed to lock the edge. Spin.
        }
    }

    #[inline(always)]
    fn unlock_edge(&self, edge: Address) {
        store_metadata::<E::VM>(
            &RC_LOCK_BIT_SPEC,
            unsafe { edge.to_object_reference() },
            UNLOCKED_VALUE,
            None,
            Some(Ordering::Relaxed),
        );
    }

    #[inline(always)]
    fn log_and_unlock_edge(&self, edge: Address) {
        store_metadata::<E::VM>(
            &Self::UNLOG_BITS,
            unsafe { edge.to_object_reference() },
            LOGGED_VALUE,
            None,
            if (1 << crate::args::LOG_BYTES_PER_RC_LOCK_BIT) >= 64 {
                None
            } else {
                Some(Ordering::Relaxed)
            },
        );
        store_metadata::<E::VM>(
            &RC_LOCK_BIT_SPEC,
            unsafe { edge.to_object_reference() },
            UNLOCKED_VALUE,
            None,
            Some(Ordering::Relaxed),
        );
    }

    #[inline(always)]
    fn log_edge_and_get_old_target(&self, edge: Address) -> Result<ObjectReference, ()> {
        if self.attempt_to_lock_edge_bailout_if_logged(edge) {
            let old: ObjectReference = unsafe { edge.load() };
            self.log_and_unlock_edge(edge);
            Ok(old)
        } else {
            Err(())
        }
    }

    #[inline(always)]
    #[allow(unused)]
    fn log_edge_and_get_old_target_sloppy(&self, edge: Address) -> Result<ObjectReference, ()> {
        if !edge.is_logged::<E::VM>() {
            let old: ObjectReference = unsafe { edge.load() };
            edge.log::<E::VM>();
            Ok(old)
        } else {
            Err(())
        }
    }

    #[inline(always)]
    fn slow(&mut self, _src: ObjectReference, edge: Address, old: ObjectReference) {
        #[cfg(any(feature = "sanity", debug_assertions))]
        assert!(
            old.is_null() || rc::count(old) != 0,
            "zero rc count {:?}",
            old
        );
        // Concurrent Marking
        if !crate::args::REF_COUNT
            && crate::args::CONCURRENT_MARKING
            && crate::concurrent_marking_in_progress()
        {
            self.edges.push(edge);
            if !old.is_null() {
                self.nodes.push(old);
            }
        }
        // Reference counting
        if crate::args::BARRIER_MEASUREMENT || crate::plan::immix::REF_COUNT {
            if !old.is_null() {
                self.decs.push(old);
            }
            self.incs.push(edge);
            crate::util::rc::inc_inc_buffer_size();
        }
        // Flush
        if self.edges.len() >= Self::CAPACITY
            || self.incs.len() >= Self::CAPACITY
            || self.decs.len() >= Self::CAPACITY
        {
            self.flush();
        }
    }

    #[inline(always)]
    fn enqueue_node(&mut self, src: ObjectReference, edge: Address, _new: Option<ObjectReference>) {
        if TAKERATE_MEASUREMENT && self.mmtk.inside_harness() {
            FAST_COUNT.fetch_add(1, Ordering::SeqCst);
        }
        if let Ok(old) = self.log_edge_and_get_old_target(edge) {
            if TAKERATE_MEASUREMENT && self.mmtk.inside_harness() {
                SLOW_COUNT.fetch_add(1, Ordering::SeqCst);
            }
            self.slow(src, edge, old)
        }
    }
}

impl<E: ProcessEdgesWork> Barrier for FieldLoggingBarrier<E> {
    fn assert_is_flushed(&self) {
        debug_assert!(self.edges.is_empty());
        debug_assert!(self.nodes.is_empty());
        debug_assert!(self.incs.is_empty());
        debug_assert!(self.decs.is_empty());
    }

    #[cold]
    fn flush(&mut self) {
        // Barrier measurement: simply unlog remembered edges
        if crate::args::BARRIER_MEASUREMENT {
            // Unlog inc edges
            if !self.incs.is_empty() {
                let mut decs = Vec::with_capacity(Self::CAPACITY);
                std::mem::swap(&mut decs, &mut self.decs);
                let mut incs = vec![];
                std::mem::swap(&mut incs, &mut self.incs);
                self.mmtk.scheduler.work_buckets[WorkBucketStage::RefClosure]
                    .add(UnlogEdges::new(incs));
            }
            return;
        }
        // Concurrent Marking: Flush satb buffer
        #[allow(clippy::collapsible_if)]
        if crate::plan::immix::CONCURRENT_MARKING
            && (crate::concurrent_marking_in_progress()
                || self.immix.current_pause() == Some(Pause::FinalMark))
        {
            if !self.edges.is_empty() || !self.nodes.is_empty() || !self.decs.is_empty() {
                let mut edges = vec![];
                let mut nodes = vec![];
                if !crate::args::REF_COUNT {
                    std::mem::swap(&mut edges, &mut self.edges);
                    std::mem::swap(&mut nodes, &mut self.nodes);
                } else {
                    nodes = self.decs.clone();
                }
                self.mmtk.scheduler.work_buckets[WorkBucketStage::Initial]
                    .add(ProcessModBufSATB::<E>::new(edges, nodes));
            }
        }
        // Flush inc and dec buffer
        if !self.incs.is_empty() {
            // Inc buffer
            let mut incs = Vec::with_capacity(Self::CAPACITY);
            std::mem::swap(&mut incs, &mut self.incs);
            let bucket = WorkBucketStage::rc_process_incs_stage();
            self.mmtk.scheduler.work_buckets[bucket]
                .add(ProcessIncs::<_, { EdgeKind::Mature }>::new(incs));
            // Dec buffer
            let mut decs = Vec::with_capacity(Self::CAPACITY);
            std::mem::swap(&mut decs, &mut self.decs);
            let w = ProcessDecs::new(decs, LazySweepingJobsCounter::new_desc());
            if crate::args::LAZY_DECREMENTS && !crate::args::BARRIER_MEASUREMENT {
                self.mmtk.scheduler.postpone_prioritized(w);
            } else {
                self.mmtk.scheduler.work_buckets[WorkBucketStage::RCProcessDecs].add(w);
            }
        }
    }

    #[inline(always)]
    fn write_barrier(&mut self, target: WriteTarget) {
        match target {
            WriteTarget::Field { src, slot, val, .. } => {
                self.enqueue_node(src, slot, Some(val));
            }
            WriteTarget::ArrayCopy {
                dst,
                dst_offset,
                len,
                ..
            } => {
                // if len == 0 {
                //     return;
                // }

                // if len == 1 {
                //     self.enqueue_node(dst, dst.to_address() + dst_offset, None);
                //     return;
                // }

                // type UInt = u128;
                // const BYTES_IN_UINT: usize = mem::size_of::<UInt>();
                // const BITS_IN_UINT: usize = BYTES_IN_UINT * 8;
                // const LOG_BITS_IN_UINT: usize = BITS_IN_UINT.trailing_zeros() as _;
                // let mut cursor = dst.to_address() + dst_offset;
                // let limit = cursor + (len << 3);
                // let mut meta_addr: *const UInt = unsafe {
                //     GLOBAL_SIDE_METADATA_VM_BASE_ADDRESS
                //         .to_ptr::<UInt>()
                //         .add(cursor.as_usize() >> (LOG_BITS_IN_UINT + 3))
                // };
                // let val = unsafe { *meta_addr };
                // while cursor < limit {
                //     if cursor.is_aligned_to(BITS_IN_UINT * 8) {
                //         let val = unsafe { *meta_addr };
                //         if val != 0 {
                //             'x: for j in 0usize..BITS_IN_UINT {
                //                 if ((val >> j) & 1) != 0 {
                //                     let e = cursor + (j << 3);
                //                     if e < limit {
                //                         self.enqueue_node(dst, e, None);
                //                     } else {
                //                         break 'x;
                //                     }
                //                 }
                //             }
                //         }
                //         cursor += BITS_IN_UINT * 8;
                //         meta_addr = unsafe { meta_addr.add(1) };
                //     } else {
                //         let shift = (cursor.as_usize() >> 3) & (BITS_IN_UINT - 1);
                //         if (val >> shift) & 1 != 0 {
                //             self.enqueue_node(dst, cursor, None);
                //         }
                //         cursor += 8usize;
                //     }
                // }

                if dst.is_null() {
                    return;
                }
                let dst_base = dst.to_address() + dst_offset;
                for i in 0..len {
                    self.enqueue_node(dst, dst_base + (i << 3), None);
                }

                // const BYTES_PER_LOCK_BIT: usize = 1 << crate::args::LOG_BYTES_PER_RC_LOCK_BIT;
                // let dst_base = dst.to_address() + dst_offset;
                // let dst_limit = dst_base + (len << 3);
                // for a in (dst_base..dst_limit).step_by(BYTES_PER_LOCK_BIT) {
                //     // let lock_top = (a + BYTES_PER_LOCK_BIT).align_down(BYTES_PER_LOCK_BIT);
                //     // let mut locked = false;
                //     for e in a..Address::min(
                //         (a + BYTES_PER_LOCK_BIT).align_down(BYTES_PER_LOCK_BIT),
                //         dst_limit,
                //     ) {
                //         if !e.is_logged::<E::VM>() {
                //             // if !locked {
                //             //     a.lock();
                //             //     locked = true;
                //             // }
                //             let old = unsafe { e.load() };
                //             e.log::<E::VM>();
                //             self.slow(ObjectReference::NULL, e, old);
                //         }
                //     }
                //     // if locked {
                //     //     a.unlock::<E::VM>();
                //     // }
                // }
                // a.unlock::<E::VM>();
                // for e in (dst_base..dst_limit).step_by(BYTES_IN_WORD) {
                //     let old = unsafe { e.load() };
                //     e.log::<E::VM>();
                //     self.slow(ObjectReference::NULL, e, old);
                // }
                // for a in (dst_base..dst_limit).step_by(1 << crate::args::LOG_BYTES_PER_RC_LOCK_BIT)
                // {
                // }
            }
            WriteTarget::Clone { dst, .. } => {
                EdgeIterator::<E::VM>::iterate(dst, |x| self.enqueue_node(dst, x, None))
            }
        }
    }
}

pub struct GenFieldLoggingBarrier<E: ProcessEdgesWork> {
    mmtk: &'static MMTK<E::VM>,
    edges: Vec<Address>,
    nodes: Vec<ObjectReference>,
    meta: MetadataSpec,
}

impl<E: ProcessEdgesWork> GenFieldLoggingBarrier<E> {
    #[allow(unused)]
    pub fn new(mmtk: &'static MMTK<E::VM>, meta: MetadataSpec) -> Self {
        Self {
            mmtk,
            edges: vec![],
            nodes: vec![],
            meta,
        }
    }

    #[inline(always)]
    fn log_object(&self, object: ObjectReference) -> bool {
        loop {
            let old_value =
                load_metadata::<E::VM>(&self.meta, object, None, Some(Ordering::SeqCst));
            if old_value == 0 {
                return false;
            }
            if compare_exchange_metadata::<E::VM>(
                &self.meta,
                object,
                1,
                0,
                None,
                Ordering::SeqCst,
                Ordering::SeqCst,
            ) {
                return true;
            }
        }
    }

    #[inline(always)]
    fn log_edge(&self, edge: Address) -> bool {
        loop {
            let old_value = load_metadata::<E::VM>(
                &self.meta,
                unsafe { edge.to_object_reference() },
                None,
                Some(Ordering::SeqCst),
            );
            if old_value == 0 {
                return false;
            }
            if compare_exchange_metadata::<E::VM>(
                &self.meta,
                unsafe { edge.to_object_reference() },
                1,
                0,
                None,
                Ordering::SeqCst,
                Ordering::SeqCst,
            ) {
                return true;
            }
        }
    }

    #[inline(always)]
    fn enqueue_edge(&mut self, edge: Address) {
        if self.log_edge(edge) {
            self.edges.push(edge);
            if self.edges.len() >= E::CAPACITY {
                self.flush();
            }
        }
    }

    #[inline(always)]
    fn enqueue_node(&mut self, obj: ObjectReference) {
        if self.log_object(obj) {
            self.nodes.push(obj);
            if self.nodes.len() >= E::CAPACITY {
                self.flush();
            }
        }
    }
}

impl<E: ProcessEdgesWork> Barrier for GenFieldLoggingBarrier<E> {
    #[cold]
    fn flush(&mut self) {
        if !self.nodes.is_empty() {
            let mut nodes = vec![];
            std::mem::swap(&mut nodes, &mut self.nodes);
            self.mmtk.scheduler.work_buckets[WorkBucketStage::Closure]
                .add(ProcessModBuf::<E>::new(nodes, self.meta));
        }
        if !self.edges.is_empty() {
            let mut edges = vec![];
            std::mem::swap(&mut edges, &mut self.edges);
            self.mmtk.scheduler.work_buckets[WorkBucketStage::Closure]
                .add(EdgesProcessModBuf::<E>::new(edges, self.meta));
        }
    }

    #[inline(always)]
    fn write_barrier(&mut self, target: WriteTarget) {
        match target {
            WriteTarget::Field { slot, .. } => {
                self.enqueue_edge(slot);
            }
            WriteTarget::ArrayCopy {
                dst,
                dst_offset,
                len,
                ..
            } => {
                let dst_base = dst.to_address() + dst_offset;
                for i in 0..len {
                    self.enqueue_edge(dst_base + (i << 3));
                }
            }
            WriteTarget::Clone { dst, .. } => self.enqueue_node(dst),
        }
    }
}<|MERGE_RESOLUTION|>--- conflicted
+++ resolved
@@ -53,10 +53,6 @@
     }
 }
 
-<<<<<<< HEAD
-/// For field writes in HotSpot, we cannot always get the source object pointer and the field address\
-#[derive(Debug)]
-=======
 impl BarrierSelector {
     pub const fn equals(&self, other: BarrierSelector) -> bool {
         // cast enum to u8 then compare. Otherwise, we cannot do it in a const fn.
@@ -65,7 +61,6 @@
 }
 
 /// For field writes in HotSpot, we cannot always get the source object pointer and the field address
->>>>>>> 4851e7ac
 pub enum WriteTarget {
     Field {
         src: ObjectReference,
