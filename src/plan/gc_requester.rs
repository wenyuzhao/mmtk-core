--- conflicted
+++ resolved
@@ -8,28 +8,16 @@
     /// Set by mutators to trigger GC.  It is atomic so that mutators can check if GC has already
     /// been requested efficiently in `poll` without acquiring any mutex.
     request_flag: AtomicBool,
-<<<<<<< HEAD
     concurrent: AtomicBool,
-    phantom: PhantomData<VM>,
-}
-
-// Clippy says we need this...
-impl<VM: VMBinding> Default for GCRequester<VM> {
-    fn default() -> Self {
-        Self::new()
-    }
-=======
     scheduler: Arc<GCWorkScheduler<VM>>,
->>>>>>> 5ab62f96
 }
 
 impl<VM: VMBinding> GCRequester<VM> {
     pub fn new(scheduler: Arc<GCWorkScheduler<VM>>) -> Self {
         GCRequester {
             request_flag: AtomicBool::new(false),
-<<<<<<< HEAD
             concurrent: AtomicBool::new(false),
-            phantom: PhantomData,
+            scheduler,
         }
     }
 
@@ -37,34 +25,19 @@
         self.concurrent.load(Ordering::SeqCst)
     }
 
-    pub fn request(&self, concurrent: bool) {
-=======
-            scheduler,
-        }
-    }
-
     /// Request a GC.  Called by mutators when polling (during allocation) and when handling user
     /// GC requests (e.g. `System.gc();` in Java).
-    pub fn request(&self) {
->>>>>>> 5ab62f96
+    pub fn request(&self, concurrent: bool) {
         if self.request_flag.load(Ordering::Relaxed) {
             return;
         }
 
-<<<<<<< HEAD
-        let mut guard = self.request_sync.lock().unwrap();
-        if !self.request_flag.load(Ordering::Relaxed) {
-            self.request_flag.store(true, Ordering::Relaxed);
+        if !self.request_flag.swap(true, Ordering::Relaxed) {
             self.concurrent.store(concurrent, Ordering::SeqCst);
-            guard.request_count += 1;
-            self.request_condvar.notify_all();
-=======
-        if !self.request_flag.swap(true, Ordering::Relaxed) {
             // `GCWorkScheduler::request_schedule_collection` needs to hold a mutex to communicate
             // with GC workers, which is expensive for functions like `poll`.  We use the atomic
             // flag `request_flag` to elide the need to acquire the mutex in subsequent calls.
             self.scheduler.request_schedule_collection();
->>>>>>> 5ab62f96
         }
     }
 
