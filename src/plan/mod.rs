//! GC algorithms from the MMTk suite.
//!
//! This module provides various GC plans, each of which implements a GC algorithm.
//! Generally a plan consists of a few parts:
//! * A plan type that implements the [`Plan`](crate::plan::Plan) trait, which defines
//!   spaces used in the plan, and their behaviors in GC and page accounting.
//! * A mutator definition, which describes the mapping between allocators and allocation semantics,
//!   and the mapping between allocators and spaces. If the plan needs barrier, the barrier definition is
//!   also included here.
//! * A constant for [`PlanConstraints`](crate::plan::PlanConstraints), which defines
//!   plan-specific constants.
//! * Plan-specific [`GCWork`](crate::scheduler::GCWork), which is scheduled during GC.
//!
//! For more about implementing a plan, it is recommended to read the [MMTk tutorial](/docs/tutorial/Tutorial.md).

pub mod barriers;
pub use barriers::BarrierSelector;

pub(crate) mod gc_requester;

mod global;
pub(crate) use global::create_gc_worker_context;
pub(crate) use global::create_mutator;
pub(crate) use global::create_plan;
pub use global::AllocationSemantics;
pub(crate) use global::GcStatus;
pub use global::Plan;
pub(crate) use global::PlanTraceObject;

mod mutator_context;
pub use mutator_context::Mutator;
pub use mutator_context::MutatorContext;

mod plan_constraints;
pub use plan_constraints::PlanConstraints;
pub use plan_constraints::DEFAULT_PLAN_CONSTRAINTS;

mod tracing;
pub use tracing::{EdgeIterator, ObjectQueue, ObjectsClosure, VectorObjectQueue, VectorQueue};

/// Generational plans (with a copying nursery)
mod generational;
<<<<<<< HEAD
pub mod immix;
pub mod lxr;
=======
/// Sticky plans (using sticky marks for generational behaviors without a copying nursery)
mod sticky;

mod immix;
>>>>>>> 08fd8ab0
mod markcompact;
mod marksweep;
mod nogc;
mod pageprotect;
mod semispace;

pub(crate) use generational::global::is_nursery_gc;
pub(crate) use generational::global::GenerationalPlan;

// Expose plan constraints as public. Though a binding can get them from plan.constraints(),
// it is possible for performance reasons that they want the constraints as constants.

pub use generational::copying::GENCOPY_CONSTRAINTS;
pub use generational::immix::GENIMMIX_CONSTRAINTS;
pub use immix::IMMIX_CONSTRAINTS;
pub use markcompact::MARKCOMPACT_CONSTRAINTS;
pub use marksweep::MS_CONSTRAINTS;
pub use nogc::NOGC_CONSTRAINTS;
pub use pageprotect::PP_CONSTRAINTS;
pub use semispace::SS_CONSTRAINTS;
pub use sticky::immix::STICKY_IMMIX_CONSTRAINTS;<|MERGE_RESOLUTION|>--- conflicted
+++ resolved
@@ -40,15 +40,11 @@
 
 /// Generational plans (with a copying nursery)
 mod generational;
-<<<<<<< HEAD
-pub mod immix;
-pub mod lxr;
-=======
 /// Sticky plans (using sticky marks for generational behaviors without a copying nursery)
 mod sticky;
 
-mod immix;
->>>>>>> 08fd8ab0
+pub mod immix;
+pub mod lxr;
 mod markcompact;
 mod marksweep;
 mod nogc;
