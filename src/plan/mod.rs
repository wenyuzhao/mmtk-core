--- conflicted
+++ resolved
@@ -40,13 +40,8 @@
 mod transitive_closure;
 pub use transitive_closure::{ObjectsClosure, TransitiveClosure};
 
-<<<<<<< HEAD
-mod gencopy;
+mod generational;
 pub mod immix;
-=======
-mod generational;
-mod immix;
->>>>>>> f006c71f
 mod marksweep;
 mod nogc;
 mod pageprotect;
@@ -55,12 +50,7 @@
 // Expose plan constraints as public. Though a binding can get them from plan.constraints(),
 // it is possible for performance reasons that they want the constraints as constants.
 
-<<<<<<< HEAD
-pub use gencopy::GENCOPY_CONSTRAINTS;
-=======
 pub use generational::copying::GENCOPY_CONSTRAINTS;
-pub use immix::IMMIX_CONSTRAINTS;
->>>>>>> f006c71f
 pub use marksweep::MS_CONSTRAINTS;
 pub use nogc::NOGC_CONSTRAINTS;
 pub use pageprotect::PP_CONSTRAINTS;
