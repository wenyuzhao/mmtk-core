//! GC algorithms from the MMTk suite.
//!
//! This module provides various GC plans, each of which implements a GC algorithm.
//! Generally a plan consists of a few parts:
//! * A plan type that implements the [`Plan`](crate::plan::Plan) trait, which defines
//!   spaces used in the plan, and their behaviors in GC and page accounting.
//! * A mutator definition, which describes the mapping between allocators and allocation semantics,
//!   and the mapping between allocators and spaces. If the plan needs barrier, the barrier definition is
//!   also included here.
//! * A constant for [`PlanConstraints`](crate::plan::PlanConstraints), which defines
//!   plan-specific constants.
//! * Plan-specific [`GCWork`](crate::scheduler::GCWork), which is scheduled during GC.
//!
//! For more about implementing a plan, it is recommended to read the [MMTk tutorial](/docs/tutorial/Tutorial.md).

<<<<<<< HEAD
pub mod barriers;
=======
mod barriers;
pub use barriers::Barrier;
>>>>>>> d8bcf909
pub use barriers::BarrierSelector;
pub use barriers::BarrierWriteTarget;

pub(crate) mod gc_requester;

mod global;
pub(crate) use global::create_gc_worker_context;
pub(crate) use global::create_mutator;
pub(crate) use global::create_plan;
pub use global::AllocationSemantics;
pub(crate) use global::GcStatus;
pub use global::Plan;
pub(crate) use global::PlanTraceObject;

mod mutator_context;
pub use mutator_context::Mutator;
pub use mutator_context::MutatorContext;

mod plan_constraints;
pub use plan_constraints::PlanConstraints;
pub use plan_constraints::DEFAULT_PLAN_CONSTRAINTS;

mod tracing;
pub use tracing::{EdgeIterator, ObjectQueue, ObjectsClosure, VectorObjectQueue};

mod generational;
pub mod immix;
pub mod lxr;
mod markcompact;
mod marksweep;
mod nogc;
mod pageprotect;
mod semispace;

// Expose plan constraints as public. Though a binding can get them from plan.constraints(),
// it is possible for performance reasons that they want the constraints as constants.

pub use generational::copying::GENCOPY_CONSTRAINTS;
pub use immix::IMMIX_CONSTRAINTS;
pub use markcompact::MARKCOMPACT_CONSTRAINTS;
pub use marksweep::MS_CONSTRAINTS;
pub use nogc::NOGC_CONSTRAINTS;
pub use pageprotect::PP_CONSTRAINTS;
pub use semispace::SS_CONSTRAINTS;<|MERGE_RESOLUTION|>--- conflicted
+++ resolved
@@ -13,12 +13,8 @@
 //!
 //! For more about implementing a plan, it is recommended to read the [MMTk tutorial](/docs/tutorial/Tutorial.md).
 
-<<<<<<< HEAD
 pub mod barriers;
-=======
-mod barriers;
 pub use barriers::Barrier;
->>>>>>> d8bcf909
 pub use barriers::BarrierSelector;
 pub use barriers::BarrierWriteTarget;
 
