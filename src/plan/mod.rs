--- conflicted
+++ resolved
@@ -13,12 +13,7 @@
 //!
 //! For more about implementing a plan, it is recommended to read the [MMTk tutorial](/docs/tutorial/Tutorial.md).
 
-<<<<<<< HEAD
 pub mod barriers;
-pub use barriers::Barrier;
-=======
-mod barriers;
->>>>>>> 9473d7b4
 pub use barriers::BarrierSelector;
 
 pub(crate) mod gc_requester;
@@ -41,11 +36,7 @@
 pub use plan_constraints::DEFAULT_PLAN_CONSTRAINTS;
 
 mod tracing;
-<<<<<<< HEAD
-pub use tracing::{EdgeIterator, ObjectQueue, ObjectsClosure, VectorObjectQueue};
-=======
-pub use tracing::{ObjectQueue, ObjectsClosure, VectorObjectQueue, VectorQueue};
->>>>>>> 9473d7b4
+pub use tracing::{EdgeIterator, ObjectQueue, ObjectsClosure, VectorObjectQueue, VectorQueue};
 
 mod generational;
 pub mod immix;
