//! GC algorithms from the MMTk suite.
//!
//! This module provides various GC plans, each of which implements a GC algorithm.
//! Generally a plan consists of a few parts:
//! * A plan type that implements the [`Plan`](crate::plan::Plan) trait, which defines
//!   spaces used in the plan, and their behaviors in GC and page accounting.
//! * A mutator definition, which describes the mapping between allocators and allocation semantics,
//!   and the mapping between allocators and spaces. If the plan needs barrier, the barrier definition is
//!   also included here.
//! * A constant for [`PlanConstraints`](crate::plan::PlanConstraints), which defines
//!   plan-specific constants.
//! * Plan-specific [`GCWork`](crate::scheduler::GCWork), which is scheduled during GC. If the plan
//!   implements a copying GC, a [`CopyContext`](crate::plan::CopyContext) also needs to be provided.
//!
//! For more about implementing a plan, it is recommended to read the [MMTk tutorial](/docs/tutorial/Tutorial.md).

pub mod barriers;
pub use barriers::BarrierSelector;

mod controller_collector_context;

mod global;
pub(crate) use global::create_mutator;
pub(crate) use global::create_plan;
pub use global::AllocationSemantics;
pub use global::CopyContext;
pub(crate) use global::GcStatus;
pub use global::Plan;

mod mutator_context;
pub use mutator_context::Mutator;
pub use mutator_context::MutatorContext;

mod plan_constraints;
pub use plan_constraints::PlanConstraints;

mod tracelocal;
pub use tracelocal::TraceLocal;

mod transitive_closure;
pub use transitive_closure::{ObjectsClosure, TransitiveClosure, EdgeIterator};

<<<<<<< HEAD
mod gencopy;
=======
mod generational;
>>>>>>> 62dcc182
pub mod immix;
mod marksweep;
mod nogc;
mod pageprotect;
mod semispace;

// Expose plan constraints as public. Though a binding can get them from plan.constraints(),
// it is possible for performance reasons that they want the constraints as constants.

pub use generational::copying::GENCOPY_CONSTRAINTS;
pub use marksweep::MS_CONSTRAINTS;
pub use nogc::NOGC_CONSTRAINTS;
pub use pageprotect::PP_CONSTRAINTS;
pub use semispace::SS_CONSTRAINTS;<|MERGE_RESOLUTION|>--- conflicted
+++ resolved
@@ -40,11 +40,7 @@
 mod transitive_closure;
 pub use transitive_closure::{ObjectsClosure, TransitiveClosure, EdgeIterator};
 
-<<<<<<< HEAD
-mod gencopy;
-=======
 mod generational;
->>>>>>> 62dcc182
 pub mod immix;
 mod marksweep;
 mod nogc;
