//! GC algorithms from the MMTk suite.
//!
//! This module provides various GC plans, each of which implements a GC algorithm.
//! Generally a plan consists of a few parts:
//! * A plan type that implements the [`Plan`](crate::plan::Plan) trait, which defines
//!   spaces used in the plan, and their behaviors in GC and page accounting.
//! * A mutator definition, which describes the mapping between allocators and allocation semantics,
//!   and the mapping between allocators and spaces. If the plan needs barrier, the barrier definition is
//!   also included here.
//! * A constant for [`PlanConstraints`](crate::plan::PlanConstraints), which defines
//!   plan-specific constants.
//! * Plan-specific [`GCWork`](crate::scheduler::GCWork), which is scheduled during GC. If the plan
//!   implements a copying GC, a [`CopyContext`](crate::plan::CopyContext) also needs to be provided.
//!
//! For more about implementing a plan, it is recommended to read the [MMTk tutorial](/docs/tutorial/Tutorial.md).

pub mod barriers;
pub use barriers::BarrierSelector;

mod controller_collector_context;

mod global;
pub(crate) use global::create_mutator;
pub(crate) use global::create_plan;
pub use global::AllocationSemantics;
pub use global::CopyContext;
pub(crate) use global::GcStatus;
pub use global::Plan;

mod mutator_context;
pub use mutator_context::Mutator;
pub use mutator_context::MutatorContext;

mod plan_constraints;
pub use plan_constraints::PlanConstraints;

mod tracelocal;
pub use tracelocal::TraceLocal;

mod transitive_closure;
pub use transitive_closure::{EdgeIterator, ObjectsClosure, TransitiveClosure};

mod generational;
<<<<<<< HEAD
pub mod immix;
=======
mod immix;
mod markcompact;
>>>>>>> 519e8f3c
mod marksweep;
mod nogc;
mod pageprotect;
mod semispace;

// Expose plan constraints as public. Though a binding can get them from plan.constraints(),
// it is possible for performance reasons that they want the constraints as constants.

<<<<<<< HEAD
=======
pub use generational::copying::GENCOPY_CONSTRAINTS;
pub use immix::IMMIX_CONSTRAINTS;
pub use markcompact::MARKCOMPACT_CONSTRAINTS;
>>>>>>> 519e8f3c
pub use marksweep::MS_CONSTRAINTS;
pub use nogc::NOGC_CONSTRAINTS;
pub use pageprotect::PP_CONSTRAINTS;
pub use semispace::SS_CONSTRAINTS;<|MERGE_RESOLUTION|>--- conflicted
+++ resolved
@@ -41,12 +41,8 @@
 pub use transitive_closure::{EdgeIterator, ObjectsClosure, TransitiveClosure};
 
 mod generational;
-<<<<<<< HEAD
 pub mod immix;
-=======
-mod immix;
 mod markcompact;
->>>>>>> 519e8f3c
 mod marksweep;
 mod nogc;
 mod pageprotect;
@@ -55,12 +51,9 @@
 // Expose plan constraints as public. Though a binding can get them from plan.constraints(),
 // it is possible for performance reasons that they want the constraints as constants.
 
-<<<<<<< HEAD
-=======
 pub use generational::copying::GENCOPY_CONSTRAINTS;
 pub use immix::IMMIX_CONSTRAINTS;
 pub use markcompact::MARKCOMPACT_CONSTRAINTS;
->>>>>>> 519e8f3c
 pub use marksweep::MS_CONSTRAINTS;
 pub use nogc::NOGC_CONSTRAINTS;
 pub use pageprotect::PP_CONSTRAINTS;
