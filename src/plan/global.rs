//! The global part of a plan implementation.

use super::gc_requester::GCRequester;
use super::PlanConstraints;
use crate::mmtk::MMTK;
use crate::plan::generational::global::Gen;
use crate::plan::transitive_closure::TransitiveClosure;
use crate::plan::Mutator;
use crate::policy::immortalspace::ImmortalSpace;
use crate::policy::largeobjectspace::LargeObjectSpace;
use crate::policy::space::Space;
use crate::scheduler::*;
use crate::util::alloc::allocators::AllocatorSelector;
#[cfg(feature = "analysis")]
use crate::util::analysis::AnalysisManager;
use crate::util::conversions::bytes_to_pages;
use crate::util::copy::{CopyConfig, GCWorkerCopyContext};
use crate::util::heap::layout::heap_layout::Mmapper;
use crate::util::heap::layout::heap_layout::VMMap;
use crate::util::heap::layout::map::Map;
use crate::util::heap::HeapMeta;
use crate::util::heap::VMRequest;
use crate::util::metadata::side_metadata::SideMetadataSanity;
use crate::util::metadata::side_metadata::SideMetadataSpec;
use crate::util::options::PlanSelector;
use crate::util::options::{Options, UnsafeOptionsWrapper};
use crate::util::statistics::stats::Stats;
use crate::util::ObjectReference;
use crate::util::{VMMutatorThread, VMWorkerThread};
use crate::vm::*;
use downcast_rs::Downcast;
use enum_map::EnumMap;
use std::sync::atomic::{AtomicBool, AtomicUsize, Ordering};
use std::sync::{Arc, Mutex};

pub fn create_mutator<VM: VMBinding>(
    tls: VMMutatorThread,
    mmtk: &'static MMTK<VM>,
) -> Box<Mutator<VM>> {
    Box::new(match *mmtk.options.plan {
        PlanSelector::NoGC => crate::plan::nogc::mutator::create_nogc_mutator(tls, &*mmtk.plan),
        PlanSelector::SemiSpace => {
            crate::plan::semispace::mutator::create_ss_mutator(tls, &*mmtk.plan)
        }
        PlanSelector::GenCopy => {
            crate::plan::generational::copying::mutator::create_gencopy_mutator(tls, mmtk)
        }
        PlanSelector::GenImmix => {
            crate::plan::generational::immix::mutator::create_genimmix_mutator(tls, mmtk)
        }
        PlanSelector::MarkSweep => {
            crate::plan::marksweep::mutator::create_ms_mutator(tls, &*mmtk.plan)
        }
        PlanSelector::Immix => crate::plan::immix::mutator::create_immix_mutator(tls, mmtk),
        PlanSelector::PageProtect => {
            crate::plan::pageprotect::mutator::create_pp_mutator(tls, &*mmtk.plan)
        }
        PlanSelector::MarkCompact => {
            crate::plan::markcompact::mutator::create_markcompact_mutator(tls, &*mmtk.plan)
        }
    })
}

pub fn create_plan<VM: VMBinding>(
    plan: PlanSelector,
    vm_map: &'static VMMap,
    mmapper: &'static Mmapper,
    options: Arc<UnsafeOptionsWrapper>,
    scheduler: Arc<GCWorkScheduler<VM>>,
) -> Box<dyn Plan<VM = VM>> {
    match plan {
        PlanSelector::NoGC => Box::new(crate::plan::nogc::NoGC::new(vm_map, mmapper, options)),
        PlanSelector::SemiSpace => Box::new(crate::plan::semispace::SemiSpace::new(
            vm_map, mmapper, options,
        )),
        PlanSelector::GenCopy => Box::new(crate::plan::generational::copying::GenCopy::new(
            vm_map, mmapper, options,
        )),
        PlanSelector::GenImmix => Box::new(crate::plan::generational::immix::GenImmix::new(
            vm_map, mmapper, options, scheduler,
        )),
        PlanSelector::MarkSweep => Box::new(crate::plan::marksweep::MarkSweep::new(
            vm_map, mmapper, options,
        )),
        PlanSelector::Immix => Box::new(crate::plan::immix::Immix::new(
            vm_map, mmapper, options, scheduler,
        )),
        PlanSelector::PageProtect => Box::new(crate::plan::pageprotect::PageProtect::new(
            vm_map, mmapper, options,
        )),
        PlanSelector::MarkCompact => Box::new(crate::plan::markcompact::MarkCompact::new(
            vm_map, mmapper, options,
        )),
    }
}

/// Create thread local GC worker.
pub fn create_gc_worker_context<VM: VMBinding>(
    tls: VMWorkerThread,
    mmtk: &'static MMTK<VM>,
) -> GCWorkerCopyContext<VM> {
    GCWorkerCopyContext::<VM>::new(tls, &*mmtk.plan, mmtk.plan.create_copy_config())
}

/// A plan describes the global core functionality for all memory management schemes.
/// All global MMTk plans should implement this trait.
///
/// The global instance defines and manages static resources
/// (such as memory and virtual memory resources).
///
/// Constructor:
///
/// For the constructor of a new plan, there are a few things the constructor _must_ do
/// (please check existing plans and see what they do in the constructor):
/// 1. Create a HeapMeta, and use this HeapMeta to initialize all the spaces.
/// 2. Create a vector of all the side metadata specs with `SideMetadataContext::new_global_specs()`,
///    the parameter is a vector of global side metadata specs that are specific to the plan.
/// 3. Initialize all the spaces the plan uses with the heap meta, and the global metadata specs vector.
/// 4. Create a `SideMetadataSanity` object, and invoke verify_side_metadata_sanity() for each space (or
///    invoke verify_side_metadata_sanity() in `CommonPlan`/`BasePlan` for the spaces in the common/base plan).
///
/// Methods in this trait:
///
/// Only methods that will be overridden by each specific plan should be included in this trait. The trait may
/// provide a default implementation, and each plan can override the implementation. For methods that won't be
/// overridden, we should implement those methods in BasePlan (or CommonPlan) and call them from there instead.
/// We should avoid having methods with the same name in both Plan and BasePlan, as this may confuse people, and
/// they may call a wrong method by mistake.
// TODO: Some methods that are not overriden can be moved from the trait to BasePlan.
pub trait Plan: 'static + Sync + Downcast {
    type VM: VMBinding;

    fn constraints(&self) -> &'static PlanConstraints;

    /// Create a copy config for this plan. A copying GC plan MUST override this method,
    /// and provide a valid config.
    fn create_copy_config(&'static self) -> CopyConfig<Self::VM> {
        // Use the empty default copy config for non copying GC.
        CopyConfig::default()
    }

    fn base(&self) -> &BasePlan<Self::VM>;
    fn schedule_collection(&'static self, _scheduler: &GCWorkScheduler<Self::VM>);
    fn common(&self) -> &CommonPlan<Self::VM> {
        panic!("Common Plan not handled!")
    }
    fn generational(&self) -> &Gen<Self::VM> {
        panic!("This is not a generational plan.")
    }
    fn mmapper(&self) -> &'static Mmapper {
        self.base().mmapper
    }
    fn options(&self) -> &Options {
        &self.base().options
    }

    // unsafe because this can only be called once by the init thread
    fn gc_init(&mut self, heap_size: usize, vm_map: &'static VMMap);

    fn get_allocator_mapping(&self) -> &'static EnumMap<AllocationSemantics, AllocatorSelector>;

    /// Is current GC only collecting objects allocated since last GC?
    fn is_current_gc_nursery(&self) -> bool {
        false
    }

    #[cfg(feature = "sanity")]
    fn enter_sanity(&self) {
        self.base().inside_sanity.store(true, Ordering::Relaxed)
    }

    #[cfg(feature = "sanity")]
    fn leave_sanity(&self) {
        self.base().inside_sanity.store(false, Ordering::Relaxed)
    }

    #[cfg(feature = "sanity")]
    fn is_in_sanity(&self) -> bool {
        self.base().inside_sanity.load(Ordering::Relaxed)
    }

    fn is_initialized(&self) -> bool {
        self.base().initialized.load(Ordering::SeqCst)
    }

    fn should_trigger_gc_when_heap_is_full(&self) -> bool {
        self.base()
            .trigger_gc_when_heap_is_full
            .load(Ordering::SeqCst)
    }

    /// Prepare the plan before a GC. This is invoked in an initial step in the GC.
    /// This is invoked once per GC by one worker thread. 'tls' is the worker thread that executes this method.
    fn prepare(&mut self, tls: VMWorkerThread);

    /// Prepare a worker for a GC. Each worker has its own prepare method. This hook is for plan-specific
    /// per-worker preparation. This method is invoked once per worker by the worker thread passed as the argument.
    fn prepare_worker(&self, _worker: &mut GCWorker<Self::VM>) {}

    /// Release the plan after a GC. This is invoked at the end of a GC when most GC work is finished.
    /// This is invoked once per GC by one worker thread. 'tls' is the worker thread that executes this method.
    fn release(&mut self, tls: VMWorkerThread);

    fn poll(&self, space_full: bool, space: &dyn Space<Self::VM>) -> bool {
        if self.collection_required(space_full, space) {
            // FIXME
            /*if space == META_DATA_SPACE {
                /* In general we must not trigger a GC on metadata allocation since
                 * this is not, in general, in a GC safe point.  Instead we initiate
                 * an asynchronous GC, which will occur at the next safe point.
                 */
                self.log_poll(space, "Asynchronous collection requested");
                self.common().control_collector_context.request();
                return false;
            }*/
            self.log_poll(space, "Triggering collection");
<<<<<<< HEAD
            self.base().control_collector_context.request(false);
=======
            self.base().gc_requester.request();
>>>>>>> 29afb0c2
            return true;
        }

        // FIXME
        if self.concurrent_collection_required() {
            // FIXME
            /*if space == self.common().meta_data_space {
                self.log_poll(space, "Triggering async concurrent collection");
                Self::trigger_internal_collection_request();
                return false;
            } else {*/
            self.log_poll(space, "Triggering concurrent collection");
            self.base().trigger_internal_collection_request();
            return true;
        }

        false
    }

    fn log_poll(&self, space: &dyn Space<Self::VM>, message: &'static str) {
        info!("  [POLL] {}: {}", space.get_name(), message);
    }

    /**
     * This method controls the triggering of a GC. It is called periodically
     * during allocation. Returns <code>true</code> to trigger a collection.
     *
     * @param spaceFull Space request failed, must recover pages within 'space'.
     * @param space TODO
     * @return <code>true</code> if a collection is requested by the plan.
     */
    fn collection_required(&self, space_full: bool, _space: &dyn Space<Self::VM>) -> bool;

    fn concurrent_collection_required(&self) -> bool {
        false
    }

    fn get_pages_reserved(&self) -> usize {
        self.get_pages_used() + self.get_collection_reserve()
    }

    fn get_total_pages(&self) -> usize {
        self.base().heap.get_total_pages()
    }

    fn get_pages_avail(&self) -> usize {
        let a = self.get_total_pages();
        let b = self.get_pages_reserved();
        if a > b {
            a - b
        } else {
            0
        }
    }

    fn get_collection_reserve(&self) -> usize {
        0
    }

    fn get_pages_used(&self) -> usize;

    fn is_emergency_collection(&self) -> bool {
        self.base().emergency_collection.load(Ordering::Relaxed)
    }

    fn get_free_pages(&self) -> usize {
        self.get_total_pages() - self.get_pages_used()
    }

    /// The application code has requested a collection.
    fn handle_user_collection_request(&self, tls: VMMutatorThread, force: bool) {
        self.base().handle_user_collection_request(tls, force)
    }

    /// Return whether last GC was an exhaustive attempt to collect the heap.
    /// For many collectors this is the same as asking whether the last GC was a full heap collection.
    fn last_collection_was_exhaustive(&self) -> bool {
        self.last_collection_full_heap()
    }

    /// Return whether last GC is a full GC.
    fn last_collection_full_heap(&self) -> bool {
        true
    }

    /// Force the next collection to be full heap.
    fn force_full_heap_collection(&self) {}

    fn modify_check(&self, object: ObjectReference) {
        assert!(
            !(self.base().gc_in_progress_proper() && object.is_movable()),
            "GC modifying a potentially moving object via Java (i.e. not magic) obj= {}",
            object
        );
    }

    fn gc_pause_start(&self) {}
    fn gc_pause_end(&self) {}
}

impl_downcast!(Plan assoc VM);

#[derive(PartialEq, Clone, Copy)]
pub enum GcStatus {
    NotInGC,
    GcPrepare,
    GcProper,
}

/**
BasePlan should contain all plan-related state and functions that are _fundamental_ to _all_ plans.  These include VM-specific (but not plan-specific) features such as a code space or vm space, which are fundamental to all plans for a given VM.  Features that are common to _many_ (but not intrinsically _all_) plans should instead be included in CommonPlan.
*/
pub struct BasePlan<VM: VMBinding> {
    /// Whether MMTk is now ready for collection. This is set to true when initialize_collection() is called.
    pub initialized: AtomicBool,
    /// Should we trigger a GC when the heap is full? It seems this should always be true. However, we allow
    /// bindings to temporarily disable GC, at which point, we do not trigger GC even if the heap is full.
    pub trigger_gc_when_heap_is_full: AtomicBool,
    pub gc_status: Mutex<GcStatus>,
    pub last_stress_pages: AtomicUsize,
    pub emergency_collection: AtomicBool,
    pub user_triggered_collection: AtomicBool,
    pub internal_triggered_collection: AtomicBool,
    pub last_internal_triggered_collection: AtomicBool,
    // Has an allocation succeeded since the emergency collection?
    pub allocation_success: AtomicBool,
    // Maximum number of failed attempts by a single thread
    pub max_collection_attempts: AtomicUsize,
    // Current collection attempt
    pub cur_collection_attempts: AtomicUsize,
    pub gc_requester: Arc<GCRequester<VM>>,
    pub stats: Stats,
    mmapper: &'static Mmapper,
    pub vm_map: &'static VMMap,
    pub options: Arc<UnsafeOptionsWrapper>,
    pub heap: HeapMeta,
    #[cfg(feature = "sanity")]
    pub inside_sanity: AtomicBool,
    /// A counter for per-mutator stack scanning
    scanned_stacks: AtomicUsize,
    /// Have we scanned all the stacks?
    stacks_prepared: AtomicBool,
    pub mutator_iterator_lock: Mutex<()>,
    // A counter that keeps tracks of the number of bytes allocated since last stress test
    allocation_bytes: AtomicUsize,
    // Wrapper around analysis counters
    #[cfg(feature = "analysis")]
    pub analysis_manager: AnalysisManager<VM>,

    // Spaces in base plan
    #[cfg(feature = "code_space")]
    pub code_space: ImmortalSpace<VM>,
    #[cfg(feature = "code_space")]
    pub code_lo_space: ImmortalSpace<VM>,
    #[cfg(feature = "ro_space")]
    pub ro_space: ImmortalSpace<VM>,
    #[cfg(feature = "vm_space")]
    pub vm_space: ImmortalSpace<VM>,
}

#[cfg(feature = "vm_space")]
pub fn create_vm_space<VM: VMBinding>(
    vm_map: &'static VMMap,
    mmapper: &'static Mmapper,
    heap: &mut HeapMeta,
    boot_segment_bytes: usize,
    constraints: &'static PlanConstraints,
    global_side_metadata_specs: Vec<SideMetadataSpec>,
) -> ImmortalSpace<VM> {
    use crate::util::constants::LOG_BYTES_IN_MBYTE;
    //    let boot_segment_bytes = BOOT_IMAGE_END - BOOT_IMAGE_DATA_START;
    debug_assert!(boot_segment_bytes > 0);

    use crate::util::conversions::raw_align_up;
    use crate::util::heap::layout::vm_layout_constants::BYTES_IN_CHUNK;
    let boot_segment_mb = raw_align_up(boot_segment_bytes, BYTES_IN_CHUNK) >> LOG_BYTES_IN_MBYTE;

    ImmortalSpace::new(
        "boot",
        false,
        VMRequest::fixed_size(boot_segment_mb),
        global_side_metadata_specs,
        vm_map,
        mmapper,
        heap,
        constraints,
    )
}

impl<VM: VMBinding> BasePlan<VM> {
    #[allow(unused_mut)] // 'heap' only needs to be mutable for certain features
    #[allow(unused_variables)] // 'constraints' is only needed for certain features
    #[allow(clippy::redundant_clone)] // depends on features, the last clone of side metadata specs is not necessary.
    pub fn new(
        vm_map: &'static VMMap,
        mmapper: &'static Mmapper,
        options: Arc<UnsafeOptionsWrapper>,
        mut heap: HeapMeta,
        constraints: &'static PlanConstraints,
        global_side_metadata_specs: Vec<SideMetadataSpec>,
    ) -> BasePlan<VM> {
        let stats = Stats::new(&options);
        // Initializing the analysis manager and routines
        #[cfg(feature = "analysis")]
        let analysis_manager = AnalysisManager::new(&stats);
        BasePlan {
            #[cfg(feature = "code_space")]
            code_space: ImmortalSpace::new(
                "code_space",
                true,
                VMRequest::discontiguous(),
                global_side_metadata_specs.clone(),
                vm_map,
                mmapper,
                &mut heap,
                constraints,
            ),
            #[cfg(feature = "code_space")]
            code_lo_space: ImmortalSpace::new(
                "code_lo_space",
                true,
                VMRequest::discontiguous(),
                global_side_metadata_specs.clone(),
                vm_map,
                mmapper,
                &mut heap,
                constraints,
            ),
            #[cfg(feature = "ro_space")]
            ro_space: ImmortalSpace::new(
                "ro_space",
                true,
                VMRequest::discontiguous(),
                global_side_metadata_specs.clone(),
                vm_map,
                mmapper,
                &mut heap,
                constraints,
            ),
            #[cfg(feature = "vm_space")]
            vm_space: create_vm_space(
                vm_map,
                mmapper,
                &mut heap,
                *options.vm_space_size,
                constraints,
                global_side_metadata_specs,
            ),

            initialized: AtomicBool::new(false),
            trigger_gc_when_heap_is_full: AtomicBool::new(true),
            gc_status: Mutex::new(GcStatus::NotInGC),
            last_stress_pages: AtomicUsize::new(0),
            stacks_prepared: AtomicBool::new(false),
            emergency_collection: AtomicBool::new(false),
            user_triggered_collection: AtomicBool::new(false),
            internal_triggered_collection: AtomicBool::new(false),
            last_internal_triggered_collection: AtomicBool::new(false),
            allocation_success: AtomicBool::new(false),
            max_collection_attempts: AtomicUsize::new(0),
            cur_collection_attempts: AtomicUsize::new(0),
            gc_requester: Arc::new(GCRequester::new()),
            stats,
            mmapper,
            heap,
            vm_map,
            options,
            #[cfg(feature = "sanity")]
            inside_sanity: AtomicBool::new(false),
            scanned_stacks: AtomicUsize::new(0),
            mutator_iterator_lock: Mutex::new(()),
            allocation_bytes: AtomicUsize::new(0),
            #[cfg(feature = "analysis")]
            analysis_manager,
        }
    }

    pub fn gc_init(&mut self, heap_size: usize, vm_map: &'static VMMap) {
        vm_map.boot();
        vm_map.finalize_static_space_map(
            self.heap.get_discontig_start(),
            self.heap.get_discontig_end(),
        );
        self.heap
            .total_pages
            .store(bytes_to_pages(heap_size), Ordering::Relaxed);

        #[cfg(feature = "code_space")]
        self.code_space.init(vm_map);
        #[cfg(feature = "code_space")]
        self.code_lo_space.init(vm_map);
        #[cfg(feature = "ro_space")]
        self.ro_space.init(vm_map);
        #[cfg(feature = "vm_space")]
        {
            self.vm_space.init(vm_map);
            self.vm_space.ensure_mapped();
        }
    }

    /// The application code has requested a collection.
<<<<<<< HEAD
    pub fn handle_user_collection_request(&self, _tls: VMMutatorThread, _force: bool) {
        // if force || !*self.options.ignore_system_g_c {
        //     info!("User triggering collection");
        //     self.user_triggered_collection
        //         .store(true, Ordering::Relaxed);
        //     self.control_collector_context.request(false);
        //     VM::VMCollection::block_for_gc(tls);
        // }
=======
    pub fn handle_user_collection_request(&self, tls: VMMutatorThread, force: bool) {
        if force || !*self.options.ignore_system_g_c {
            info!("User triggering collection");
            self.user_triggered_collection
                .store(true, Ordering::Relaxed);
            self.gc_requester.request();
            VM::VMCollection::block_for_gc(tls);
        }
>>>>>>> 29afb0c2
    }

    /// MMTK has requested stop-the-world activity (e.g., stw within a concurrent gc).
    // This is not used, as we do not have a concurrent plan.
    #[allow(unused)]
    pub fn trigger_internal_collection_request(&self) {
        self.last_internal_triggered_collection
            .store(true, Ordering::Relaxed);
        self.internal_triggered_collection
            .store(true, Ordering::Relaxed);
<<<<<<< HEAD
        self.control_collector_context.request(true);
=======
        self.gc_requester.request();
>>>>>>> 29afb0c2
    }

    /// Reset collection state information.
    pub fn reset_collection_trigger(&self) {
        self.last_internal_triggered_collection.store(
            self.internal_triggered_collection.load(Ordering::SeqCst),
            Ordering::Relaxed,
        );
        self.internal_triggered_collection
            .store(false, Ordering::SeqCst);
        self.user_triggered_collection
            .store(false, Ordering::Relaxed);
    }

    // Depends on what base spaces we use, unsync may be unused.
    pub fn get_pages_used(&self) -> usize {
        // Depends on what base spaces we use, pages may be unchanged.
        #[allow(unused_mut)]
        let mut pages = 0;

        #[cfg(feature = "code_space")]
        {
            pages += self.code_space.reserved_pages();
            pages += self.code_lo_space.reserved_pages();
        }
        #[cfg(feature = "ro_space")]
        {
            pages += self.ro_space.reserved_pages();
        }

        // The VM space may be used as an immutable boot image, in which case, we should not count
        // it as part of the heap size.
        pages
    }

    pub fn trace_object<T: TransitiveClosure>(
        &self,
        _trace: &mut T,
        _object: ObjectReference,
    ) -> ObjectReference {
        #[cfg(feature = "code_space")]
        if self.code_space.in_space(_object) {
            trace!("trace_object: object in code space");
            return self.code_space.trace_object::<T>(_trace, _object);
        }

        #[cfg(feature = "code_space")]
        if self.code_lo_space.in_space(_object) {
            trace!("trace_object: object in large code space");
            return self.code_lo_space.trace_object::<T>(_trace, _object);
        }

        #[cfg(feature = "ro_space")]
        if self.ro_space.in_space(_object) {
            trace!("trace_object: object in ro_space space");
            return self.ro_space.trace_object(_trace, _object);
        }

        #[cfg(feature = "vm_space")]
        if self.vm_space.in_space(_object) {
            trace!("trace_object: object in boot space");
            return self.vm_space.trace_object(_trace, _object);
        }
        _object
    }

    pub fn prepare(&mut self, _tls: VMWorkerThread, _full_heap: bool) {
        #[cfg(feature = "code_space")]
        self.code_space.prepare();
        #[cfg(feature = "code_space")]
        self.code_lo_space.prepare();
        #[cfg(feature = "ro_space")]
        self.ro_space.prepare();
        #[cfg(feature = "vm_space")]
        self.vm_space.prepare();
    }

    pub fn release(&mut self, _tls: VMWorkerThread, _full_heap: bool) {
        #[cfg(feature = "code_space")]
        self.code_space.release();
        #[cfg(feature = "code_space")]
        self.code_lo_space.release();
        #[cfg(feature = "ro_space")]
        self.ro_space.release();
        #[cfg(feature = "vm_space")]
        self.vm_space.release();
    }

    pub fn set_collection_kind<P: Plan>(&self, plan: &P) {
        self.cur_collection_attempts.store(
            if self.is_user_triggered_collection() {
                1
            } else {
                self.determine_collection_attempts()
            },
            Ordering::Relaxed,
        );

        let emergency_collection = !self.is_internal_triggered_collection()
            && plan.last_collection_was_exhaustive()
            && self.cur_collection_attempts.load(Ordering::Relaxed) > 1;
        self.emergency_collection
            .store(emergency_collection, Ordering::Relaxed);

        if emergency_collection {
            plan.force_full_heap_collection();
        }
    }

    pub fn gc_status(&self) -> GcStatus {
        *self.gc_status.lock().unwrap()
    }

    pub fn set_gc_status(&self, s: GcStatus) {
        let mut gc_status = self.gc_status.lock().unwrap();
        if *gc_status == GcStatus::NotInGC {
            self.stacks_prepared.store(false, Ordering::SeqCst);
            // FIXME stats
            // self.stats.start_gc();
        }
        *gc_status = s;
        if *gc_status == GcStatus::NotInGC {
            // FIXME stats
            if self.stats.get_gathering_stats() {
                self.stats.end_gc();
            }
        }
    }

    /// Are the stacks scanned?
    pub fn stacks_prepared(&self) -> bool {
        self.stacks_prepared.load(Ordering::SeqCst)
    }

    /// Prepare for stack scanning. This is usually used with `inform_stack_scanned()`.
    /// This should be called before doing stack scanning.
    pub fn prepare_for_stack_scanning(&self) {
        self.scanned_stacks.store(0, Ordering::SeqCst);
        self.stacks_prepared.store(false, Ordering::SeqCst);
    }

    /// Inform that 1 stack has been scanned. The argument `n_mutators` indicates the
    /// total stacks we should scan. This method returns true if the number of scanned
    /// stacks equals the total mutator count. Otherwise it returns false. This method
    /// is thread safe and we guarantee only one thread will return true.
    pub fn inform_stack_scanned(&self, n_mutators: usize) -> bool {
        let old = self.scanned_stacks.fetch_add(1, Ordering::SeqCst);
        debug_assert!(
            old < n_mutators,
            "The number of scanned stacks ({}) is more than the number of mutators ({})",
            old,
            n_mutators
        );
        let scanning_done = old + 1 == n_mutators;
        if scanning_done {
            self.stacks_prepared.store(true, Ordering::SeqCst);
        }
        scanning_done
    }

    pub fn gc_in_progress(&self) -> bool {
        *self.gc_status.lock().unwrap() != GcStatus::NotInGC
    }

    pub fn gc_in_progress_proper(&self) -> bool {
        *self.gc_status.lock().unwrap() == GcStatus::GcProper
    }

    fn determine_collection_attempts(&self) -> usize {
        if !self.allocation_success.load(Ordering::Relaxed) {
            self.max_collection_attempts.fetch_add(1, Ordering::Relaxed);
        } else {
            self.allocation_success.store(false, Ordering::Relaxed);
            self.max_collection_attempts.store(1, Ordering::Relaxed);
        }

        self.max_collection_attempts.load(Ordering::Relaxed)
    }

    /// Return true if this collection was triggered by application code.
    pub fn is_user_triggered_collection(&self) -> bool {
        self.user_triggered_collection.load(Ordering::Relaxed)
    }

    /// Return true if this collection was triggered internally.
    pub fn is_internal_triggered_collection(&self) -> bool {
        let is_internal_triggered = self
            .last_internal_triggered_collection
            .load(Ordering::SeqCst);
        is_internal_triggered
    }

    /// Increase the allocation bytes and return the current allocation bytes after increasing
    pub fn increase_allocation_bytes_by(&self, size: usize) -> usize {
        let old_allocation_bytes = self.allocation_bytes.fetch_add(size, Ordering::SeqCst);
        trace!(
            "Stress GC: old_allocation_bytes = {}, size = {}, allocation_bytes = {}",
            old_allocation_bytes,
            size,
            self.allocation_bytes.load(Ordering::Relaxed),
        );
        old_allocation_bytes + size
    }

    /// Check if the options are set for stress GC. If either stress_factor or analysis_factor is set,
    /// we should do stress GC.
    pub fn is_stress_test_gc_enabled(&self) -> bool {
        use crate::util::constants::DEFAULT_STRESS_FACTOR;
        *self.options.stress_factor != DEFAULT_STRESS_FACTOR
            || *self.options.analysis_factor != DEFAULT_STRESS_FACTOR
    }

    /// Check if we should do precise stress test. If so, we need to check for stress GCs for every allocation.
    /// Otherwise, we only check in the allocation slow path.
    pub fn is_precise_stress(&self) -> bool {
        *self.options.precise_stress
    }

    /// Check if we should do a stress GC now. If GC is initialized and the allocation bytes exceeds
    /// the stress factor, we should do a stress GC.
    pub fn should_do_stress_gc(&self) -> bool {
        self.initialized.load(Ordering::SeqCst)
            && (self.allocation_bytes.load(Ordering::SeqCst) > *self.options.stress_factor)
    }

    pub(super) fn collection_required<P: Plan>(
        &self,
        plan: &P,
        space_full: bool,
        _space: &dyn Space<VM>,
    ) -> bool {
        let stress_force_gc = self.should_do_stress_gc();
        if stress_force_gc {
            debug!(
                "Stress GC: allocation_bytes = {}, stress_factor = {}",
                self.allocation_bytes.load(Ordering::Relaxed),
                *self.options.stress_factor
            );
            debug!("Doing stress GC");
            self.allocation_bytes.store(0, Ordering::SeqCst);
        }

        debug!(
            "self.get_pages_reserved()={}, self.get_total_pages()={}",
            plan.get_pages_reserved(),
            plan.get_total_pages()
        );
        let heap_full = plan.get_pages_reserved() > plan.get_total_pages();

        space_full || stress_force_gc || heap_full
    }

    #[allow(unused_variables)] // depending on the enabled features, base may not be used.
    pub(crate) fn verify_side_metadata_sanity(
        &self,
        side_metadata_sanity_checker: &mut SideMetadataSanity,
    ) {
        #[cfg(feature = "code_space")]
        self.code_space
            .verify_side_metadata_sanity(side_metadata_sanity_checker);
        #[cfg(feature = "ro_space")]
        self.ro_space
            .verify_side_metadata_sanity(side_metadata_sanity_checker);
        #[cfg(feature = "vm_space")]
        self.vm_space
            .verify_side_metadata_sanity(side_metadata_sanity_checker);
    }
}

/**
CommonPlan is for representing state and features used by _many_ plans, but that are not fundamental to _all_ plans.  Examples include the Large Object Space and an Immortal space.  Features that are fundamental to _all_ plans must be included in BasePlan.
*/
pub struct CommonPlan<VM: VMBinding> {
    pub immortal: ImmortalSpace<VM>,
    pub los: LargeObjectSpace<VM>,
    pub base: BasePlan<VM>,
}

impl<VM: VMBinding> CommonPlan<VM> {
    pub fn new(
        vm_map: &'static VMMap,
        mmapper: &'static Mmapper,
        options: Arc<UnsafeOptionsWrapper>,
        mut heap: HeapMeta,
        constraints: &'static PlanConstraints,
        global_side_metadata_specs: Vec<SideMetadataSpec>,
    ) -> CommonPlan<VM> {
        CommonPlan {
            immortal: ImmortalSpace::new(
                "immortal",
                true,
                VMRequest::discontiguous(),
                global_side_metadata_specs.clone(),
                vm_map,
                mmapper,
                &mut heap,
                constraints,
            ),
            los: LargeObjectSpace::new(
                "los",
                true,
                VMRequest::discontiguous(),
                global_side_metadata_specs.clone(),
                vm_map,
                mmapper,
                &mut heap,
                constraints,
                false,
            ),
            base: BasePlan::new(
                vm_map,
                mmapper,
                options,
                heap,
                constraints,
                global_side_metadata_specs,
            ),
        }
    }

    pub fn gc_init(&mut self, heap_size: usize, vm_map: &'static VMMap) {
        self.base.gc_init(heap_size, vm_map);
        self.immortal.init(vm_map);
        self.los.init(vm_map);
    }

    pub fn get_pages_used(&self) -> usize {
        self.immortal.reserved_pages() + self.los.reserved_pages() + self.base.get_pages_used()
    }

    pub fn trace_object<T: TransitiveClosure>(
        &self,
        trace: &mut T,
        object: ObjectReference,
    ) -> ObjectReference {
        if self.immortal.in_space(object) {
            trace!("trace_object: object in immortal space");
            return self.immortal.trace_object(trace, object);
        }
        if self.los.in_space(object) {
            trace!("trace_object: object in los");
            return self.los.trace_object(trace, object);
        }
        self.base.trace_object::<T>(trace, object)
    }

    pub fn prepare(&mut self, tls: VMWorkerThread, full_heap: bool) {
        self.immortal.prepare();
        self.los.prepare(full_heap);
        self.base.prepare(tls, full_heap)
    }

    pub fn release(&mut self, tls: VMWorkerThread, full_heap: bool) {
        self.immortal.release();
        self.los.release(full_heap);
        self.base.release(tls, full_heap)
    }

    pub fn stacks_prepared(&self) -> bool {
        self.base.stacks_prepared()
    }

    pub fn get_immortal(&self) -> &ImmortalSpace<VM> {
        &self.immortal
    }

    pub fn get_los(&self) -> &LargeObjectSpace<VM> {
        &self.los
    }

    pub(crate) fn verify_side_metadata_sanity(
        &self,
        side_metadata_sanity_checker: &mut SideMetadataSanity,
    ) {
        self.base
            .verify_side_metadata_sanity(side_metadata_sanity_checker);
        self.immortal
            .verify_side_metadata_sanity(side_metadata_sanity_checker);
        self.los
            .verify_side_metadata_sanity(side_metadata_sanity_checker);
    }
}

use enum_map::Enum;
/// Allocation semantics that MMTk provides.
/// Each allocation request requires a desired semantic for the object to allocate.
#[repr(i32)]
#[derive(Clone, Copy, Debug, Enum, PartialEq, Eq)]
pub enum AllocationSemantics {
    Default = 0,
    Immortal = 1,
    Los = 2,
    Code = 3,
    ReadOnly = 4,
    LargeCode = 5,
}<|MERGE_RESOLUTION|>--- conflicted
+++ resolved
@@ -214,11 +214,7 @@
                 return false;
             }*/
             self.log_poll(space, "Triggering collection");
-<<<<<<< HEAD
-            self.base().control_collector_context.request(false);
-=======
-            self.base().gc_requester.request();
->>>>>>> 29afb0c2
+            self.base().gc_requester.request(false);
             return true;
         }
 
@@ -315,7 +311,7 @@
         );
     }
 
-    fn gc_pause_start(&self) {}
+    fn gc_pause_start(&self, _scheduler: &GCWorkScheduler<Self::VM>) {}
     fn gc_pause_end(&self) {}
 }
 
@@ -520,25 +516,14 @@
     }
 
     /// The application code has requested a collection.
-<<<<<<< HEAD
     pub fn handle_user_collection_request(&self, _tls: VMMutatorThread, _force: bool) {
         // if force || !*self.options.ignore_system_g_c {
         //     info!("User triggering collection");
         //     self.user_triggered_collection
         //         .store(true, Ordering::Relaxed);
-        //     self.control_collector_context.request(false);
+        //     self.gc_requester.request();
         //     VM::VMCollection::block_for_gc(tls);
         // }
-=======
-    pub fn handle_user_collection_request(&self, tls: VMMutatorThread, force: bool) {
-        if force || !*self.options.ignore_system_g_c {
-            info!("User triggering collection");
-            self.user_triggered_collection
-                .store(true, Ordering::Relaxed);
-            self.gc_requester.request();
-            VM::VMCollection::block_for_gc(tls);
-        }
->>>>>>> 29afb0c2
     }
 
     /// MMTK has requested stop-the-world activity (e.g., stw within a concurrent gc).
@@ -549,11 +534,7 @@
             .store(true, Ordering::Relaxed);
         self.internal_triggered_collection
             .store(true, Ordering::Relaxed);
-<<<<<<< HEAD
-        self.control_collector_context.request(true);
-=======
-        self.gc_requester.request();
->>>>>>> 29afb0c2
+        self.gc_requester.request(true);
     }
 
     /// Reset collection state information.
