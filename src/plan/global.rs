--- conflicted
+++ resolved
@@ -584,7 +584,6 @@
     }
 
     /// The application code has requested a collection.
-<<<<<<< HEAD
     pub fn handle_user_collection_request(&self, _tls: VMMutatorThread, _force: bool) {
         // if force || !*self.options.ignore_system_g_c {
         //     info!("User triggering collection");
@@ -593,16 +592,6 @@
         //     self.gc_requester.request();
         //     VM::VMCollection::block_for_gc(tls);
         // }
-=======
-    pub fn handle_user_collection_request(&self, tls: VMMutatorThread, force: bool) {
-        if force || !*self.options.ignore_system_gc {
-            info!("User triggering collection");
-            self.user_triggered_collection
-                .store(true, Ordering::Relaxed);
-            self.gc_requester.request();
-            VM::VMCollection::block_for_gc(tls);
-        }
->>>>>>> 535bd7e5
     }
 
     /// MMTK has requested stop-the-world activity (e.g., stw within a concurrent gc).
