--- conflicted
+++ resolved
@@ -53,13 +53,7 @@
         PlanSelector::MarkSweep => {
             crate::plan::marksweep::mutator::create_ms_mutator(tls, mmtk.get_plan())
         }
-        PlanSelector::Immix => {
-            crate::plan::immix::mutator::create_immix_mutator(tls, mmtk.get_plan())
-        }
-<<<<<<< HEAD
         PlanSelector::Immix => crate::plan::immix::mutator::create_immix_mutator(tls, mmtk),
-=======
->>>>>>> 66e8cb8a
         PlanSelector::PageProtect => {
             crate::plan::pageprotect::mutator::create_pp_mutator(tls, mmtk.get_plan())
         }
