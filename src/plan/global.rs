//! The global part of a plan implementation.

use super::controller_collector_context::ControllerCollectorContext;
use super::PlanConstraints;
use crate::mmtk::MMTK;
use crate::plan::generational::global::Gen;
use crate::plan::transitive_closure::TransitiveClosure;
use crate::plan::Mutator;
use crate::policy::immortalspace::ImmortalSpace;
use crate::policy::largeobjectspace::LargeObjectSpace;
use crate::policy::space::Space;
use crate::scheduler::*;
use crate::util::alloc::allocators::AllocatorSelector;
#[cfg(feature = "analysis")]
use crate::util::analysis::AnalysisManager;
use crate::util::conversions::bytes_to_pages;
use crate::util::copy::{CopyConfig, GCWorkerCopyContext};
use crate::util::heap::layout::heap_layout::Mmapper;
use crate::util::heap::layout::heap_layout::VMMap;
use crate::util::heap::layout::map::Map;
use crate::util::heap::HeapMeta;
use crate::util::heap::VMRequest;
use crate::util::metadata::side_metadata::SideMetadataSanity;
use crate::util::metadata::side_metadata::SideMetadataSpec;
use crate::util::options::PlanSelector;
use crate::util::options::{Options, UnsafeOptionsWrapper};
use crate::util::statistics::stats::Stats;
use crate::util::ObjectReference;
use crate::util::{VMMutatorThread, VMWorkerThread};
use crate::vm::*;
use downcast_rs::Downcast;
use enum_map::EnumMap;
use std::sync::atomic::{AtomicBool, AtomicUsize, Ordering};
use std::sync::{Arc, Mutex};

pub fn create_mutator<VM: VMBinding>(
    tls: VMMutatorThread,
    mmtk: &'static MMTK<VM>,
) -> Box<Mutator<VM>> {
    Box::new(match *mmtk.options.plan {
        PlanSelector::NoGC => crate::plan::nogc::mutator::create_nogc_mutator(tls, &*mmtk.plan),
        PlanSelector::SemiSpace => {
            crate::plan::semispace::mutator::create_ss_mutator(tls, &*mmtk.plan)
        }
        PlanSelector::GenCopy => {
            crate::plan::generational::copying::mutator::create_gencopy_mutator(tls, mmtk)
        }
        PlanSelector::GenImmix => {
            crate::plan::generational::immix::mutator::create_genimmix_mutator(tls, mmtk)
        }
        PlanSelector::MarkSweep => {
            crate::plan::marksweep::mutator::create_ms_mutator(tls, &*mmtk.plan)
        }
        PlanSelector::Immix => crate::plan::immix::mutator::create_immix_mutator(tls, mmtk),
        PlanSelector::PageProtect => {
            crate::plan::pageprotect::mutator::create_pp_mutator(tls, &*mmtk.plan)
        }
        PlanSelector::MarkCompact => {
            crate::plan::markcompact::mutator::create_markcompact_mutator(tls, &*mmtk.plan)
        }
    })
}

pub fn create_plan<VM: VMBinding>(
    plan: PlanSelector,
    vm_map: &'static VMMap,
    mmapper: &'static Mmapper,
    options: Arc<UnsafeOptionsWrapper>,
    scheduler: Arc<GCWorkScheduler<VM>>,
) -> Box<dyn Plan<VM = VM>> {
    match plan {
        PlanSelector::NoGC => Box::new(crate::plan::nogc::NoGC::new(vm_map, mmapper, options)),
        PlanSelector::SemiSpace => Box::new(crate::plan::semispace::SemiSpace::new(
            vm_map, mmapper, options,
        )),
        PlanSelector::GenCopy => Box::new(crate::plan::generational::copying::GenCopy::new(
            vm_map, mmapper, options,
        )),
        PlanSelector::GenImmix => Box::new(crate::plan::generational::immix::GenImmix::new(
            vm_map, mmapper, options, scheduler,
        )),
        PlanSelector::MarkSweep => Box::new(crate::plan::marksweep::MarkSweep::new(
            vm_map, mmapper, options,
        )),
        PlanSelector::Immix => Box::new(crate::plan::immix::Immix::new(
            vm_map, mmapper, options, scheduler,
        )),
        PlanSelector::PageProtect => Box::new(crate::plan::pageprotect::PageProtect::new(
            vm_map, mmapper, options,
        )),
        PlanSelector::MarkCompact => Box::new(crate::plan::markcompact::MarkCompact::new(
            vm_map, mmapper, options,
        )),
    }
}

/// Create thread local GC worker.
pub fn create_gc_worker_context<VM: VMBinding>(
    tls: VMWorkerThread,
    mmtk: &'static MMTK<VM>,
) -> GCWorkerCopyContext<VM> {
    GCWorkerCopyContext::<VM>::new(tls, &*mmtk.plan, mmtk.plan.create_copy_config())
}

/// A plan describes the global core functionality for all memory management schemes.
/// All global MMTk plans should implement this trait.
///
/// The global instance defines and manages static resources
/// (such as memory and virtual memory resources).
///
/// Constructor:
///
/// For the constructor of a new plan, there are a few things the constructor _must_ do
/// (please check existing plans and see what they do in the constructor):
/// 1. Create a HeapMeta, and use this HeapMeta to initialize all the spaces.
/// 2. Create a vector of all the side metadata specs with `SideMetadataContext::new_global_specs()`,
///    the parameter is a vector of global side metadata specs that are specific to the plan.
/// 3. Initialize all the spaces the plan uses with the heap meta, and the global metadata specs vector.
/// 4. Create a `SideMetadataSanity` object, and invoke verify_side_metadata_sanity() for each space (or
///    invoke verify_side_metadata_sanity() in `CommonPlan`/`BasePlan` for the spaces in the common/base plan).
///
/// Methods in this trait:
///
/// Only methods that will be overridden by each specific plan should be included in this trait. The trait may
/// provide a default implementation, and each plan can override the implementation. For methods that won't be
/// overridden, we should implement those methods in BasePlan (or CommonPlan) and call them from there instead.
/// We should avoid having methods with the same name in both Plan and BasePlan, as this may confuse people, and
/// they may call a wrong method by mistake.
// TODO: Some methods that are not overriden can be moved from the trait to BasePlan.
pub trait Plan: 'static + Sync + Downcast {
    type VM: VMBinding;

    fn constraints(&self) -> &'static PlanConstraints;

    /// Create a copy config for this plan. A copying GC plan MUST override this method,
    /// and provide a valid config.
    fn create_copy_config(&'static self) -> CopyConfig<Self::VM> {
        // Use the empty default copy config for non copying GC.
        CopyConfig::default()
    }

    fn base(&self) -> &BasePlan<Self::VM>;
    fn schedule_collection(&'static self, _scheduler: &GCWorkScheduler<Self::VM>);
    fn common(&self) -> &CommonPlan<Self::VM> {
        panic!("Common Plan not handled!")
    }
    fn generational(&self) -> &Gen<Self::VM> {
        panic!("This is not a generational plan.")
    }
    fn mmapper(&self) -> &'static Mmapper {
        self.base().mmapper
    }
    fn options(&self) -> &Options {
        &self.base().options
    }

    // unsafe because this can only be called once by the init thread
    fn gc_init(
        &mut self,
        heap_size: usize,
        vm_map: &'static VMMap,
        scheduler: &Arc<GCWorkScheduler<Self::VM>>,
    );

    fn get_allocator_mapping(&self) -> &'static EnumMap<AllocationSemantics, AllocatorSelector>;

    /// Is current GC only collecting objects allocated since last GC?
    fn is_current_gc_nursery(&self) -> bool {
        false
    }

    #[cfg(feature = "sanity")]
    fn enter_sanity(&self) {
        self.base().inside_sanity.store(true, Ordering::Relaxed)
    }

    #[cfg(feature = "sanity")]
    fn leave_sanity(&self) {
        self.base().inside_sanity.store(false, Ordering::Relaxed)
    }

    #[cfg(feature = "sanity")]
    fn is_in_sanity(&self) -> bool {
        self.base().inside_sanity.load(Ordering::Relaxed)
    }

    fn is_initialized(&self) -> bool {
        self.base().initialized.load(Ordering::SeqCst)
    }

    fn should_trigger_gc_when_heap_is_full(&self) -> bool {
        self.base()
            .trigger_gc_when_heap_is_full
            .load(Ordering::SeqCst)
    }

    /// Prepare the plan before a GC. This is invoked in an initial step in the GC.
    /// This is invoked once per GC by one worker thread. 'tls' is the worker thread that executes this method.
    fn prepare(&mut self, tls: VMWorkerThread);

    /// Prepare a worker for a GC. Each worker has its own prepare method. This hook is for plan-specific
    /// per-worker preparation. This method is invoked once per worker by the worker thread passed as the argument.
    fn prepare_worker(&self, _worker: &mut GCWorker<Self::VM>) {}

    /// Release the plan after a GC. This is invoked at the end of a GC when most GC work is finished.
    /// This is invoked once per GC by one worker thread. 'tls' is the worker thread that executes this method.
    fn release(&mut self, tls: VMWorkerThread);

    fn poll(&self, space_full: bool, space: &dyn Space<Self::VM>) -> bool {
        if self.collection_required(space_full, space) {
            // FIXME
            /*if space == META_DATA_SPACE {
                /* In general we must not trigger a GC on metadata allocation since
                 * this is not, in general, in a GC safe point.  Instead we initiate
                 * an asynchronous GC, which will occur at the next safe point.
                 */
                self.log_poll(space, "Asynchronous collection requested");
                self.common().control_collector_context.request();
                return false;
            }*/
            self.log_poll(space, "Triggering collection");
            self.base().control_collector_context.request(false);
            return true;
        }

        // FIXME
        if self.concurrent_collection_required() {
            // FIXME
            /*if space == self.common().meta_data_space {
                self.log_poll(space, "Triggering async concurrent collection");
                Self::trigger_internal_collection_request();
                return false;
            } else {*/
            self.log_poll(space, "Triggering concurrent collection");
            self.base().trigger_internal_collection_request();
            return true;
        }

        false
    }

    fn log_poll(&self, space: &dyn Space<Self::VM>, message: &'static str) {
        info!("  [POLL] {}: {}", space.get_name(), message);
    }

    /**
     * This method controls the triggering of a GC. It is called periodically
     * during allocation. Returns <code>true</code> to trigger a collection.
     *
     * @param spaceFull Space request failed, must recover pages within 'space'.
     * @param space TODO
     * @return <code>true</code> if a collection is requested by the plan.
     */
    fn collection_required(&self, space_full: bool, _space: &dyn Space<Self::VM>) -> bool;

    fn concurrent_collection_required(&self) -> bool {
        false
    }

    fn get_pages_reserved(&self) -> usize {
        self.get_pages_used() + self.get_collection_reserve()
    }

    fn get_total_pages(&self) -> usize {
        self.base().heap.get_total_pages()
    }

    fn get_pages_avail(&self) -> usize {
        let a = self.get_total_pages();
        let b = self.get_pages_reserved();
        if a > b {
            a - b
        } else {
            0
        }
    }

    fn get_collection_reserve(&self) -> usize {
        0
    }

    fn get_pages_used(&self) -> usize;

    fn is_emergency_collection(&self) -> bool {
        self.base().emergency_collection.load(Ordering::Relaxed)
    }

    fn get_free_pages(&self) -> usize {
        self.get_total_pages() - self.get_pages_used()
    }

    /// The application code has requested a collection.
    fn handle_user_collection_request(&self, tls: VMMutatorThread, force: bool) {
        self.base().handle_user_collection_request(tls, force)
    }

    /// Return whether last GC was an exhaustive attempt to collect the heap.
    /// For many collectors this is the same as asking whether the last GC was a full heap collection.
    fn last_collection_was_exhaustive(&self) -> bool {
        self.last_collection_full_heap()
    }

    /// Return whether last GC is a full GC.
    fn last_collection_full_heap(&self) -> bool {
        true
    }

    /// Force the next collection to be full heap.
    fn force_full_heap_collection(&self) {}

    fn modify_check(&self, object: ObjectReference) {
        assert!(
            !(self.base().gc_in_progress_proper() && object.is_movable()),
            "GC modifying a potentially moving object via Java (i.e. not magic) obj= {}",
            object
        );
    }

    fn gc_pause_start(&self) {}
    fn gc_pause_end(&self) {}
}

impl_downcast!(Plan assoc VM);

#[derive(PartialEq, Clone, Copy)]
pub enum GcStatus {
    NotInGC,
    GcPrepare,
    GcProper,
}

/**
BasePlan should contain all plan-related state and functions that are _fundamental_ to _all_ plans.  These include VM-specific (but not plan-specific) features such as a code space or vm space, which are fundamental to all plans for a given VM.  Features that are common to _many_ (but not intrinsically _all_) plans should instead be included in CommonPlan.
*/
pub struct BasePlan<VM: VMBinding> {
    /// Whether MMTk is now ready for collection. This is set to true when initialize_collection() is called.
    pub initialized: AtomicBool,
    /// Should we trigger a GC when the heap is full? It seems this should always be true. However, we allow
    /// bindings to temporarily disable GC, at which point, we do not trigger GC even if the heap is full.
    pub trigger_gc_when_heap_is_full: AtomicBool,
    pub gc_status: Mutex<GcStatus>,
    pub last_stress_pages: AtomicUsize,
    pub emergency_collection: AtomicBool,
    pub user_triggered_collection: AtomicBool,
    pub internal_triggered_collection: AtomicBool,
    pub last_internal_triggered_collection: AtomicBool,
    // Has an allocation succeeded since the emergency collection?
    pub allocation_success: AtomicBool,
    // Maximum number of failed attempts by a single thread
    pub max_collection_attempts: AtomicUsize,
    // Current collection attempt
    pub cur_collection_attempts: AtomicUsize,
    pub control_collector_context: ControllerCollectorContext<VM>,
    pub stats: Stats,
    mmapper: &'static Mmapper,
    pub vm_map: &'static VMMap,
    pub options: Arc<UnsafeOptionsWrapper>,
    pub heap: HeapMeta,
    #[cfg(feature = "sanity")]
    pub inside_sanity: AtomicBool,
    /// A counter for per-mutator stack scanning
    scanned_stacks: AtomicUsize,
    /// Have we scanned all the stacks?
    stacks_prepared: AtomicBool,
    pub mutator_iterator_lock: Mutex<()>,
    // A counter that keeps tracks of the number of bytes allocated since last stress test
    allocation_bytes: AtomicUsize,
    // Wrapper around analysis counters
    #[cfg(feature = "analysis")]
    pub analysis_manager: AnalysisManager<VM>,

    // Spaces in base plan
    #[cfg(feature = "code_space")]
    pub code_space: ImmortalSpace<VM>,
    #[cfg(feature = "code_space")]
    pub code_lo_space: ImmortalSpace<VM>,
    #[cfg(feature = "ro_space")]
    pub ro_space: ImmortalSpace<VM>,
    #[cfg(feature = "vm_space")]
    pub vm_space: ImmortalSpace<VM>,
}

#[cfg(feature = "vm_space")]
pub fn create_vm_space<VM: VMBinding>(
    vm_map: &'static VMMap,
    mmapper: &'static Mmapper,
    heap: &mut HeapMeta,
    boot_segment_bytes: usize,
    constraints: &'static PlanConstraints,
    global_side_metadata_specs: Vec<SideMetadataSpec>,
) -> ImmortalSpace<VM> {
    use crate::util::constants::LOG_BYTES_IN_MBYTE;
    //    let boot_segment_bytes = BOOT_IMAGE_END - BOOT_IMAGE_DATA_START;
    debug_assert!(boot_segment_bytes > 0);

    use crate::util::conversions::raw_align_up;
    use crate::util::heap::layout::vm_layout_constants::BYTES_IN_CHUNK;
    let boot_segment_mb = raw_align_up(boot_segment_bytes, BYTES_IN_CHUNK) >> LOG_BYTES_IN_MBYTE;

    ImmortalSpace::new(
        "boot",
        false,
        VMRequest::fixed_size(boot_segment_mb),
        global_side_metadata_specs,
        vm_map,
        mmapper,
        heap,
        constraints,
    )
}

impl<VM: VMBinding> BasePlan<VM> {
    #[allow(unused_mut)] // 'heap' only needs to be mutable for certain features
    #[allow(unused_variables)] // 'constraints' is only needed for certain features
    #[allow(clippy::redundant_clone)] // depends on features, the last clone of side metadata specs is not necessary.
    pub fn new(
        vm_map: &'static VMMap,
        mmapper: &'static Mmapper,
        options: Arc<UnsafeOptionsWrapper>,
        mut heap: HeapMeta,
        constraints: &'static PlanConstraints,
        global_side_metadata_specs: Vec<SideMetadataSpec>,
    ) -> BasePlan<VM> {
        let stats = Stats::new(&options);
        // Initializing the analysis manager and routines
        #[cfg(feature = "analysis")]
        let analysis_manager = AnalysisManager::new(&stats);
        BasePlan {
            #[cfg(feature = "code_space")]
            code_space: ImmortalSpace::new(
                "code_space",
                true,
                VMRequest::discontiguous(),
                global_side_metadata_specs.clone(),
                vm_map,
                mmapper,
                &mut heap,
                constraints,
            ),
            #[cfg(feature = "code_space")]
            code_lo_space: ImmortalSpace::new(
                "code_lo_space",
                true,
                VMRequest::discontiguous(),
                global_side_metadata_specs.clone(),
                vm_map,
                mmapper,
                &mut heap,
                constraints,
            ),
            #[cfg(feature = "ro_space")]
            ro_space: ImmortalSpace::new(
                "ro_space",
                true,
                VMRequest::discontiguous(),
                global_side_metadata_specs.clone(),
                vm_map,
                mmapper,
                &mut heap,
                constraints,
            ),
            #[cfg(feature = "vm_space")]
            vm_space: create_vm_space(
                vm_map,
                mmapper,
                &mut heap,
                *options.vm_space_size,
                constraints,
                global_side_metadata_specs,
            ),

            initialized: AtomicBool::new(false),
            trigger_gc_when_heap_is_full: AtomicBool::new(true),
            gc_status: Mutex::new(GcStatus::NotInGC),
            last_stress_pages: AtomicUsize::new(0),
            stacks_prepared: AtomicBool::new(false),
            emergency_collection: AtomicBool::new(false),
            user_triggered_collection: AtomicBool::new(false),
            internal_triggered_collection: AtomicBool::new(false),
            last_internal_triggered_collection: AtomicBool::new(false),
            allocation_success: AtomicBool::new(false),
            max_collection_attempts: AtomicUsize::new(0),
            cur_collection_attempts: AtomicUsize::new(0),
            control_collector_context: ControllerCollectorContext::new(),
            stats,
            mmapper,
            heap,
            vm_map,
            options,
            #[cfg(feature = "sanity")]
            inside_sanity: AtomicBool::new(false),
            scanned_stacks: AtomicUsize::new(0),
            mutator_iterator_lock: Mutex::new(()),
            allocation_bytes: AtomicUsize::new(0),
            #[cfg(feature = "analysis")]
            analysis_manager,
        }
    }

    pub fn gc_init(
        &mut self,
        heap_size: usize,
        vm_map: &'static VMMap,
        scheduler: &Arc<GCWorkScheduler<VM>>,
    ) {
        vm_map.boot();
        vm_map.finalize_static_space_map(
            self.heap.get_discontig_start(),
            self.heap.get_discontig_end(),
        );
        self.heap
            .total_pages
            .store(bytes_to_pages(heap_size), Ordering::Relaxed);
        self.control_collector_context.init(scheduler);

        #[cfg(feature = "code_space")]
        self.code_space.init(vm_map);
        #[cfg(feature = "code_space")]
        self.code_lo_space.init(vm_map);
        #[cfg(feature = "ro_space")]
        self.ro_space.init(vm_map);
        #[cfg(feature = "vm_space")]
        {
            self.vm_space.init(vm_map);
            self.vm_space.ensure_mapped();
        }
    }

    /// The application code has requested a collection.
<<<<<<< HEAD
    pub fn handle_user_collection_request(&self, _tls: VMMutatorThread, _force: bool) {
        // if force || !self.options.ignore_system_g_c {
        //     info!("User triggering collection");
        //     self.user_triggered_collection
        //         .store(true, Ordering::Relaxed);
        //     self.control_collector_context.request(false);
        //     VM::VMCollection::block_for_gc(tls);
        // }
=======
    pub fn handle_user_collection_request(&self, tls: VMMutatorThread, force: bool) {
        if force || !*self.options.ignore_system_g_c {
            info!("User triggering collection");
            self.user_triggered_collection
                .store(true, Ordering::Relaxed);
            self.control_collector_context.request();
            VM::VMCollection::block_for_gc(tls);
        }
>>>>>>> 4851e7ac
    }

    /// MMTK has requested stop-the-world activity (e.g., stw within a concurrent gc).
    // This is not used, as we do not have a concurrent plan.
    #[allow(unused)]
    pub fn trigger_internal_collection_request(&self) {
        self.last_internal_triggered_collection
            .store(true, Ordering::Relaxed);
        self.internal_triggered_collection
            .store(true, Ordering::Relaxed);
        self.control_collector_context.request(true);
    }

    /// Reset collection state information.
    pub fn reset_collection_trigger(&self) {
        self.last_internal_triggered_collection.store(
            self.internal_triggered_collection.load(Ordering::SeqCst),
            Ordering::Relaxed,
        );
        self.internal_triggered_collection
            .store(false, Ordering::SeqCst);
        self.user_triggered_collection
            .store(false, Ordering::Relaxed);
    }

    // Depends on what base spaces we use, unsync may be unused.
    pub fn get_pages_used(&self) -> usize {
        // Depends on what base spaces we use, pages may be unchanged.
        #[allow(unused_mut)]
        let mut pages = 0;

        #[cfg(feature = "code_space")]
        {
            pages += self.code_space.reserved_pages();
            pages += self.code_lo_space.reserved_pages();
        }
        #[cfg(feature = "ro_space")]
        {
            pages += self.ro_space.reserved_pages();
        }

        // The VM space may be used as an immutable boot image, in which case, we should not count
        // it as part of the heap size.
        pages
    }

    pub fn trace_object<T: TransitiveClosure>(
        &self,
        _trace: &mut T,
        _object: ObjectReference,
    ) -> ObjectReference {
        #[cfg(feature = "code_space")]
        if self.code_space.in_space(_object) {
            trace!("trace_object: object in code space");
            return self.code_space.trace_object::<T>(_trace, _object);
        }

        #[cfg(feature = "code_space")]
        if self.code_lo_space.in_space(_object) {
            trace!("trace_object: object in large code space");
            return self.code_lo_space.trace_object::<T>(_trace, _object);
        }

        #[cfg(feature = "ro_space")]
        if self.ro_space.in_space(_object) {
            trace!("trace_object: object in ro_space space");
            return self.ro_space.trace_object(_trace, _object);
        }

        #[cfg(feature = "vm_space")]
        if self.vm_space.in_space(_object) {
            trace!("trace_object: object in boot space");
            return self.vm_space.trace_object(_trace, _object);
        }
        _object
    }

    pub fn prepare(&mut self, _tls: VMWorkerThread, _full_heap: bool) {
        #[cfg(feature = "code_space")]
        self.code_space.prepare();
        #[cfg(feature = "code_space")]
        self.code_lo_space.prepare();
        #[cfg(feature = "ro_space")]
        self.ro_space.prepare();
        #[cfg(feature = "vm_space")]
        self.vm_space.prepare();
    }

    pub fn release(&mut self, _tls: VMWorkerThread, _full_heap: bool) {
        #[cfg(feature = "code_space")]
        self.code_space.release();
        #[cfg(feature = "code_space")]
        self.code_lo_space.release();
        #[cfg(feature = "ro_space")]
        self.ro_space.release();
        #[cfg(feature = "vm_space")]
        self.vm_space.release();
    }

    pub fn set_collection_kind<P: Plan>(&self, plan: &P) {
        self.cur_collection_attempts.store(
            if self.is_user_triggered_collection() {
                1
            } else {
                self.determine_collection_attempts()
            },
            Ordering::Relaxed,
        );

        let emergency_collection = !self.is_internal_triggered_collection()
            && plan.last_collection_was_exhaustive()
            && self.cur_collection_attempts.load(Ordering::Relaxed) > 1;
        self.emergency_collection
            .store(emergency_collection, Ordering::Relaxed);

        if emergency_collection {
            plan.force_full_heap_collection();
        }
    }

    pub fn gc_status(&self) -> GcStatus {
        *self.gc_status.lock().unwrap()
    }

    pub fn set_gc_status(&self, s: GcStatus) {
        let mut gc_status = self.gc_status.lock().unwrap();
        if *gc_status == GcStatus::NotInGC {
            self.stacks_prepared.store(false, Ordering::SeqCst);
            // FIXME stats
            // self.stats.start_gc();
        }
        *gc_status = s;
        if *gc_status == GcStatus::NotInGC {
            // FIXME stats
            if self.stats.get_gathering_stats() {
                self.stats.end_gc();
            }
        }
    }

    /// Are the stacks scanned?
    pub fn stacks_prepared(&self) -> bool {
        self.stacks_prepared.load(Ordering::SeqCst)
    }

    /// Prepare for stack scanning. This is usually used with `inform_stack_scanned()`.
    /// This should be called before doing stack scanning.
    pub fn prepare_for_stack_scanning(&self) {
        self.scanned_stacks.store(0, Ordering::SeqCst);
        self.stacks_prepared.store(false, Ordering::SeqCst);
    }

    /// Inform that 1 stack has been scanned. The argument `n_mutators` indicates the
    /// total stacks we should scan. This method returns true if the number of scanned
    /// stacks equals the total mutator count. Otherwise it returns false. This method
    /// is thread safe and we guarantee only one thread will return true.
    pub fn inform_stack_scanned(&self, n_mutators: usize) -> bool {
        let old = self.scanned_stacks.fetch_add(1, Ordering::SeqCst);
        debug_assert!(
            old < n_mutators,
            "The number of scanned stacks ({}) is more than the number of mutators ({})",
            old,
            n_mutators
        );
        let scanning_done = old + 1 == n_mutators;
        if scanning_done {
            self.stacks_prepared.store(true, Ordering::SeqCst);
        }
        scanning_done
    }

    pub fn gc_in_progress(&self) -> bool {
        *self.gc_status.lock().unwrap() != GcStatus::NotInGC
    }

    pub fn gc_in_progress_proper(&self) -> bool {
        *self.gc_status.lock().unwrap() == GcStatus::GcProper
    }

    fn determine_collection_attempts(&self) -> usize {
        if !self.allocation_success.load(Ordering::Relaxed) {
            self.max_collection_attempts.fetch_add(1, Ordering::Relaxed);
        } else {
            self.allocation_success.store(false, Ordering::Relaxed);
            self.max_collection_attempts.store(1, Ordering::Relaxed);
        }

        self.max_collection_attempts.load(Ordering::Relaxed)
    }

    /// Return true if this collection was triggered by application code.
    pub fn is_user_triggered_collection(&self) -> bool {
        self.user_triggered_collection.load(Ordering::Relaxed)
    }

    /// Return true if this collection was triggered internally.
    pub fn is_internal_triggered_collection(&self) -> bool {
        let is_internal_triggered = self
            .last_internal_triggered_collection
            .load(Ordering::SeqCst);
        is_internal_triggered
    }

    /// Increase the allocation bytes and return the current allocation bytes after increasing
    pub fn increase_allocation_bytes_by(&self, size: usize) -> usize {
        let old_allocation_bytes = self.allocation_bytes.fetch_add(size, Ordering::SeqCst);
        trace!(
            "Stress GC: old_allocation_bytes = {}, size = {}, allocation_bytes = {}",
            old_allocation_bytes,
            size,
            self.allocation_bytes.load(Ordering::Relaxed),
        );
        old_allocation_bytes + size
    }

    /// Check if the options are set for stress GC. If either stress_factor or analysis_factor is set,
    /// we should do stress GC.
    pub fn is_stress_test_gc_enabled(&self) -> bool {
        use crate::util::constants::DEFAULT_STRESS_FACTOR;
        *self.options.stress_factor != DEFAULT_STRESS_FACTOR
            || *self.options.analysis_factor != DEFAULT_STRESS_FACTOR
    }

    /// Check if we should do precise stress test. If so, we need to check for stress GCs for every allocation.
    /// Otherwise, we only check in the allocation slow path.
    pub fn is_precise_stress(&self) -> bool {
        *self.options.precise_stress
    }

    /// Check if we should do a stress GC now. If GC is initialized and the allocation bytes exceeds
    /// the stress factor, we should do a stress GC.
    pub fn should_do_stress_gc(&self) -> bool {
        self.initialized.load(Ordering::SeqCst)
            && (self.allocation_bytes.load(Ordering::SeqCst) > *self.options.stress_factor)
    }

    pub(super) fn collection_required<P: Plan>(
        &self,
        plan: &P,
        space_full: bool,
        _space: &dyn Space<VM>,
    ) -> bool {
        let stress_force_gc = self.should_do_stress_gc();
        if stress_force_gc {
            debug!(
                "Stress GC: allocation_bytes = {}, stress_factor = {}",
                self.allocation_bytes.load(Ordering::Relaxed),
                *self.options.stress_factor
            );
            debug!("Doing stress GC");
            self.allocation_bytes.store(0, Ordering::SeqCst);
        }

        debug!(
            "self.get_pages_reserved()={}, self.get_total_pages()={}",
            plan.get_pages_reserved(),
            plan.get_total_pages()
        );
        let heap_full = plan.get_pages_reserved() > plan.get_total_pages();

        space_full || stress_force_gc || heap_full
    }

    #[allow(unused_variables)] // depending on the enabled features, base may not be used.
    pub(crate) fn verify_side_metadata_sanity(
        &self,
        side_metadata_sanity_checker: &mut SideMetadataSanity,
    ) {
        #[cfg(feature = "code_space")]
        self.code_space
            .verify_side_metadata_sanity(side_metadata_sanity_checker);
        #[cfg(feature = "ro_space")]
        self.ro_space
            .verify_side_metadata_sanity(side_metadata_sanity_checker);
        #[cfg(feature = "vm_space")]
        self.vm_space
            .verify_side_metadata_sanity(side_metadata_sanity_checker);
    }
}

/**
CommonPlan is for representing state and features used by _many_ plans, but that are not fundamental to _all_ plans.  Examples include the Large Object Space and an Immortal space.  Features that are fundamental to _all_ plans must be included in BasePlan.
*/
pub struct CommonPlan<VM: VMBinding> {
    pub immortal: ImmortalSpace<VM>,
    pub los: LargeObjectSpace<VM>,
    pub base: BasePlan<VM>,
}

impl<VM: VMBinding> CommonPlan<VM> {
    pub fn new(
        vm_map: &'static VMMap,
        mmapper: &'static Mmapper,
        options: Arc<UnsafeOptionsWrapper>,
        mut heap: HeapMeta,
        constraints: &'static PlanConstraints,
        global_side_metadata_specs: Vec<SideMetadataSpec>,
    ) -> CommonPlan<VM> {
        CommonPlan {
            immortal: ImmortalSpace::new(
                "immortal",
                true,
                VMRequest::discontiguous(),
                global_side_metadata_specs.clone(),
                vm_map,
                mmapper,
                &mut heap,
                constraints,
            ),
            los: LargeObjectSpace::new(
                "los",
                true,
                VMRequest::discontiguous(),
                global_side_metadata_specs.clone(),
                vm_map,
                mmapper,
                &mut heap,
                constraints,
                false,
            ),
            base: BasePlan::new(
                vm_map,
                mmapper,
                options,
                heap,
                constraints,
                global_side_metadata_specs,
            ),
        }
    }

    pub fn gc_init(
        &mut self,
        heap_size: usize,
        vm_map: &'static VMMap,
        scheduler: &Arc<GCWorkScheduler<VM>>,
    ) {
        self.base.gc_init(heap_size, vm_map, scheduler);
        self.immortal.init(vm_map);
        self.los.init(vm_map);
    }

    pub fn get_pages_used(&self) -> usize {
        self.immortal.reserved_pages() + self.los.reserved_pages() + self.base.get_pages_used()
    }

    pub fn trace_object<T: TransitiveClosure>(
        &self,
        trace: &mut T,
        object: ObjectReference,
    ) -> ObjectReference {
        if self.immortal.in_space(object) {
            trace!("trace_object: object in immortal space");
            return self.immortal.trace_object(trace, object);
        }
        if self.los.in_space(object) {
            trace!("trace_object: object in los");
            return self.los.trace_object(trace, object);
        }
        self.base.trace_object::<T>(trace, object)
    }

    pub fn prepare(&mut self, tls: VMWorkerThread, full_heap: bool) {
        self.immortal.prepare();
        self.los.prepare(full_heap);
        self.base.prepare(tls, full_heap)
    }

    pub fn release(&mut self, tls: VMWorkerThread, full_heap: bool) {
        self.immortal.release();
        self.los.release(full_heap);
        self.base.release(tls, full_heap)
    }

    pub fn stacks_prepared(&self) -> bool {
        self.base.stacks_prepared()
    }

    pub fn get_immortal(&self) -> &ImmortalSpace<VM> {
        &self.immortal
    }

    pub fn get_los(&self) -> &LargeObjectSpace<VM> {
        &self.los
    }

    pub(crate) fn verify_side_metadata_sanity(
        &self,
        side_metadata_sanity_checker: &mut SideMetadataSanity,
    ) {
        self.base
            .verify_side_metadata_sanity(side_metadata_sanity_checker);
        self.immortal
            .verify_side_metadata_sanity(side_metadata_sanity_checker);
        self.los
            .verify_side_metadata_sanity(side_metadata_sanity_checker);
    }
}

use enum_map::Enum;
/// Allocation semantics that MMTk provides.
/// Each allocation request requires a desired semantic for the object to allocate.
#[repr(i32)]
#[derive(Clone, Copy, Debug, Enum, PartialEq, Eq)]
pub enum AllocationSemantics {
    Default = 0,
    Immortal = 1,
    Los = 2,
    Code = 3,
    ReadOnly = 4,
    LargeCode = 5,
}<|MERGE_RESOLUTION|>--- conflicted
+++ resolved
@@ -527,25 +527,14 @@
     }
 
     /// The application code has requested a collection.
-<<<<<<< HEAD
     pub fn handle_user_collection_request(&self, _tls: VMMutatorThread, _force: bool) {
-        // if force || !self.options.ignore_system_g_c {
+        // if force || !*self.options.ignore_system_g_c {
         //     info!("User triggering collection");
         //     self.user_triggered_collection
         //         .store(true, Ordering::Relaxed);
         //     self.control_collector_context.request(false);
         //     VM::VMCollection::block_for_gc(tls);
         // }
-=======
-    pub fn handle_user_collection_request(&self, tls: VMMutatorThread, force: bool) {
-        if force || !*self.options.ignore_system_g_c {
-            info!("User triggering collection");
-            self.user_triggered_collection
-                .store(true, Ordering::Relaxed);
-            self.control_collector_context.request();
-            VM::VMCollection::block_for_gc(tls);
-        }
->>>>>>> 4851e7ac
     }
 
     /// MMTK has requested stop-the-world activity (e.g., stw within a concurrent gc).
