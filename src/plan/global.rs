--- conflicted
+++ resolved
@@ -14,13 +14,8 @@
 use crate::util::analysis::AnalysisManager;
 use crate::util::copy::{CopyConfig, GCWorkerCopyContext};
 use crate::util::heap::gc_trigger::GCTrigger;
-<<<<<<< HEAD
-use crate::util::heap::layout::heap_layout::Map;
-use crate::util::heap::layout::heap_layout::Mmapper;
-=======
 use crate::util::heap::layout::Mmapper;
 use crate::util::heap::layout::VMMap;
->>>>>>> f8469b0a
 use crate::util::heap::HeapMeta;
 use crate::util::heap::VMRequest;
 use crate::util::metadata::side_metadata::SideMetadataSanity;
@@ -71,11 +66,7 @@
 
 pub fn create_plan<VM: VMBinding>(
     plan: PlanSelector,
-<<<<<<< HEAD
-    vm_map: &'static dyn Map,
-=======
     vm_map: &'static dyn VMMap,
->>>>>>> f8469b0a
     mmapper: &'static dyn Mmapper,
     options: Arc<Options>,
     scheduler: Arc<GCWorkScheduler<VM>>,
@@ -194,12 +185,6 @@
     ) -> Option<&dyn crate::plan::generational::global::GenerationalPlan<VM = Self::VM>> {
         None
     }
-<<<<<<< HEAD
-    fn mmapper(&self) -> &'static dyn Mmapper {
-        self.base().mmapper
-    }
-=======
->>>>>>> f8469b0a
     fn options(&self) -> &Options {
         &self.base().options
     }
@@ -393,12 +378,7 @@
     pub cur_collection_attempts: AtomicUsize,
     pub gc_requester: Arc<GCRequester<VM>>,
     pub stats: Stats,
-<<<<<<< HEAD
-    mmapper: &'static dyn Mmapper,
-    pub vm_map: &'static dyn Map,
-=======
     // pub vm_map: &'static dyn Map,
->>>>>>> f8469b0a
     pub options: Arc<Options>,
     pub heap: HeapMeta,
     pub gc_trigger: Arc<GCTrigger<VM>>,
@@ -471,11 +451,7 @@
 /// Args needed for creating any plan. This includes a set of contexts from MMTK or global. This
 /// is passed to each plan's constructor.
 pub struct CreateGeneralPlanArgs<VM: VMBinding> {
-<<<<<<< HEAD
-    pub vm_map: &'static dyn Map,
-=======
     pub vm_map: &'static dyn VMMap,
->>>>>>> f8469b0a
     pub mmapper: &'static dyn Mmapper,
     pub heap: HeapMeta,
     pub options: Arc<Options>,
