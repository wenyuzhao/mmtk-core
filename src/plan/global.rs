--- conflicted
+++ resolved
@@ -92,14 +92,9 @@
         )) as Box<dyn Plan<VM = VM>>,
         PlanSelector::MarkCompact => Box::new(crate::plan::markcompact::MarkCompact::new(
             vm_map, mmapper, options,
-<<<<<<< HEAD
-        )),
-        PlanSelector::LXR => Box::new(crate::plan::lxr::LXR::new(
-            vm_map, mmapper, options, scheduler,
-        )),
-    }
-=======
         )) as Box<dyn Plan<VM = VM>>,
+        PlanSelector::LXR => crate::plan::lxr::LXR::new(vm_map, mmapper, options, scheduler)
+            as Box<dyn Plan<VM = VM>>,
     };
 
     // We have created Plan in the heap, and we won't explicitly move it. So each space
@@ -109,7 +104,6 @@
         .for_each(|s| s.initialize_sft());
 
     plan
->>>>>>> a96e8f99
 }
 
 /// Create thread local GC worker.
