//! Mutator context for each application thread.

use crate::plan::barriers::Barrier;
use crate::plan::global::Plan;
use crate::plan::AllocationSemantics;
use crate::policy::space::Space;
use crate::util::alloc::allocators::{AllocatorSelector, Allocators};
use crate::util::alloc::Allocator;
use crate::util::{Address, ObjectReference};
use crate::util::{VMMutatorThread, VMWorkerThread};
use crate::vm::VMBinding;

use enum_map::EnumMap;

use super::lxr::LXR;

pub(crate) type SpaceMapping<VM> = Vec<(AllocatorSelector, &'static dyn Space<VM>)>;

/// A place-holder implementation for `MutatorConfig::prepare_func` that should not be called.
/// It is the most often used by plans that sets `PlanConstraints::needs_prepare_mutator` to
/// `false`.  It is also used by `NoGC` because it must not trigger GC.
pub(crate) fn unreachable_prepare_func<VM: VMBinding>(
    _mutator: &mut Mutator<VM>,
    _tls: VMWorkerThread,
) {
    // unreachable!("`MutatorConfig::prepare_func` must not be called for the current plan.")
}

/// A place-holder implementation for `MutatorConfig::release_func` that should not be called.
/// Currently only used by `NoGC`.
pub(crate) fn unreachable_release_func<VM: VMBinding>(
    _mutator: &mut Mutator<VM>,
    _tls: VMWorkerThread,
) {
    // unreachable!("`MutatorConfig::release_func` must not be called for the current plan.")
}

/// A place-holder implementation for `MutatorConfig::release_func` that does nothing.
pub(crate) fn no_op_release_func<VM: VMBinding>(_mutator: &mut Mutator<VM>, _tls: VMWorkerThread) {}

// This struct is part of the Mutator struct.
// We are trying to make it fixed-sized so that VM bindings can easily define a Mutator type to have the exact same layout as our Mutator struct.
#[repr(C)]
pub struct MutatorConfig<VM: VMBinding> {
    /// Mapping between allocation semantics and allocator selector
    pub allocator_mapping: &'static EnumMap<AllocationSemantics, AllocatorSelector>,
    /// Mapping between allocator selector and spaces. Each pair represents a mapping.
    /// Put this behind a box, so it is a pointer-sized field.
    #[allow(clippy::box_collection)]
    pub space_mapping: Box<SpaceMapping<VM>>,
    /// Plan-specific code for mutator prepare. The VMWorkerThread is the worker thread that executes this prepare function.
    pub prepare_func: &'static (dyn Fn(&mut Mutator<VM>, VMWorkerThread) + Send + Sync),
    /// Plan-specific code for mutator release. The VMWorkerThread is the worker thread that executes this release function.
    pub release_func: &'static (dyn Fn(&mut Mutator<VM>, VMWorkerThread) + Send + Sync),
}

impl<VM: VMBinding> std::fmt::Debug for MutatorConfig<VM> {
    fn fmt(&self, f: &mut std::fmt::Formatter<'_>) -> std::fmt::Result {
        f.write_str("MutatorConfig:\n")?;
        f.write_str("Semantics mapping:\n")?;
        for (semantic, selector) in self.allocator_mapping.iter() {
            let space_name: &str = match self
                .space_mapping
                .iter()
                .find(|(selector_to_find, _)| selector_to_find == selector)
            {
                Some((_, space)) => space.name(),
                None => "!!!missing space here!!!",
            };
            f.write_fmt(format_args!(
                "- {:?} = {:?} ({:?})\n",
                semantic, selector, space_name
            ))?;
        }
        f.write_str("Space mapping:\n")?;
        for (selector, space) in self.space_mapping.iter() {
            f.write_fmt(format_args!("- {:?} = {:?}\n", selector, space.name()))?;
        }
        Ok(())
    }
}

/// A mutator is a per-thread data structure that manages allocations and barriers. It is usually highly coupled with the language VM.
/// It is recommended for MMTk users 1) to have a mutator struct of the same layout in the thread local storage that can be accessed efficiently,
/// and 2) to implement fastpath allocation and barriers for the mutator in the VM side.

// We are trying to make this struct fixed-sized so that VM bindings can easily define a type to have the exact same layout as this struct.
// Currently Mutator is fixed sized, and we should try keep this invariant:
// - Allocators are fixed-length arrays of allocators.
// - MutatorConfig only has pointers/refs (including fat pointers), and is fixed sized.
#[repr(C)]
pub struct Mutator<VM: VMBinding> {
    pub(crate) allocators: Allocators<VM>,
    /// Holds some thread-local states for the barrier.
    pub barrier: Box<dyn Barrier<VM>>,
    /// The mutator thread that is bound with this Mutator struct.
    pub mutator_tls: VMMutatorThread,
<<<<<<< HEAD
    pub plan: &'static dyn Plan<VM = VM>,
    pub config: MutatorConfig<VM>,
    pub _original_pointer: usize,
=======
    pub(crate) plan: &'static dyn Plan<VM = VM>,
    pub(crate) config: MutatorConfig<VM>,
>>>>>>> 79fb0bb1
}

impl<VM: VMBinding> MutatorContext<VM> for Mutator<VM> {
    fn prepare(&mut self, tls: VMWorkerThread) {
        (*self.config.prepare_func)(self, tls)
    }
    fn release(&mut self, tls: VMWorkerThread) {
        (*self.config.release_func)(self, tls)
    }

    // Note that this method is slow, and we expect VM bindings that care about performance to implement allocation fastpath sequence in their bindings.
    fn alloc(
        &mut self,
        size: usize,
        align: usize,
        offset: usize,
        allocator: AllocationSemantics,
    ) -> Address {
        unsafe {
            self.allocators
                .get_allocator_mut(self.config.allocator_mapping[allocator])
        }
        .alloc(size, align, offset)
    }

    fn alloc_slow(
        &mut self,
        size: usize,
        align: usize,
        offset: usize,
        allocator: AllocationSemantics,
    ) -> Address {
        unsafe {
            self.allocators
                .get_allocator_mut(self.config.allocator_mapping[allocator])
        }
        .alloc_slow(size, align, offset)
    }

    // Note that this method is slow, and we expect VM bindings that care about performance to implement allocation fastpath sequence in their bindings.
    fn post_alloc(&mut self, refer: ObjectReference, bytes: usize, allocator: AllocationSemantics) {
        unsafe {
            self.allocators
                .get_allocator_mut(self.config.allocator_mapping[allocator])
        }
        .get_space()
        .initialize_object_metadata(refer, bytes, true)
    }

    fn get_tls(&self) -> VMMutatorThread {
        self.mutator_tls
    }

    /// Used by specialized barrier slow-path calls to avoid dynamic dispatches.
    unsafe fn barrier_impl<B: Barrier<VM>>(&mut self) -> &mut B {
        debug_assert!(self.barrier().is::<B>());
        let (payload, _vptr) = std::mem::transmute::<_, (*mut B, *mut ())>(self.barrier());
        &mut *payload
    }

    fn barrier(&mut self) -> &mut dyn Barrier<VM> {
        &mut *self.barrier
    }
    fn flush_remembered_sets(&mut self) {
        self.barrier().flush();
        if let Some(_immix) = self.plan.downcast_ref::<LXR<VM>>() {
            unsafe { self.allocators.immix[0].assume_init_mut().flush() }
        }
    }
}

impl<VM: VMBinding> Mutator<VM> {
    /// Get all the valid allocator selector (no duplicate)
    fn get_all_allocator_selectors(&self) -> Vec<AllocatorSelector> {
        use itertools::Itertools;
        self.config
            .allocator_mapping
            .iter()
            .map(|(_, selector)| *selector)
            .sorted()
            .dedup()
            .filter(|selector| *selector != AllocatorSelector::None)
            .collect()
    }

    /// Inform each allocator about destroying. Call allocator-specific on destroy methods.
    pub fn on_destroy(&mut self) {
        for selector in self.get_all_allocator_selectors() {
            unsafe { self.allocators.get_allocator_mut(selector) }.on_mutator_destroy();
        }
    }

    /// Get the allocator for the selector.
    ///
    /// # Safety
    /// The selector needs to be valid, and points to an allocator that has been initialized.
    /// [`crate::memory_manager::get_allocator_mapping`] can be used to get a selector.
    pub unsafe fn allocator(&self, selector: AllocatorSelector) -> &dyn Allocator<VM> {
        self.allocators.get_allocator(selector)
    }

    /// Get the mutable allocator for the selector.
    ///
    /// # Safety
    /// The selector needs to be valid, and points to an allocator that has been initialized.
    /// [`crate::memory_manager::get_allocator_mapping`] can be used to get a selector.
    pub unsafe fn allocator_mut(&mut self, selector: AllocatorSelector) -> &mut dyn Allocator<VM> {
        self.allocators.get_allocator_mut(selector)
    }

    /// Get the allocator of a concrete type for the selector.
    ///
    /// # Safety
    /// The selector needs to be valid, and points to an allocator that has been initialized.
    /// [`crate::memory_manager::get_allocator_mapping`] can be used to get a selector.
    pub unsafe fn allocator_impl<T: Allocator<VM>>(&self, selector: AllocatorSelector) -> &T {
        self.allocators.get_typed_allocator(selector)
    }

    /// Get the mutable allocator of a concrete type for the selector.
    ///
    /// # Safety
    /// The selector needs to be valid, and points to an allocator that has been initialized.
    /// [`crate::memory_manager::get_allocator_mapping`] can be used to get a selector.
    pub unsafe fn allocator_impl_mut<T: Allocator<VM>>(
        &mut self,
        selector: AllocatorSelector,
    ) -> &mut T {
        self.allocators.get_typed_allocator_mut(selector)
    }

    /// Return the base offset from a mutator pointer to the allocator specified by the selector.
    pub fn get_allocator_base_offset(selector: AllocatorSelector) -> usize {
        use crate::util::alloc::*;
        use memoffset::offset_of;
        use std::mem::size_of;
        offset_of!(Mutator<VM>, allocators)
            + match selector {
                AllocatorSelector::BumpPointer(index) => {
                    offset_of!(Allocators<VM>, bump_pointer)
                        + size_of::<BumpAllocator<VM>>() * index as usize
                }
                AllocatorSelector::FreeList(index) => {
                    offset_of!(Allocators<VM>, free_list)
                        + size_of::<FreeListAllocator<VM>>() * index as usize
                }
                AllocatorSelector::Immix(index) => {
                    offset_of!(Allocators<VM>, immix)
                        + size_of::<ImmixAllocator<VM>>() * index as usize
                }
                AllocatorSelector::LargeObject(index) => {
                    offset_of!(Allocators<VM>, large_object)
                        + size_of::<LargeObjectAllocator<VM>>() * index as usize
                }
                AllocatorSelector::Malloc(index) => {
                    offset_of!(Allocators<VM>, malloc)
                        + size_of::<MallocAllocator<VM>>() * index as usize
                }
                AllocatorSelector::MarkCompact(index) => {
                    offset_of!(Allocators<VM>, markcompact)
                        + size_of::<MarkCompactAllocator<VM>>() * index as usize
                }
                AllocatorSelector::None => panic!("Expect a valid AllocatorSelector, found None"),
            }
    }
}

/// Each GC plan should provide their implementation of a MutatorContext. *Note that this trait is no longer needed as we removed
/// per-plan mutator implementation and we will remove this trait as well in the future.*

// TODO: We should be able to remove this trait, as we removed per-plan mutator implementation, and there is no other type that implements this trait.
// The Mutator struct above is the only type that implements this trait. We should be able to merge them.
pub trait MutatorContext<VM: VMBinding>: Send + 'static {
    /// Do the prepare work for this mutator.
    fn prepare(&mut self, tls: VMWorkerThread);
    /// Do the release work for this mutator.
    fn release(&mut self, tls: VMWorkerThread);
    /// Allocate memory for an object.
    ///
    /// Arguments:
    /// * `size`: the number of bytes required for the object.
    /// * `align`: required alignment for the object.
    /// * `offset`: offset associated with the alignment. The result plus the offset will be aligned to the given alignment.
    /// * `allocator`: the allocation semantic used for this object.
    fn alloc(
        &mut self,
        size: usize,
        align: usize,
        offset: usize,
        allocator: AllocationSemantics,
    ) -> Address;
    /// The slow path allocation. This is only useful when the binding
    /// implements the fast path allocation, and would like to explicitly
    /// call the slow path after the fast path allocation fails.
    fn alloc_slow(
        &mut self,
        size: usize,
        align: usize,
        offset: usize,
        allocator: AllocationSemantics,
    ) -> Address;
    /// Perform post-allocation actions.  For many allocators none are
    /// required.
    ///
    /// Arguments:
    /// * `refer`: the newly allocated object.
    /// * `bytes`: the size of the space allocated (in bytes).
    /// * `allocator`: the allocation semantic used.
    fn post_alloc(&mut self, refer: ObjectReference, bytes: usize, allocator: AllocationSemantics);
    /// Flush per-mutator remembered sets and create GC work for the remembered sets.
    fn flush_remembered_sets(&mut self) {
        self.barrier().flush();
    }
    /// Flush the mutator context.
    fn flush(&mut self) {
        self.flush_remembered_sets();
    }
<<<<<<< HEAD
    fn assert_is_flushed(&mut self) {
        // self.barrier().assert_is_flushed();
    }
=======
    /// Get the mutator thread for this mutator context. This is the same value as the argument supplied in
    /// [`crate::memory_manager::bind_mutator`] when this mutator is created.
>>>>>>> 79fb0bb1
    fn get_tls(&self) -> VMMutatorThread;
    /// Get active barrier trait object
    fn barrier(&mut self) -> &mut dyn Barrier<VM>;
    /// Force cast the barrier trait object to a concrete implementation.
    ///
    /// # Safety
    /// The safety of this function is ensured by a down-cast check.
    unsafe fn barrier_impl<B: Barrier<VM>>(&mut self) -> &mut B;
}

/// This is used for plans to indicate the number of allocators reserved for the plan.
/// This is used as a parameter for creating allocator/space mapping.
/// A plan is required to reserve the first few allocators. For example, if n_bump_pointer is 1,
/// it means the first bump pointer allocator will be reserved for the plan (and the plan should
/// initialize its mapping itself), and the spaces in common/base plan will use the following bump
/// pointer allocators.
#[allow(dead_code)]
#[derive(Default)]
pub(crate) struct ReservedAllocators {
    pub n_bump_pointer: u8,
    pub n_large_object: u8,
    pub n_malloc: u8,
    pub n_immix: u8,
    pub n_mark_compact: u8,
    pub n_free_list: u8,
}

impl ReservedAllocators {
    pub const DEFAULT: Self = ReservedAllocators {
        n_bump_pointer: 0,
        n_large_object: 0,
        n_malloc: 0,
        n_immix: 0,
        n_mark_compact: 0,
        n_free_list: 0,
    };
    /// check if the number of each allocator is okay. Panics if any allocator exceeds the max number.
    fn validate(&self) {
        use crate::util::alloc::allocators::*;
        assert!(
            self.n_bump_pointer as usize <= MAX_BUMP_ALLOCATORS,
            "Allocator mapping declared more bump pointer allocators than the max allowed."
        );
        assert!(
            self.n_large_object as usize <= MAX_LARGE_OBJECT_ALLOCATORS,
            "Allocator mapping declared more large object allocators than the max allowed."
        );
        assert!(
            self.n_malloc as usize <= MAX_MALLOC_ALLOCATORS,
            "Allocator mapping declared more malloc allocators than the max allowed."
        );
        assert!(
            self.n_immix as usize <= MAX_IMMIX_ALLOCATORS,
            "Allocator mapping declared more immix allocators than the max allowed."
        );
        assert!(
            self.n_mark_compact as usize <= MAX_MARK_COMPACT_ALLOCATORS,
            "Allocator mapping declared more mark compact allocators than the max allowed."
        );
        assert!(
            self.n_free_list as usize <= MAX_FREE_LIST_ALLOCATORS,
            "Allocator mapping declared more free list allocators than the max allowed."
        );
    }
}

/// Create an allocator mapping for spaces in Common/BasePlan for a plan. A plan should reserve its own allocators.
///
/// # Arguments
/// * `reserved`: the number of reserved allocators for the plan specific policies.
/// * `include_common_plan`: whether the plan uses common plan. If a plan uses CommonPlan, we will initialize allocator mapping for spaces in CommonPlan.
pub(crate) fn create_allocator_mapping(
    mut reserved: ReservedAllocators,
    include_common_plan: bool,
) -> EnumMap<AllocationSemantics, AllocatorSelector> {
    // If we need to add new allocators, or new spaces, we need to make sure the allocator we assign here matches the allocator
    // we used in create_space_mapping(). The easiest way is to add the space/allocator mapping in the same order. So for any modification to this
    // function, please check the other function.

    let mut map = EnumMap::<AllocationSemantics, AllocatorSelector>::default();

    // spaces in base plan

    #[cfg(feature = "code_space")]
    {
        map[AllocationSemantics::Code] = AllocatorSelector::BumpPointer(reserved.n_bump_pointer);
        reserved.n_bump_pointer += 1;

        map[AllocationSemantics::LargeCode] =
            AllocatorSelector::BumpPointer(reserved.n_bump_pointer);
        reserved.n_bump_pointer += 1;
    }

    #[cfg(feature = "ro_space")]
    {
        map[AllocationSemantics::ReadOnly] =
            AllocatorSelector::BumpPointer(reserved.n_bump_pointer);
        reserved.n_bump_pointer += 1;
    }

    // spaces in common plan

    if include_common_plan {
        map[AllocationSemantics::Immortal] =
            AllocatorSelector::BumpPointer(reserved.n_bump_pointer);
        reserved.n_bump_pointer += 1;

        map[AllocationSemantics::Los] = AllocatorSelector::LargeObject(reserved.n_large_object);
        reserved.n_large_object += 1;

        // TODO: This should be freelist allocator once we use marksweep for nonmoving space.
        map[AllocationSemantics::NonMoving] =
            AllocatorSelector::BumpPointer(reserved.n_bump_pointer);
        reserved.n_bump_pointer += 1;
    }

    reserved.validate();
    map
}

/// Create a space mapping for spaces in Common/BasePlan for a plan. A plan should reserve its own allocators.
///
/// # Arguments
/// * `reserved`: the number of reserved allocators for the plan specific policies.
/// * `include_common_plan`: whether the plan uses common plan. If a plan uses CommonPlan, we will initialize allocator mapping for spaces in CommonPlan.
/// * `plan`: the reference to the plan.
pub(crate) fn create_space_mapping<VM: VMBinding>(
    mut reserved: ReservedAllocators,
    include_common_plan: bool,
    plan: &'static dyn Plan<VM = VM>,
) -> Vec<(AllocatorSelector, &'static dyn Space<VM>)> {
    // If we need to add new allocators, or new spaces, we need to make sure the allocator we assign here matches the allocator
    // we used in create_space_mapping(). The easiest way is to add the space/allocator mapping in the same order. So for any modification to this
    // function, please check the other function.

    let mut vec: Vec<(AllocatorSelector, &'static dyn Space<VM>)> = vec![];

    // spaces in BasePlan

    #[cfg(feature = "code_space")]
    {
        vec.push((
            AllocatorSelector::BumpPointer(reserved.n_bump_pointer),
            &plan.base().code_space,
        ));
        reserved.n_bump_pointer += 1;
        vec.push((
            AllocatorSelector::BumpPointer(reserved.n_bump_pointer),
            &plan.base().code_lo_space,
        ));
        reserved.n_bump_pointer += 1;
    }

    #[cfg(feature = "ro_space")]
    {
        vec.push((
            AllocatorSelector::BumpPointer(reserved.n_bump_pointer),
            &plan.base().ro_space,
        ));
        reserved.n_bump_pointer += 1;
    }

    // spaces in CommonPlan

    if include_common_plan {
        vec.push((
            AllocatorSelector::BumpPointer(reserved.n_bump_pointer),
            plan.common().get_immortal(),
        ));
        reserved.n_bump_pointer += 1;
        vec.push((
            AllocatorSelector::LargeObject(reserved.n_large_object),
            plan.common().get_los(),
        ));
        reserved.n_large_object += 1;
        // TODO: This should be freelist allocator once we use marksweep for nonmoving space.
        vec.push((
            AllocatorSelector::BumpPointer(reserved.n_bump_pointer),
            plan.common().get_nonmoving(),
        ));
        reserved.n_bump_pointer += 1;
    }

    reserved.validate();
    vec
}<|MERGE_RESOLUTION|>--- conflicted
+++ resolved
@@ -95,14 +95,9 @@
     pub barrier: Box<dyn Barrier<VM>>,
     /// The mutator thread that is bound with this Mutator struct.
     pub mutator_tls: VMMutatorThread,
-<<<<<<< HEAD
-    pub plan: &'static dyn Plan<VM = VM>,
-    pub config: MutatorConfig<VM>,
-    pub _original_pointer: usize,
-=======
     pub(crate) plan: &'static dyn Plan<VM = VM>,
     pub(crate) config: MutatorConfig<VM>,
->>>>>>> 79fb0bb1
+    pub _original_pointer: usize,
 }
 
 impl<VM: VMBinding> MutatorContext<VM> for Mutator<VM> {
@@ -320,14 +315,11 @@
     fn flush(&mut self) {
         self.flush_remembered_sets();
     }
-<<<<<<< HEAD
     fn assert_is_flushed(&mut self) {
         // self.barrier().assert_is_flushed();
     }
-=======
     /// Get the mutator thread for this mutator context. This is the same value as the argument supplied in
     /// [`crate::memory_manager::bind_mutator`] when this mutator is created.
->>>>>>> 79fb0bb1
     fn get_tls(&self) -> VMMutatorThread;
     /// Get active barrier trait object
     fn barrier(&mut self) -> &mut dyn Barrier<VM>;
