--- conflicted
+++ resolved
@@ -90,16 +90,7 @@
     }
 
     // Note that this method is slow, and we expect VM bindings that care about performance to implement allocation fastpath sequence in their bindings.
-<<<<<<< HEAD
-    fn post_alloc(&mut self, refer: ObjectReference, bytes: usize, allocator: AllocationType) {
-=======
-    fn post_alloc(
-        &mut self,
-        refer: ObjectReference,
-        _bytes: usize,
-        allocator: AllocationSemantics,
-    ) {
->>>>>>> 519e8f3c
+    fn post_alloc(&mut self, refer: ObjectReference, bytes: usize, allocator: AllocationSemantics) {
         unsafe {
             self.allocators
                 .get_allocator_mut(self.config.allocator_mapping[allocator])
