--- conflicted
+++ resolved
@@ -226,30 +226,16 @@
         let pause = self.select_collection_kind();
         self.update_stats_after_gc_decided(pause);
         // Wait for concurrent packets
-<<<<<<< HEAD
-        if self.concurrent_marking_in_progress() && pause == Pause::RefCount {
+        if self.cm_in_progress() && pause == Pause::RefCount {
             scheduler.pause_concurrent_marking_work_packets_during_gc();
-=======
-        if self.cm_in_progress() && pause == Pause::RefCount {
->>>>>>> 9d4dafdd
             crate::counters()
                 .rc_during_satb
                 .fetch_add(1, Ordering::SeqCst);
         }
-<<<<<<< HEAD
         self.wait_for_concurrent_packets_to_finish();
         // Set current pause kind
         self.zeroing_packets_scheduled
             .store(false, Ordering::SeqCst);
-=======
-        // Mark table zeroing
-        if pause == Pause::InitialMark || pause == Pause::Full {
-            self.schedule_mark_table_zeroing_tasks(Some(pause))
-        }
-        self.zeroing_packets_scheduled
-            .store(false, Ordering::SeqCst);
-        // Set current pause kind
->>>>>>> 9d4dafdd
         self.current_pause.store(Some(pause), Ordering::SeqCst);
         self.perform_cycle_collection
             .store(pause != Pause::RefCount, Ordering::SeqCst);
@@ -264,6 +250,8 @@
             Pause::InitialMark => self.schedule_concurrent_marking_initial_pause(scheduler),
             Pause::FinalMark => self.schedule_concurrent_marking_final_pause(scheduler),
         }
+        self.zeroing_packets_scheduled
+            .store(false, Ordering::SeqCst);
         // Analysis routine that is ran. It is generally recommended to take advantage
         // of the scheduling system we have in place for more performance
         #[cfg(feature = "analysis")]
@@ -445,14 +433,8 @@
             if cfg!(feature = "satb_timer") {
                 crate::SATB_START.start();
             }
-<<<<<<< HEAD
             assert!(BucketId::Decs.get_bucket().is_empty());
-        } else if cfg!(feature = "satb_timer")
-            && pause == Pause::RefCount
-            && self.concurrent_marking_in_progress()
-=======
         } else if cfg!(feature = "satb_timer") && pause == Pause::RefCount && self.cm_in_progress()
->>>>>>> 9d4dafdd
         {
             crate::SATB_START.start();
         }
@@ -715,44 +697,30 @@
             .store(hint_emergency_gc, Ordering::SeqCst);
         // Eager mark-table zeroing
         if !cfg!(feature = "sanity") && hint_cycle_gc {
-<<<<<<< HEAD
-            println!("WARNING: Eager mark-table zeroing is not implemented");
+            // println!("WARNING: Eager mark-table zeroing is not implemented");
             // self.zeroing_packets_scheduled.store(true, Ordering::SeqCst);
             // self.immix_space.schedule_mark_table_zeroing_tasks();
-=======
-            self.schedule_mark_table_zeroing_tasks(None);
->>>>>>> 9d4dafdd
         }
         notify();
     }
 
-<<<<<<< HEAD
+    fn schedule_mark_table_zeroing_tasks(&self, pause: Option<Pause>, bucket: BucketId) {
+        if let Some(pause) = pause {
+            assert!(pause == Pause::InitialMark || pause == Pause::Full);
+            if self.zeroing_packets_scheduled.load(Ordering::SeqCst) {
+                return;
+            }
+        }
+        self.immix_space.schedule_mark_table_zeroing_tasks(bucket);
+        self.zeroing_packets_scheduled.store(true, Ordering::SeqCst);
+    }
+
     fn wait_for_decide_cycle_collection(&self) {
         let (lock, cvar) = &self.decide_cycle_collection;
         let mut decide_cycle_collection = lock.lock().unwrap();
         while !*decide_cycle_collection {
             decide_cycle_collection = cvar.wait(decide_cycle_collection).unwrap();
         }
-=======
-    fn schedule_mark_table_zeroing_tasks(&self, pause: Option<Pause>) {
-        if let Some(pause) = pause {
-            assert!(pause == Pause::InitialMark || pause == Pause::Full);
-            if self.zeroing_packets_scheduled.load(Ordering::SeqCst) {
-                return;
-            }
-        }
-        self.immix_space
-            .schedule_mark_table_zeroing_tasks(WorkBucketStage::Unconstrained);
-        self.zeroing_packets_scheduled.store(true, Ordering::SeqCst);
-    }
-
-    fn wait_for_decide_cycle_collection(&self) {
-        let (lock, cvar) = &self.decide_cycle_collection;
-        let mut decide_cycle_collection = lock.lock().unwrap();
-        while !*decide_cycle_collection {
-            decide_cycle_collection = cvar.wait(decide_cycle_collection).unwrap();
-        }
->>>>>>> 9d4dafdd
         *decide_cycle_collection = false;
     }
 
@@ -807,21 +775,13 @@
 
         let emergency = self.base().global_state.is_emergency_collection();
         let user_triggered = self.base().global_state.is_user_triggered_collection();
-<<<<<<< HEAD
-        let cm_in_progress = self.concurrent_marking_in_progress();
-=======
         let cm_in_progress = self.cm_in_progress();
->>>>>>> 9d4dafdd
         let cm_packets_drained = crate::concurrent_marking_packets_drained();
         let hint_cycle_gc = self.hint_cycle_gc.load(Ordering::SeqCst);
         let hint_emergency_gc = self.hint_emergency_gc.load(Ordering::SeqCst);
         // Dump stats
         if crate::verbose(3) {
-<<<<<<< HEAD
-            if self.concurrent_marking_enabled() && cm_in_progress {
-=======
             if self.cm_enabled() && cm_in_progress {
->>>>>>> 9d4dafdd
                 if cm_packets_drained {
                     gc_log!([3] "SATB: Concurrent marking is done");
                 } else {
@@ -833,11 +793,7 @@
                 "Stat: emergency = {}, user_triggered = {}, cm_in_progress = {}, cm_packets = {}, cm_enabled = {}",
                 emergency, user_triggered, cm_in_progress,
                 crate::NUM_CONCURRENT_TRACING_PACKETS.load(Ordering::SeqCst),
-<<<<<<< HEAD
-                self.concurrent_marking_enabled(),
-=======
                 self.cm_enabled(),
->>>>>>> 9d4dafdd
             );
         }
 
@@ -858,10 +814,6 @@
             return if cm_in_progress {
                 Pause::FinalMark
             } else {
-<<<<<<< HEAD
-                println!("FULL1");
-=======
->>>>>>> 9d4dafdd
                 Pause::Full
             };
         }
@@ -882,11 +834,7 @@
             }
         }
         if hint_cycle_gc && !cm_in_progress {
-<<<<<<< HEAD
-            return if self.concurrent_marking_enabled() {
-=======
             return if self.cm_enabled() {
->>>>>>> 9d4dafdd
                 Pause::InitialMark
             } else {
                 println!("FULL2");
@@ -939,13 +887,6 @@
         if cfg!(feature = "lxr_fixed_satb_trigger") {
             RC_PAUSES_BEFORE_SATB.fetch_add(1, Ordering::Relaxed);
         }
-<<<<<<< HEAD
-=======
-        self.disable_unnecessary_buckets(scheduler, Pause::RefCount);
-        if self.cm_in_progress() {
-            scheduler.pause_concurrent_marking_work_packets_during_gc();
-        }
->>>>>>> 9d4dafdd
         type E<VM> = RCImmixCollectRootEdges<VM>;
         // Before start yielding, wrap all the roots from the previous GC with work-packets.
         self.process_prev_roots(scheduler);
@@ -981,10 +922,7 @@
             panic!("ERROR: OutOfMemory");
         }
         scheduler.execute(&*super::schedule::INITIAL_MARK_SCHEDULE);
-        if !self.zeroing_packets_scheduled.load(Ordering::SeqCst) {
-            self.immix_space
-                .schedule_mark_table_zeroing_tasks(BucketId::Incs);
-        }
+        self.schedule_mark_table_zeroing_tasks(Some(Pause::InitialMark), BucketId::Incs);
         self.process_prev_roots(scheduler);
         scheduler.spawn(
             BucketId::Start,
@@ -1010,12 +948,7 @@
         if cfg!(feature = "lxr_fixed_satb_trigger") {
             RC_PAUSES_BEFORE_SATB.store(0, Ordering::Relaxed);
         }
-<<<<<<< HEAD
-        if self.concurrent_marking_in_progress() {
-=======
-        self.disable_unnecessary_buckets(scheduler, Pause::FinalMark);
         if self.cm_in_progress() {
->>>>>>> 9d4dafdd
             crate::MOVE_CONCURRENT_MARKING_TO_STW.store(true, Ordering::SeqCst);
         }
         self.process_prev_roots(scheduler);
@@ -1042,10 +975,7 @@
         scheduler: &GCWorkScheduler<VM>,
     ) {
         scheduler.execute(&*super::schedule::FULL_GC_SCHEDULE);
-        if !self.zeroing_packets_scheduled.load(Ordering::SeqCst) {
-            self.immix_space
-                .schedule_mark_table_zeroing_tasks(BucketId::Incs);
-        }
+        self.schedule_mark_table_zeroing_tasks(Some(Pause::Full), BucketId::Incs);
         if cfg!(feature = "lxr_abort_on_trace") {
             panic!("ERROR: OutOfMemory");
         }
