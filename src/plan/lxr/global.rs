use super::gc_work::{LXRGCWorkContext, LXRWeakRefWorkContext, ReleaseLOSNursery};
use super::mutator::ALLOCATOR_MAPPING;
use super::rc::{ProcessDecs, RCImmixCollectRootEdges};
use super::remset::FlushMatureEvacRemsets;
use crate::mmtk::VM_MAP;
use crate::plan::global::CommonPlan;
use crate::plan::global::GcStatus;
use crate::plan::global::{BasePlan, CreateGeneralPlanArgs, CreateSpecificPlanArgs};
use crate::plan::immix::Pause;
use crate::plan::lxr::gc_work::FastRCPrepare;
use crate::plan::AllocationSemantics;
use crate::plan::MutatorContext;
use crate::plan::Plan;
use crate::plan::PlanConstraints;
use crate::policy::immix::block::Block;
use crate::policy::immix::ImmixSpaceArgs;
use crate::policy::largeobjectspace::LargeObjectSpace;
use crate::policy::space::Space;
use crate::scheduler::gc_work::*;
use crate::scheduler::*;
use crate::util::alloc::allocators::AllocatorSelector;
#[cfg(feature = "analysis")]
use crate::util::analysis::GcHookWork;
use crate::util::constants::*;
use crate::util::copy::*;
use crate::util::heap::layout::vm_layout::*;
use crate::util::heap::{PageResource, VMRequest};
use crate::util::metadata::side_metadata::SideMetadataContext;
use crate::util::metadata::MetadataSpec;
use crate::util::options::{GCTriggerSelector, Options};
use crate::util::rc::{RefCountHelper, RC_LOCK_BIT_SPEC, RC_TABLE};
#[cfg(feature = "sanity")]
use crate::util::sanity::sanity_checker::*;
use crate::util::{metadata, Address, ObjectReference};
use crate::vm::ActivePlan;
use crate::vm::{Collection, ObjectModel, VMBinding};
use crate::{policy::immix::ImmixSpace, util::opaque_pointer::VMWorkerThread};
use crate::{BarrierSelector, LazySweepingJobsCounter};
use atomic::{Atomic, Ordering};
use crossbeam::queue::SegQueue;
use enum_map::EnumMap;
use spin::Lazy;
use std::sync::atomic::{AtomicBool, AtomicUsize};
use std::sync::{Condvar, Mutex, RwLock};
use std::time::SystemTime;

const LOG_CONSERVATIVE_SURVIVAL_RATIO_MULTIPLER: usize = 1;

static INITIAL_GC_TRIGGERED: AtomicBool = AtomicBool::new(false);
static INCS_TRIGGERED: AtomicBool = AtomicBool::new(false);
static ALLOC_TRIGGERED: AtomicBool = AtomicBool::new(false);
static SURVIVAL_TRIGGERED: AtomicBool = AtomicBool::new(false);
static HEAP_AFTER_GC: AtomicUsize = AtomicUsize::new(0);

static RC_PAUSES_BEFORE_SATB: AtomicUsize = AtomicUsize::new(0);
static MAX_RC_PAUSES_BEFORE_SATB: AtomicUsize = AtomicUsize::new(128);

use mmtk_macros::{HasSpaces, PlanTraceObject};

#[derive(Debug, Clone, Copy)]
#[repr(u8)]
enum GCCause {
    Unknown,
    FullHeap,
    Emergency,
    UserTriggered,
    FixedNursery,
    Survival,
    Increments,
    ImmixSpaceFull,
    FinalMark,
}

#[derive(HasSpaces, PlanTraceObject)]
pub struct LXR<VM: VMBinding> {
    #[post_scan]
    #[space]
    #[copy_semantics(CopySemantics::DefaultCopy)]
    pub immix_space: ImmixSpace<VM>,
    #[parent]
    pub common: CommonPlan<VM>,
    /// Always true for non-rc immix.
    /// For RC immix, this is used for enable backup tracing.
    perform_cycle_collection: AtomicBool,
    current_pause: Atomic<Option<Pause>>,
    previous_pause: Atomic<Option<Pause>>,
    next_gc_may_perform_cycle_collection: AtomicBool,
    next_gc_may_perform_emergency_collection: AtomicBool,
    last_gc_was_defrag: AtomicBool,
    nursery_blocks: usize,
    young_alloc_trigger: usize,
    avail_pages_at_end_of_last_gc: AtomicUsize,
    zeroing_packets_scheduled: AtomicBool,
    next_gc_selected: (Mutex<bool>, Condvar),
    in_concurrent_marking: AtomicBool,
    pub prev_roots: RwLock<SegQueue<Vec<ObjectReference>>>,
    pub curr_roots: RwLock<SegQueue<Vec<ObjectReference>>>,
    pub rc: RefCountHelper<VM>,
    gc_cause: Atomic<GCCause>,
}

pub static LXR_CONSTRAINTS: Lazy<PlanConstraints> = Lazy::new(|| PlanConstraints {
    moves_objects: true,
    gc_header_bits: 2,
    gc_header_words: 0,
    num_specialized_scans: 1,
    // Max immix object size is half of a block.
    max_non_los_default_alloc_bytes: crate::policy::immix::MAX_IMMIX_OBJECT_SIZE,
    barrier: BarrierSelector::FieldBarrier,
    needs_log_bit: true,
    needs_field_log_bit: true,
    rc_enabled: true,
    ..PlanConstraints::default()
});

impl<VM: VMBinding> Plan for LXR<VM> {
    fn collection_required(&self, space_full: bool, _space: Option<&dyn Space<Self::VM>>) -> bool {
        // Spaces or heap full
        if self.base().collection_required(self, space_full) {
            self.gc_cause.store(GCCause::FullHeap, Ordering::Relaxed);
            return true;
        }
        // SATB is finished
        if self.concurrent_marking_in_progress() && crate::concurrent_marking_packets_drained() {
            self.gc_cause.store(GCCause::FinalMark, Ordering::Relaxed);
            return true;
        }
        // Survival limits
        let total_young_alloc_pages = self
            .immix_space
            .block_allocation
            .total_young_allocation_in_bytes()
            >> LOG_BYTES_IN_MBYTE;
        let predicted_survival_mb: usize =
            ((total_young_alloc_pages as f64 * super::SURVIVAL_RATIO_PREDICTOR.ratio()) as usize)
                << LOG_CONSERVATIVE_SURVIVAL_RATIO_MULTIPLER;
        if !cfg!(feature = "lxr_no_survival_trigger") {
            if predicted_survival_mb >= crate::args().max_survival_mb {
                SURVIVAL_TRIGGERED.store(true, Ordering::Relaxed);
                self.gc_cause.store(GCCause::Survival, Ordering::Relaxed);
                return true;
            }
        }
        if !self.immix_space.common().contiguous {
            let available_to_space = (self.immix_space.pr.available_pages()
                + (VM_MAP.available_chunks() << (LOG_BYTES_IN_CHUNK - LOG_BYTES_IN_PAGE as usize)))
                >> (LOG_BYTES_IN_MBYTE - LOG_BYTES_IN_PAGE);
            if predicted_survival_mb >= available_to_space {
                self.gc_cause
                    .store(GCCause::ImmixSpaceFull, Ordering::Relaxed);
                return true;
            }
        }
        if crate::args::LXR_RC_ONLY {
            unimplemented!()
        }
        // inc limits
        if !crate::args::LXR_RC_ONLY
            && crate::args()
                .incs_limit
                .map(|x| self.rc.inc_buffer_size() >= x)
                .unwrap_or(false)
        {
            self.gc_cause.store(GCCause::Increments, Ordering::Relaxed);
            return true;
        }
        // clean young blocks limits
        if !crate::args::LXR_RC_ONLY
            && self.immix_space.block_allocation.clean_nursery_blocks() >= self.nursery_blocks
        {
            self.gc_cause
                .store(GCCause::FixedNursery, Ordering::Relaxed);
            return true;
        }
        // total young alloc limits (including clean and recycled allocation)
        if !crate::args::LXR_RC_ONLY
            && self
                .immix_space
                .block_allocation
                .total_young_allocation_in_bytes()
                >= self.young_alloc_trigger
        {
            self.gc_cause
                .store(GCCause::FixedNursery, Ordering::Relaxed);
            return true;
        }
        // Concurrent tracing finished
        // if !crate::args::LXR_RC_ONLY
        //     && self.concurrent_marking_in_progress()
        //     && crate::concurrent_marking_packets_drained()
        // {
        //     return true;
        // }
        false
    }

    fn concurrent_collection_required(&self) -> bool {
        return false;
        // Don't do a GC until we finished the lazy reclaimation.
        // if !LazySweepingJobs::all_finished() {
        //     return false;
        // }
        // self.concurrent_marking_enabled()
        //     && !crate::plan::barriers::BARRIER_MEASUREMENT
        //     && !self.concurrent_marking_in_progress()
        //     && self.base().gc_status() == GcStatus::NotInGC
        //     && self.get_reserved_pages()
        //         >= self.get_total_pages() * crate::args().concurrent_marking_threshold / 100
    }

    fn last_collection_was_exhaustive(&self) -> bool {
        if crate::args::LXR_RC_ONLY {
            return true;
        }
        let x = self.previous_pause.load(Ordering::SeqCst);
        x == Some(Pause::Full) || x == Some(Pause::FullDefrag)
    }

    fn constraints(&self) -> &'static PlanConstraints {
        &LXR_CONSTRAINTS
    }

    fn create_copy_config(&'static self) -> CopyConfig<VM> {
        use enum_map::enum_map;
        CopyConfig {
            copy_mapping: enum_map! {
                CopySemantics::DefaultCopy => CopySelector::Immix(0),
                _ => CopySelector::Unused,
            },
            space_mapping: vec![(CopySelector::Immix(0), &self.immix_space)],
            constraints: &LXR_CONSTRAINTS,
        }
    }

    fn schedule_collection(&'static self, scheduler: &GCWorkScheduler<VM>) {
        #[cfg(feature = "nogc_no_zeroing")]
        if true {
            unreachable!();
        }
        if !crate::LazySweepingJobs::all_finished() {
            if crate::verbose(1) {
                let s = format!(
                    "[{:.3}s][info][gc] @WARNING: LXR Lazy Sweeping Not Finished",
                    crate::boot_time_secs()
                );
                eprintln!("{}", s);
            }
            crate::counters()
                .gc_with_unfinished_lazy_jobs
                .fetch_add(1, Ordering::Relaxed);
        }
        let pause =
            self.select_collection_kind(self.base().gc_requester.is_concurrent_collection());
        if self.concurrent_marking_in_progress() && pause == Pause::RefCount {
            crate::counters()
                .rc_during_satb
                .fetch_add(1, Ordering::SeqCst);
        }
        let gc_cause = if self.is_emergency_collection() {
            GCCause::Emergency
        } else if self.base().is_user_triggered_collection() {
            GCCause::UserTriggered
        } else {
            self.gc_cause.load(Ordering::SeqCst)
        };
        gc_log!([3] "GC({}) GC Cause {:?}", crate::GC_EPOCH.load(Ordering::SeqCst), gc_cause);
        let alloc_ix = self
            .immix_space
            .block_allocation
            .total_young_allocation_in_bytes();
        let alloc_los = self.los().young_alloc_size.load(Ordering::Relaxed);
        let alloc_total = alloc_los + alloc_ix;
        gc_log!([2]
            "GC({}) {:?} start. incs={} young-alloc={}M young-alloc-ix={}M young-clean-blocks={}({}M)  young-alloc-los={}M",
            crate::GC_EPOCH.load(Ordering::SeqCst),
            pause,
            self.rc.inc_buffer_size(),
            alloc_total >> LOG_BYTES_IN_MBYTE,
            alloc_ix >> LOG_BYTES_IN_MBYTE,
            self.immix_space.block_allocation.clean_nursery_blocks(),
            self.immix_space.block_allocation.clean_nursery_blocks() << Block::LOG_BYTES >> LOG_BYTES_IN_MBYTE,
            alloc_los >> LOG_BYTES_IN_MBYTE,
        );
        match pause {
            Pause::Full => self
                .schedule_emergency_full_heap_collection::<RCImmixCollectRootEdges<VM>>(scheduler),
            Pause::FullDefrag => unreachable!(),
            Pause::RefCount => self.schedule_rc_collection(scheduler),
            Pause::InitialMark => self.schedule_concurrent_marking_initial_pause(scheduler),
            Pause::FinalMark => self.schedule_concurrent_marking_final_pause(scheduler),
        }
        if cfg!(feature = "lxr_fixed_satb_trigger") {
            let hours = |hrs: usize| std::time::Duration::from_secs((60 * 60 * hrs) as u64);
            let date230505 = std::time::SystemTime::UNIX_EPOCH + hours(467575);
            let d = SystemTime::now().duration_since(date230505).unwrap();
            let hrs = (d.as_secs() / 3600) % 24;
            let new_value: usize = match hrs {
                _ if hrs < 12 => 32,
                _ => 16,
            };
            if new_value != MAX_RC_PAUSES_BEFORE_SATB.load(Ordering::Relaxed) {
                gc_log!([1] "===>>> Update SATB Trigger: {:?} <<<===", new_value);
                MAX_RC_PAUSES_BEFORE_SATB.store(new_value, Ordering::Relaxed);
            }
        }

        // Analysis routine that is ran. It is generally recommended to take advantage
        // of the scheduling system we have in place for more performance
        #[cfg(feature = "analysis")]
        scheduler.work_buckets[WorkBucketStage::Unconstrained].add(GcHookWork);
        // Resume mutators
        if cfg!(not(feature = "fragmentation_analysis"))
            && (pause == Pause::Full || pause == Pause::FinalMark)
        {
            #[cfg(feature = "sanity")]
            scheduler.work_buckets[WorkBucketStage::Final].add(ScheduleSanityGC::<Self>::new(self));
        }

        #[cfg(feature = "sanity")]
        if cfg!(feature = "fragmentation_analysis")
            && pause == Pause::RefCount
            && crate::frag_exp_enabled()
        {
            scheduler.work_buckets[WorkBucketStage::Final].add(ScheduleSanityGC::<Self>::new(self));
        }
    }

    fn get_allocator_mapping(&self) -> &'static EnumMap<AllocationSemantics, AllocatorSelector> {
        &*ALLOCATOR_MAPPING
    }

    fn prepare(&mut self, tls: VMWorkerThread) {
        if crate::verbose(3) {
            super::cm::dump_stw_cm_packet_counters();
        }
        let pause = self.current_pause().unwrap();
        crate::stat(|s| {
            if pause == Pause::RefCount {
                s.rc_pauses += 1
            }
        });
        if pause == Pause::FinalMark || pause == Pause::Full {
            self.common.los.is_end_of_satb_or_full_gc = true;
            // release nursery memory before mature evacuation, to reduce the chance of to-space overflow.
            self.immix_space.scheduler().work_buckets[WorkBucketStage::Unconstrained]
                .add(ReleaseLOSNursery);
        }
        self.common
            .prepare(tls, pause == Pause::Full || pause == Pause::InitialMark);
        if crate::args::RC_MATURE_EVACUATION && (pause == Pause::FinalMark || pause == Pause::Full)
        {
            self.immix_space.process_mature_evacuation_remset();
            self.immix_space.scheduler().work_buckets[WorkBucketStage::RCEvacuateMature]
                .add(FlushMatureEvacRemsets);
        }
        self.immix_space.prepare_rc(pause);
        // if pause == Pause::FinalMark {
        //     self.dump_heap_usage(false);
        // }
    }

    fn release(&mut self, tls: VMWorkerThread) {
        super::rc::dump_counters();
        let _new_ratio = super::SURVIVAL_RATIO_PREDICTOR.update_ratio();
        let pause = self.current_pause().unwrap();
        if pause == Pause::FinalMark || pause == Pause::Full {
            #[cfg(feature = "lxr_release_stage_timer")]
            gc_log!([3]
                "    - ({:.3}ms) update_weak_processor start",
                crate::gc_start_time_ms(),
            );
            VM::VMCollection::update_weak_processor(false);
        }
        let perform_class_unloading = self.current_gc_should_perform_class_unloading();
        if perform_class_unloading {
            gc_log!([3] "    - class unloading");
        }
        #[cfg(feature = "lxr_release_stage_timer")]
        gc_log!([3]
            "    - ({:.3}ms) vm_release start",
            crate::gc_start_time_ms(),
        );
        <VM as VMBinding>::VMCollection::vm_release(perform_class_unloading);
        self.common.los.is_end_of_satb_or_full_gc = false;
        #[cfg(feature = "lxr_release_stage_timer")]
        gc_log!([3]
            "    - ({:.3}ms) los release start",
            crate::gc_start_time_ms(),
        );
        self.common
            .release(tls, pause == Pause::Full || pause == Pause::FinalMark);
        #[cfg(feature = "lxr_release_stage_timer")]
        gc_log!([3]
            "    - ({:.3}ms) ix release start",
            crate::gc_start_time_ms(),
        );
        self.immix_space.release_rc(pause);
        self.update_fixed_alloc_trigger();
        self.update_fragmentation_analysis_experiment();
        // swap roots
        let mut prev_roots = self.prev_roots.write().unwrap();
        let mut curr_roots = self.curr_roots.write().unwrap();
        std::mem::swap::<SegQueue<_>>(&mut prev_roots, &mut curr_roots);
        debug_assert!(curr_roots.is_empty());
        // release the collected region
        self.last_gc_was_defrag.store(
            self.current_pause().unwrap() == Pause::FullDefrag,
            Ordering::Relaxed,
        );
        Block::update_global_phase_epoch(&self.immix_space);
    }

    fn get_collection_reserved_pages(&self) -> usize {
        let survival = if !cfg!(feature = "lxr_no_srv_copy_reserve") {
            let predicted_survival = (self.immix_space.block_allocation.clean_nursery_mb() as f64
                * super::SURVIVAL_RATIO_PREDICTOR.ratio())
                as usize;
            predicted_survival << LOG_CONSERVATIVE_SURVIVAL_RATIO_MULTIPLER
        } else {
            0
        };
        return survival + self.immix_space.defrag_headroom_pages();
    }

    fn get_used_pages(&self) -> usize {
        self.immix_space.reserved_pages() + self.common.get_used_pages()
    }

    fn base(&self) -> &BasePlan<VM> {
        &self.common.base
    }

    fn base_mut(&mut self) -> &mut BasePlan<VM> {
        &mut self.common.base
    }

    fn common(&self) -> &CommonPlan<VM> {
        &self.common
    }

    fn gc_pause_start(&self, _scheduler: &GCWorkScheduler<VM>) {
        Block::update_global_phase_epoch(&self.immix_space);
        self.dump_heap_usage(true);
        crate::NO_EVAC.store(false, Ordering::SeqCst);
        let pause = self.current_pause().unwrap();

        super::SURVIVAL_RATIO_PREDICTOR.set_alloc_size(
            self.immix_space
                .block_allocation
                .total_young_allocation_in_bytes(),
        );
        super::SURVIVAL_RATIO_PREDICTOR
            .pause_start
            .store(SystemTime::now(), Ordering::SeqCst);
        self.immix_space.rc_eager_prepare(pause);

        if pause == Pause::FinalMark {
            // Flush barrier buffers before FinishConcurrentWork bucket
            for mutator in <VM as VMBinding>::VMActivePlan::mutators() {
                mutator.flush();
            }
            self.set_concurrent_marking_state(false);
            if cfg!(feature = "satb_timer") {
                let t = crate::SATB_START
                    .load(Ordering::SeqCst)
                    .elapsed()
                    .unwrap()
                    .as_nanos();
                crate::counters().satb_nanos.fetch_add(t, Ordering::SeqCst);
            }
        } else if cfg!(feature = "satb_timer")
            && pause == Pause::RefCount
            && self.concurrent_marking_in_progress()
        {
            let t = crate::SATB_START
                .load(Ordering::SeqCst)
                .elapsed()
                .unwrap()
                .as_nanos();
            crate::counters().satb_nanos.fetch_add(t, Ordering::SeqCst);
        }
    }

    fn gc_pause_end(&self) {
        crate::DISABLE_LASY_DEC_FOR_CURRENT_GC.store(false, Ordering::SeqCst);
        // self.immix_space.flush_page_resource();
        let pause = self.current_pause().unwrap();
        if pause == Pause::InitialMark {
            self.set_concurrent_marking_state(true);
            crate::REMSET_RECORDING.store(true, Ordering::SeqCst);
            if cfg!(feature = "satb_timer") {
                crate::SATB_START.store(SystemTime::now(), Ordering::SeqCst)
            }
        } else if cfg!(feature = "satb_timer")
            && pause == Pause::RefCount
            && self.concurrent_marking_in_progress()
        {
            crate::SATB_START.store(SystemTime::now(), Ordering::SeqCst)
        }
        // if pause == Pause::RefCount || pause == Pause::InitialMark {
        //     self.resize_nursery();
        // }
        self.previous_pause.store(Some(pause), Ordering::SeqCst);
        self.current_pause.store(None, Ordering::SeqCst);
        crate::LAZY_SWEEPING_JOBS.write().swap();
        if crate::args::LAZY_DECREMENTS {
            let perform_cycle_collection =
                self.get_available_pages() < super::CYCLE_TRIGGER_THRESHOLD;
            self.next_gc_may_perform_cycle_collection
                .store(perform_cycle_collection, Ordering::SeqCst);
            self.next_gc_may_perform_emergency_collection
                .store(false, Ordering::SeqCst);
            self.perform_cycle_collection.store(false, Ordering::SeqCst);
        }
        self.avail_pages_at_end_of_last_gc
            .store(self.get_available_pages(), Ordering::SeqCst);
        HEAP_AFTER_GC.store(self.get_reserved_pages(), Ordering::SeqCst);
        self.dump_heap_usage(false);
        if cfg!(feature = "object_size_distribution") {
            if pause == Pause::FinalMark || pause == Pause::Full {
                crate::dump_and_reset_obj_dist("Static", &mut crate::OBJ_COUNT.lock().unwrap());
            }
        }
        if cfg!(feature = "lxr_satb_live_bytes_counter") {
            if pause == Pause::FinalMark || pause == Pause::Full {
                crate::report_and_reset_live_bytes();
            }
        }
        gc_log!([3] " - released young blocks since gc start {}({}M)", self.immix_space.num_clean_blocks_released_young.load(Ordering::Relaxed), self.immix_space.num_clean_blocks_released_young.load(Ordering::Relaxed) >> (LOG_BYTES_IN_MBYTE as usize - Block::LOG_BYTES));

        if cfg!(feature = "fragmentation_analysis") && crate::frag_exp_enabled() {
            self.dump_memory(pause);
        }
    }

    #[cfg(feature = "nogc_no_zeroing")]
    fn handle_user_collection_request(&self, _tls: crate::util::VMMutatorThread, _force: bool) {
        println!("Warning: User attempted a collection request. The request is ignored.");
    }

    fn no_mutator_prepare_release(&self) -> bool {
        true
    }

    fn no_worker_prepare(&self) -> bool {
        true
    }

    fn fast_worker_release(&self) -> bool {
        true
    }

    fn should_process_reference(
        &self,
        reference: ObjectReference,
        referent: ObjectReference,
    ) -> bool {
        if self.rc.count(reference) == 0 || self.rc.count(referent) == 0 {
            return false;
        }
        true
    }

    fn discover_reference(&self, reference: ObjectReference, referent: ObjectReference) {
        // Keep weak references and referents alive during SATB.
        // They can only be swept by mature sweeping.
        let _ = self.rc.inc(reference);
        let _ = self.rc.inc(referent);
    }

    fn current_gc_should_prepare_for_class_unloading(&self) -> bool {
        let pause = self.current_pause().unwrap();
        pause == Pause::InitialMark || pause == Pause::Full
    }

    fn current_gc_should_perform_class_unloading(&self) -> bool {
        let pause = self.current_pause().unwrap();
        pause == Pause::FinalMark || pause == Pause::Full
    }

    fn requires_weak_root_scanning(&self) -> bool {
        // Collect weak roots and keep them alive across RC pauses.
        true
    }
}

impl<VM: VMBinding> LXR<VM> {
    pub fn new(args: CreateGeneralPlanArgs<VM>) -> Box<Self> {
        let immix_specs = metadata::extract_side_metadata(&[
            RC_LOCK_BIT_SPEC,
            MetadataSpec::OnSide(RC_TABLE),
            MetadataSpec::OnSide(
                *VM::VMObjectModel::GLOBAL_FIELD_UNLOG_BIT_SPEC
                    .as_spec()
                    .extract_side_spec(),
            ),
        ]);
        let global_side_metadata_specs = SideMetadataContext::new_global_specs(&immix_specs);
        let options = args.options.clone();
        let mut plan_args = CreateSpecificPlanArgs {
            global_args: args,
            constraints: &LXR_CONSTRAINTS,
            global_side_metadata_specs,
        };
        let mut immix_space = ImmixSpace::new(
            plan_args.get_space_args("immix", true, VMRequest::discontiguous()),
            ImmixSpaceArgs {
                unlog_object_when_traced: false,
                reset_log_bit_in_major_gc: false,
                mixed_age: false,
            },
        );
        immix_space.cm_enabled = true;
        let mut lxr = Box::new(LXR {
            immix_space,
            common: CommonPlan::new(plan_args),
            perform_cycle_collection: AtomicBool::new(false),
            next_gc_may_perform_cycle_collection: AtomicBool::new(false),
            next_gc_may_perform_emergency_collection: AtomicBool::new(false),
            current_pause: Atomic::new(None),
            previous_pause: Atomic::new(None),
            last_gc_was_defrag: AtomicBool::new(false),
            nursery_blocks: crate::args().nursery_blocks.unwrap_or(usize::MAX),
            young_alloc_trigger: crate::args()
                .young_limit_mb
                .map(|x| x << LOG_BYTES_IN_MBYTE)
                .unwrap_or(usize::MAX),
            avail_pages_at_end_of_last_gc: AtomicUsize::new(0),
            zeroing_packets_scheduled: AtomicBool::new(false),
            next_gc_selected: (Mutex::new(true), Condvar::new()),
            in_concurrent_marking: AtomicBool::new(false),
            prev_roots: Default::default(),
            curr_roots: Default::default(),
            rc: RefCountHelper::NEW,
            gc_cause: Atomic::new(GCCause::Unknown),
        });

        lxr.update_fixed_alloc_trigger();

        lxr.gc_init(&options);

        lxr.verify_side_metadata_sanity();

        lxr
    }

    pub fn concurrent_marking_enabled(&self) -> bool {
        self.immix_space.cm_enabled
    }

    pub fn concurrent_marking_in_progress(&self) -> bool {
        self.concurrent_marking_enabled() && self.in_concurrent_marking.load(Ordering::Relaxed)
    }

    fn next_gc_is_emergency_gc(
        &self,
        total_pages: usize,
        mature_space_pages: usize,
        emergency_threshold: usize,
    ) -> bool {
        let min_avail_pages = usize::min(total_pages * emergency_threshold / 100, 1 << 30 >> 12);
        total_pages < min_avail_pages + mature_space_pages
    }

    fn next_gc_is_cycle_gc(
        &self,
        total_pages: usize,
        mature_space_pages: usize,
        cm_threshold: usize,
        pause: Pause,
    ) -> bool {
        if cfg!(feature = "lxr_simple_satb_trigger") {
            // Do cycle collection if mature space is over 60% of the heap
            return if !self.concurrent_marking_in_progress() {
                if self.concurrent_marking_enabled() {
                    mature_space_pages * 100 >= cm_threshold * total_pages
                } else {
                    false
                }
            } else {
                false
            };
        }
        if pause == Pause::FinalMark || pause == Pause::Full {
            let live_mature_pages = super::MATURE_LIVE_PREDICTOR.update(mature_space_pages);
            gc_log!([3] " - predicted live mature pages: {}", live_mature_pages)
        }
        let live_mature_pages = super::MATURE_LIVE_PREDICTOR.live_pages() as usize;
        let garbage = mature_space_pages.saturating_sub(live_mature_pages);
        let total_pages = self.get_total_pages();
        let stop_pages = total_pages * crate::args().rc_stop_percent / 100;
        let available_pages = total_pages.saturating_sub(mature_space_pages);
        gc_log!(
            " - total_pages={} stop_pages={} mature_space_pages={} available_pages={}",
            total_pages,
            stop_pages,
            mature_space_pages,
            available_pages
        );
        !cfg!(feature = "lxr_fixed_satb_trigger")
            && !self.concurrent_marking_in_progress()
            && (self.concurrent_marking_enabled()
                && garbage * 100 >= crate::args().trace_threshold as usize * total_pages)
    }

    fn decide_next_gc_may_perform_cycle_collection(&self, pause: Pause) {
        let (lock, cvar) = &self.next_gc_selected;
        let notify = || {
            let mut gc_selection_done = lock.lock().unwrap();
            *gc_selection_done = true;
            cvar.notify_one();
        };
        // Reset states
        self.next_gc_may_perform_cycle_collection
            .store(false, Ordering::SeqCst);
        self.next_gc_may_perform_emergency_collection
            .store(false, Ordering::SeqCst);
        let cm_threshold = crate::args().trace_threshold;
        let emergency_threshold = crate::args().rc_stop_percent;
        // Calculate mature space size
        let total_pages = self.get_total_pages();
        let mature_space_pages = {
            let released_los_pages = self.los().num_pages_released_lazy.load(Ordering::SeqCst);
            let pages_after_gc = HEAP_AFTER_GC
                .load(Ordering::SeqCst)
                .saturating_sub(
                    self.immix_space
                        .num_clean_blocks_released_lazy
                        .load(Ordering::SeqCst)
                        << Block::LOG_PAGES,
                )
                .saturating_sub(released_los_pages);
            pages_after_gc
        };
        // Decide next GC kind
        let should_do_emergency_collection =
            self.next_gc_is_emergency_gc(total_pages, mature_space_pages, emergency_threshold);
        let should_do_cycle_collection =
            self.next_gc_is_cycle_gc(total_pages, mature_space_pages, cm_threshold, pause);
        // Update states
        self.next_gc_may_perform_cycle_collection
            .store(should_do_cycle_collection, Ordering::SeqCst);
        self.next_gc_may_perform_emergency_collection
            .store(should_do_emergency_collection, Ordering::SeqCst);
        // Eager mark-table zeroing
        if !cfg!(feature = "sanity") && should_do_cycle_collection {
            self.zeroing_packets_scheduled.store(true, Ordering::SeqCst);
            self.immix_space
                .schedule_mark_table_zeroing_tasks(WorkBucketStage::Unconstrained);
        }
        notify();
    }

    fn select_lxr_collection_kind(&self, emergency: bool) -> Pause {
        {
            // Wait for the kind of next GC pause is decided
            let (lock, cvar) = &self.next_gc_selected;
            let mut gc_selection_done = lock.lock().unwrap();
            while !*gc_selection_done {
                gc_selection_done = cvar.wait(gc_selection_done).unwrap();
            }
            *gc_selection_done = false;
        }
        let concurrent_marking_in_progress = self.concurrent_marking_in_progress();
        let concurrent_marking_packets_drained = crate::concurrent_marking_packets_drained();
        gc_log!([2]
            " - next gc mey perform: cycle_collection = {}, emergency_collection = {}",
            self.next_gc_may_perform_cycle_collection.load(Ordering::Relaxed),
            self.next_gc_may_perform_emergency_collection.load(Ordering::Relaxed),
        );

        // If CM is finished, do a final mark pause
<<<<<<< HEAD
        if self.concurrent_marking_enabled() && concurrent_marking_in_progress {
            if concurrent_marking_packets_drained {
                gc_log!([3] "Finish SATB: Concurrent marking is done");
            } else {
                gc_log!([3] "Finish SATB: Concurrent marking is NOT done");
            }
        }
        if self.concurrent_marking_enabled() && concurrent_marking_in_progress
        // && concurrent_marking_packets_drained
=======
        if crate::verbose(3) {
            if self.concurrent_marking_enabled() && concurrent_marking_in_progress {
                if concurrent_marking_packets_drained {
                    gc_log!([3] "Finish SATB: Concurrent marking is done");
                } else {
                    gc_log!([3] "Finish SATB: Concurrent marking is NOT done");
                }
            }
        }
        if self.concurrent_marking_enabled()
            && concurrent_marking_in_progress
            && concurrent_marking_packets_drained
>>>>>>> 6ca0a551
        {
            return Pause::FinalMark;
        }
        // Either final mark pause or full pause for emergency GC
        if emergency
            || (self.base().is_user_triggered_collection() && !cfg!(feature = "lxr_abort_on_trace"))
            || self
                .next_gc_may_perform_emergency_collection
                .load(Ordering::Relaxed)
        {
            return if self.concurrent_marking_enabled() && concurrent_marking_in_progress {
                gc_log!([3] "Early terminate SATB: emergency={} user={} next_gc_may_perform_emergency_collection={} cm_packets={}",
                    emergency,
                    self.base().is_user_triggered_collection(),
                    self.next_gc_may_perform_emergency_collection.load(Ordering::Relaxed),
                    crate::NUM_CONCURRENT_TRACING_PACKETS.load(Ordering::SeqCst),
                );
                Pause::FinalMark
            } else {
                gc_log!([3] "Full GC: emergency={} user={} next_gc_may_perform_emergency_collection={}",
                    emergency,
                    self.base().is_user_triggered_collection(),
                    self.next_gc_may_perform_emergency_collection.load(Ordering::Relaxed),
                );
                Pause::Full
            };
        }
        if self
            .next_gc_may_perform_cycle_collection
            .load(Ordering::Relaxed)
            && concurrent_marking_in_progress
        {
            return Pause::FinalMark;
        }
        // Should trigger CM?
        if cfg!(feature = "lxr_fixed_satb_trigger") {
            if RC_PAUSES_BEFORE_SATB.load(Ordering::Relaxed) + 1
                >= MAX_RC_PAUSES_BEFORE_SATB.load(Ordering::Relaxed)
                && !concurrent_marking_in_progress
            {
                return if self.concurrent_marking_enabled() {
                    Pause::InitialMark
                } else {
                    Pause::Full
                };
            } else {
                return Pause::RefCount;
            }
        }
        if self
            .next_gc_may_perform_cycle_collection
            .load(Ordering::Relaxed)
            && !concurrent_marking_in_progress
        {
            return if self.concurrent_marking_enabled() {
                Pause::InitialMark
            } else {
                Pause::Full
            };
        } else {
            return Pause::RefCount;
        }
    }

    #[allow(clippy::collapsible_else_if)]
    fn select_collection_kind(&self, _concurrent: bool) -> Pause {
        if crate::args::ENABLE_INITIAL_ALLOC_LIMIT {
            INITIAL_GC_TRIGGERED.store(true, Ordering::SeqCst);
        }
        {
            let o = Ordering::SeqCst;
            if SURVIVAL_TRIGGERED.load(o) {
                crate::counters().survival_triggerd.fetch_add(1, o);
            } else if INCS_TRIGGERED.load(o) {
                crate::counters().incs_triggerd.fetch_add(1, o);
            } else if ALLOC_TRIGGERED.load(o) {
                crate::counters().alloc_triggerd.fetch_add(1, o);
            } else {
                crate::counters().overflow_triggerd.fetch_add(1, o);
            }
        }
        self.base().set_collection_kind::<Self>(self);
        self.base().set_gc_status(GcStatus::GcPrepare);
        let emergency_collection = (self.base().cur_collection_attempts.load(Ordering::SeqCst) > 1)
            || self.is_emergency_collection();
        if emergency_collection {
            gc_log!([3] "cur_collection_attempts={} emergency_collection={} out_of_virtual_space={}",
                self.base().cur_collection_attempts.load(Ordering::SeqCst),
                self.base().emergency_collection.load(Ordering::Relaxed),
                VM_MAP.out_of_virtual_space(),
            );
        }

        let concurrent_marking_packets_drained = crate::concurrent_marking_packets_drained();
        let pause = if crate::args::LXR_RC_ONLY {
            Pause::RefCount
        } else {
            let pause = self.select_lxr_collection_kind(emergency_collection);
            if (pause == Pause::InitialMark || pause == Pause::Full)
                && !self.zeroing_packets_scheduled.load(Ordering::SeqCst)
            {
                self.immix_space
                    .schedule_mark_table_zeroing_tasks(WorkBucketStage::RCProcessIncs);
            }
            self.zeroing_packets_scheduled
                .store(false, Ordering::SeqCst);
            if emergency_collection {
                crate::counters().emergency.fetch_add(1, Ordering::Relaxed);
            }
            pause
        };
        if pause == Pause::FinalMark && !concurrent_marking_packets_drained {
            crate::counters()
                .cm_early_quit
                .fetch_add(1, Ordering::Relaxed);
        }
        match pause {
            Pause::RefCount => crate::counters().rc.fetch_add(1, Ordering::Relaxed),
            Pause::InitialMark => crate::counters()
                .initial_mark
                .fetch_add(1, Ordering::Relaxed),
            Pause::FinalMark => crate::counters().final_mark.fetch_add(1, Ordering::Relaxed),
            _ => crate::counters().full.fetch_add(1, Ordering::Relaxed),
        };
        self.current_pause.store(Some(pause), Ordering::SeqCst);
        self.perform_cycle_collection
            .store(pause != Pause::RefCount, Ordering::SeqCst);
        pause
    }

    fn disable_unnecessary_buckets(&'static self, scheduler: &GCWorkScheduler<VM>, pause: Pause) {
        if pause == Pause::RefCount {
            scheduler.work_buckets[WorkBucketStage::Prepare].set_as_disabled();
        }
        if pause == Pause::RefCount || pause == Pause::InitialMark {
            scheduler.work_buckets[WorkBucketStage::Closure].set_as_disabled();
            scheduler.work_buckets[WorkBucketStage::WeakRefClosure].set_as_disabled();
            scheduler.work_buckets[WorkBucketStage::FinalRefClosure].set_as_disabled();
            scheduler.work_buckets[WorkBucketStage::PhantomRefClosure].set_as_disabled();
        }
        scheduler.work_buckets[WorkBucketStage::TPinningClosure].set_as_disabled();
        scheduler.work_buckets[WorkBucketStage::PinningRootsTrace].set_as_disabled();
        scheduler.work_buckets[WorkBucketStage::VMRefClosure].set_as_disabled();
        scheduler.work_buckets[WorkBucketStage::VMRefForwarding].set_as_disabled();
        scheduler.work_buckets[WorkBucketStage::SoftRefClosure].set_as_disabled();
        scheduler.work_buckets[WorkBucketStage::CalculateForwarding].set_as_disabled();
        scheduler.work_buckets[WorkBucketStage::SecondRoots].set_as_disabled();
        scheduler.work_buckets[WorkBucketStage::RefForwarding].set_as_disabled();
        scheduler.work_buckets[WorkBucketStage::FinalizableForwarding].set_as_disabled();
        scheduler.work_buckets[WorkBucketStage::Compact].set_as_disabled();
        if crate::args::LAZY_DECREMENTS && pause != Pause::Full {
            scheduler.work_buckets[WorkBucketStage::STWRCDecsAndSweep].set_as_disabled();
        }
    }

    fn schedule_rc_collection(&'static self, scheduler: &GCWorkScheduler<VM>) {
        if cfg!(feature = "lxr_fixed_satb_trigger") {
            RC_PAUSES_BEFORE_SATB.fetch_add(1, Ordering::Relaxed);
        }
        self.disable_unnecessary_buckets(scheduler, Pause::RefCount);
        #[allow(clippy::collapsible_if)]
        if self.concurrent_marking_enabled() && !crate::args::NO_RC_PAUSES_DURING_CONCURRENT_MARKING
        {
            if self.concurrent_marking_in_progress() {
                scheduler.pause_concurrent_marking_work_packets_during_gc();
            }
        }
        type E<VM> = RCImmixCollectRootEdges<VM>;
        // Before start yielding, wrap all the roots from the previous GC with work-packets.
        self.process_prev_roots(scheduler);
        // Stop & scan mutators (mutator scanning can happen before STW)
        scheduler.work_buckets[WorkBucketStage::Unconstrained]
            .add(StopMutators::<LXRGCWorkContext<E<VM>>>::new());
        // Prepare global/collectors/mutators
        scheduler.work_buckets[WorkBucketStage::RCProcessIncs].add(FastRCPrepare);
        // Release global/collectors/mutators
        scheduler.work_buckets[WorkBucketStage::Release]
            .add(Release::<LXRGCWorkContext<UnsupportedProcessEdges<VM>>>::new(self));
    }

    fn dump_memory(&self, pause: Pause) {
        if pause != Pause::RefCount {
            println!("\n\n\n@@ FRAGMENTATION DISTRIBUTION - Full\n\n");
            return;
        }
        println!("\n\n\n@@ FRAGMENTATION DISTRIBUTION - RC\n");
        println!("heap-size: {}", self.get_total_pages() << 12);
        self.immix_space.dump_memory();
        self.los().dump_memory();
        println!("\n@@ FRAGMENTATION DISTRIBUTION - RC End\n\n");
        // }
    }

    fn schedule_concurrent_marking_initial_pause(&'static self, scheduler: &GCWorkScheduler<VM>) {
        if cfg!(feature = "lxr_abort_on_trace") {
            panic!("ERROR: OutOfMemory");
        }
        self.disable_unnecessary_buckets(scheduler, Pause::InitialMark);
        self.process_prev_roots(scheduler);
        scheduler.work_buckets[WorkBucketStage::Unconstrained]
            .add(StopMutators::<LXRGCWorkContext<RCImmixCollectRootEdges<VM>>>::new());
        scheduler.work_buckets[WorkBucketStage::Prepare]
            .add(Prepare::<LXRGCWorkContext<UnsupportedProcessEdges<VM>>>::new(self));
        scheduler.work_buckets[WorkBucketStage::Release]
            .add(Release::<LXRGCWorkContext<UnsupportedProcessEdges<VM>>>::new(self));
    }

    fn schedule_concurrent_marking_final_pause(&'static self, scheduler: &GCWorkScheduler<VM>) {
        if cfg!(feature = "lxr_abort_on_trace") {
            panic!("ERROR: OutOfMemory");
        }
        if cfg!(feature = "lxr_fixed_satb_trigger") {
            RC_PAUSES_BEFORE_SATB.store(0, Ordering::Relaxed);
        }
        self.disable_unnecessary_buckets(scheduler, Pause::FinalMark);
        if self.concurrent_marking_in_progress() {
            crate::MOVE_CONCURRENT_MARKING_TO_STW.store(true, Ordering::SeqCst);
        }
        self.process_prev_roots(scheduler);
        scheduler.work_buckets[WorkBucketStage::Unconstrained]
            .add(StopMutators::<LXRGCWorkContext<RCImmixCollectRootEdges<VM>>>::new());

        scheduler.work_buckets[WorkBucketStage::Prepare]
            .add(Prepare::<LXRGCWorkContext<UnsupportedProcessEdges<VM>>>::new(self));
        scheduler.work_buckets[WorkBucketStage::Release]
            .add(Release::<LXRGCWorkContext<UnsupportedProcessEdges<VM>>>::new(self));
        scheduler.schedule_ref_proc_work::<LXRWeakRefWorkContext<VM>>(self);
    }

    fn schedule_emergency_full_heap_collection<E: ProcessEdgesWork<VM = VM>>(
        &'static self,
        scheduler: &GCWorkScheduler<VM>,
    ) {
        if cfg!(feature = "lxr_abort_on_trace") {
            panic!("ERROR: OutOfMemory");
        }
        if cfg!(feature = "lxr_fixed_satb_trigger") {
            RC_PAUSES_BEFORE_SATB.store(0, Ordering::Relaxed);
        }
        crate::DISABLE_LASY_DEC_FOR_CURRENT_GC.store(true, Ordering::SeqCst);
        self.disable_unnecessary_buckets(scheduler, Pause::Full);
        // Before start yielding, wrap all the roots from the previous GC with work-packets.
        self.process_prev_roots(scheduler);
        // Stop & scan mutators (mutator scanning can happen before STW)
        scheduler.work_buckets[WorkBucketStage::Unconstrained]
            .add(StopMutators::<LXRGCWorkContext<E>>::new());
        // Prepare global/collectors/mutators
        scheduler.work_buckets[WorkBucketStage::Prepare]
            .add(Prepare::<LXRGCWorkContext<UnsupportedProcessEdges<VM>>>::new(self));
        // Release global/collectors/mutators
        scheduler.work_buckets[WorkBucketStage::Release]
            .add(Release::<LXRGCWorkContext<UnsupportedProcessEdges<VM>>>::new(self));
        scheduler.schedule_ref_proc_work::<LXRWeakRefWorkContext<VM>>(self);
    }

    fn process_prev_roots(&self, scheduler: &GCWorkScheduler<VM>) {
        let prev_roots = self.prev_roots.write().unwrap();
        let mut work_packets: Vec<Box<dyn GCWork<VM>>> = Vec::with_capacity(prev_roots.len());
        while let Some(decs) = prev_roots.pop() {
            work_packets.push(Box::new(ProcessDecs::new(
                decs,
                LazySweepingJobsCounter::new_decs(),
            )))
        }
        if work_packets.is_empty() {
            work_packets.push(Box::new(ProcessDecs::new(
                vec![],
                LazySweepingJobsCounter::new_decs(),
            )));
        }
        if crate::args::LAZY_DECREMENTS {
            debug_assert!(!crate::args::BARRIER_MEASUREMENT);
            scheduler.postpone_all_prioritized(work_packets);
        } else {
            scheduler.work_buckets[WorkBucketStage::STWRCDecsAndSweep].bulk_add(work_packets);
        }
    }

    pub fn perform_cycle_collection(&self) -> bool {
        self.perform_cycle_collection.load(Ordering::SeqCst)
    }

    pub fn current_pause(&self) -> Option<Pause> {
        self.current_pause.load(Ordering::SeqCst)
    }

    pub fn previous_pause(&self) -> Option<Pause> {
        self.previous_pause.load(Ordering::SeqCst)
    }

    pub fn in_defrag(&self, o: ObjectReference) -> bool {
        self.immix_space.in_space_fast(o) && Block::in_defrag_block::<VM>(o)
    }

    pub fn address_in_defrag(&self, a: Address) -> bool {
        self.immix_space.address_in_space_fast(a) && Block::address_in_defrag_block(a)
    }

    pub fn mark(&self, o: ObjectReference) -> bool {
        debug_assert!(!o.is_null());
        if self.immix_space.in_space_fast(o) {
            self.immix_space.attempt_mark(o)
        } else {
            self.common.los.attempt_mark(o)
        }
    }

    pub fn mark2(&self, o: ObjectReference, los: bool) -> bool {
        debug_assert!(!o.is_null());
        if !los {
            self.immix_space.attempt_mark(o)
        } else {
            self.common.los.attempt_mark(o)
        }
    }

    pub fn is_marked(&self, o: ObjectReference) -> bool {
        debug_assert!(!o.is_null());
        if self.immix_space.in_space_fast(o) {
            self.immix_space.is_marked(o)
        } else {
            self.common.los.is_marked(o)
        }
    }

    pub fn los(&self) -> &LargeObjectSpace<VM> {
        &self.common.los
    }

    fn gc_init(&mut self, options: &Options) {
        crate::args::validate_features(BarrierSelector::FieldBarrier, options);
        self.immix_space.cm_enabled = !cfg!(feature = "lxr_no_cm");
        self.immix_space.rc_enabled = true;
        self.common.los.rc_enabled = true;
        unsafe {
            let me = &*(self as *const Self);
            self.immix_space.block_allocation.lxr = Some(me);
        }
        let mut lazy_sweeping_jobs = crate::LAZY_SWEEPING_JOBS.write();
        lazy_sweeping_jobs.swap();
        lazy_sweeping_jobs.end_of_decs = Some(Box::new(move |c| {
            let lxr = GCWorker::<VM>::current()
                .mmtk
                .get_plan()
                .downcast_ref::<Self>()
                .unwrap();
            lxr.immix_space.schedule_rc_block_sweeping_tasks(c);
        }));
        lazy_sweeping_jobs.end_of_lazy = Some(Box::new(move || {
            let lxr = GCWorker::<VM>::current()
                .mmtk
                .get_plan()
                .downcast_ref::<Self>()
                .unwrap();
            lxr.immix_space.flush_page_resource();
            let released_blocks = lxr
                .immix_space
                .num_clean_blocks_released_lazy
                .load(Ordering::SeqCst);
            let released_los_pages = lxr.los().num_pages_released_lazy.load(Ordering::SeqCst);
            let total_released_bytes =
                (released_blocks << Block::LOG_BYTES) + (released_los_pages << LOG_BYTES_IN_PAGE);
            gc_log!([2]
                " - lazy jobs finished since-gc-start={:.3}ms, current-reserved-heap={}M({}M), released-blocks={}, released-los-pages={}, total-released={}",
                crate::gc_start_time_ms(),
                lxr.get_reserved_pages() / 256,
                lxr.get_total_pages() / 256,
                released_blocks,
                released_los_pages,
                if total_released_bytes < BYTES_IN_KBYTE {
                    format!("{}B", total_released_bytes)
                } else if total_released_bytes < BYTES_IN_MBYTE {
                    format!("{}K", total_released_bytes >> LOG_BYTES_IN_KBYTE)
                } else if total_released_bytes < (1 << 30) {
                    format!("{}M", total_released_bytes >> LOG_BYTES_IN_MBYTE)
                } else {
                    format!("{}G", total_released_bytes >> 30)
                }
            );
            gc_log!([3] " - released young blocks since gc start {}({}M)", lxr.immix_space.num_clean_blocks_released_young.load(Ordering::Relaxed), lxr.immix_space.num_clean_blocks_released_young.load(Ordering::Relaxed) >> (LOG_BYTES_IN_MBYTE as usize - Block::LOG_BYTES));
            gc_log!([3] " - released mature blocks {}({}M)", lxr.immix_space.num_clean_blocks_released_mature.load(Ordering::Relaxed), lxr.immix_space.num_clean_blocks_released_mature.load(Ordering::Relaxed) >> (LOG_BYTES_IN_MBYTE as usize - Block::LOG_BYTES));
            if cfg!(feature = "lxr_log_reclaim") {
                let rc_killed_ix = lxr.immix_space.rc_killed_bytes.load(Ordering::SeqCst);
                let rc_killed_los = lxr.los().rc_killed_bytes.load(Ordering::SeqCst);
                gc_log!([2]
                    " - rc-killed={}({}M) rc-killed-ix={}({}M) rc-killed-los={}({}M)",
                    (rc_killed_ix + rc_killed_los),
                    (rc_killed_ix + rc_killed_los) / 1024 / 1024,
                    rc_killed_ix,
                    rc_killed_ix / 1024 / 1024,
                    rc_killed_los,
                    rc_killed_los / 1024 / 1024,
                );
            }
            gc_log!([2]
                " - num_clean_blocks_released_lazy = {}",
                lxr.immix_space
                .num_clean_blocks_released_lazy
                .load(Ordering::SeqCst)
            );
            // Update counters
            if !crate::args::LAZY_DECREMENTS {
                HEAP_AFTER_GC.store(lxr.get_used_pages(), Ordering::SeqCst);
            }
            {
                let o = Ordering::Relaxed;
                let used_pages_after_gc = HEAP_AFTER_GC.load(Ordering::SeqCst);
                let lazy_released_pages = lxr
                    .immix_space
                    .num_clean_blocks_released_lazy
                    .load(Ordering::SeqCst)
                    << Block::LOG_PAGES;
                let x = if used_pages_after_gc >= lazy_released_pages {
                    used_pages_after_gc - lazy_released_pages
                } else {
                    0
                };
                crate::counters().total_used_pages.store(
                    crate::counters().total_used_pages.load(o) + x,
                    Ordering::Relaxed,
                );
                let min = crate::counters().min_used_pages.load(o);
                crate::counters()
                    .min_used_pages
                    .store(usize::min(x, min), o);
                let max = crate::counters().max_used_pages.load(o);
                crate::counters()
                    .max_used_pages
                    .store(usize::max(x, max), o);
            }
            let pause = if lxr.current_pause().is_none() {
                lxr.previous_pause().unwrap()
            } else {
                lxr.current_pause().unwrap()
            };
            lxr.decide_next_gc_may_perform_cycle_collection(pause);
        }));

        if let Some(nursery_ratio) = crate::args().nursery_ratio {
            let heap_size = match *options.gc_trigger {
                GCTriggerSelector::FixedHeapSize(x) => x,
                _ => unimplemented!(),
            };
            let total_blocks = heap_size >> Block::LOG_BYTES;
            let nursery_blocks = total_blocks / (nursery_ratio + 1);
            self.nursery_blocks = nursery_blocks;
        }
    }

    fn set_concurrent_marking_state(&self, active: bool) {
        <VM as VMBinding>::VMCollection::set_concurrent_marking_state(active);
        self.in_concurrent_marking.store(active, Ordering::SeqCst);
    }

    pub fn options(&self) -> &Options {
        &self.common.base.options
    }

    pub fn dump_heap_usage(&self, gc_start: bool) {
        gc_log!([3]
            " - reserved={}M (ix-{}M, los-{}M) collection_reserve={}M ix_avail={}M vmmap_avail={}M",
            self.get_reserved_pages() / 256,
            self.immix_space.reserved_pages() / 256,
            self.los().reserved_pages() / 256,
            self.get_collection_reserved_pages() / 256,
            self.immix_space.pr.available_pages() / 256,
            if self.immix_space.common().contiguous {
                0
            } else {
                (VM_MAP.available_chunks() << (LOG_BYTES_IN_CHUNK - LOG_BYTES_IN_PAGE as usize)) / 256
            },
        );
        gc_log!(
            " - ix-used-size: {}M, ix-virt-size: {}M, los-used-size: {}M,  los-virt-size: {}M",
            self.immix_space.pr.reserved_pages() * 4 / 1024,
            self.immix_space.pr.total_chunks.load(Ordering::SeqCst) * 4,
            self.los().pr.reserved_pages() * 4 / 1024,
            self.los().pr.total_chunks.load(Ordering::SeqCst) * 4,
        );
        crate::rust_mem_counter::dump(gc_start);
    }

    fn hours_since_monday_0am(&self) -> usize {
        let hours = |hrs: usize| std::time::Duration::from_secs((60 * 60 * hrs) as u64);
        let monday_20231106_aedt = std::time::SystemTime::UNIX_EPOCH + hours(471997);
        let duration = SystemTime::now()
            .duration_since(monday_20231106_aedt)
            .unwrap();
        let hrs = duration.as_secs() as usize / 3600;
        hrs % (7 * 24)
    }

    fn update_fragmentation_analysis_experiment(&mut self) {
        if !cfg!(feature = "periodic_fragmentation_analysis") {
            return;
        }
        let hrs = self.hours_since_monday_0am() % 6;
        if hrs < 1 {
            crate::FRAG_EXP_ENABLED.store(true, Ordering::SeqCst)
        } else {
            crate::FRAG_EXP_ENABLED.store(false, Ordering::SeqCst)
        }
    }

    fn update_fixed_alloc_trigger(&mut self) {
        if !cfg!(feature = "fixed_alloc_trigger_based_on_system_time")
            && !cfg!(feature = "fixed_clean_alloc_trigger_based_on_system_time")
        {
            return;
        }
        let hours = |hrs: usize| std::time::Duration::from_secs((60 * 60 * hrs) as u64);
        let date230505 = std::time::SystemTime::UNIX_EPOCH + hours(467575);
        let d = SystemTime::now().duration_since(date230505).unwrap();
        let hrs = (d.as_secs() / 3600) % 48;
        if cfg!(feature = "fixed_clean_alloc_trigger_based_on_system_time") {
            let new_value: usize = match hrs {
                _ if hrs < 8 => (4 << 30) >> Block::LOG_BYTES,    // 4G
                _ if hrs < 16 => (2 << 30) >> Block::LOG_BYTES,   // 2G
                _ if hrs < 24 => (1 << 30) >> Block::LOG_BYTES,   // 1G
                _ if hrs < 32 => (512 << 20) >> Block::LOG_BYTES, // 512M
                _ if hrs < 40 => (256 << 20) >> Block::LOG_BYTES, // 256M
                _ => (128 << 20) >> Block::LOG_BYTES,             // 128M
            };
            if new_value != self.nursery_blocks {
                gc_log!([1] "===>>> Update Fixed Clean Alloc Trigger: {:?} <<<===", new_value);
                self.nursery_blocks = new_value;
            }
        } else if cfg!(feature = "fixed_alloc_trigger_based_on_system_time") {
            let new_value: usize = match hrs {
                _ if hrs < 8 => 4096 << LOG_BYTES_IN_MBYTE,  // 4G
                _ if hrs < 16 => 2048 << LOG_BYTES_IN_MBYTE, // 2G
                _ if hrs < 24 => 1024 << LOG_BYTES_IN_MBYTE, // 1G
                _ if hrs < 32 => 512 << LOG_BYTES_IN_MBYTE,  // 512M
                _ if hrs < 40 => 256 << LOG_BYTES_IN_MBYTE,  // 256M
                _ => 128 << LOG_BYTES_IN_MBYTE,              // 128M
            };
            if new_value != self.young_alloc_trigger {
                gc_log!([1] "===>>> Update Fixed Alloc Trigger: {:?} <<<===", new_value);
                self.young_alloc_trigger = new_value;
            }
        }
    }
}<|MERGE_RESOLUTION|>--- conflicted
+++ resolved
@@ -770,17 +770,6 @@
         );
 
         // If CM is finished, do a final mark pause
-<<<<<<< HEAD
-        if self.concurrent_marking_enabled() && concurrent_marking_in_progress {
-            if concurrent_marking_packets_drained {
-                gc_log!([3] "Finish SATB: Concurrent marking is done");
-            } else {
-                gc_log!([3] "Finish SATB: Concurrent marking is NOT done");
-            }
-        }
-        if self.concurrent_marking_enabled() && concurrent_marking_in_progress
-        // && concurrent_marking_packets_drained
-=======
         if crate::verbose(3) {
             if self.concurrent_marking_enabled() && concurrent_marking_in_progress {
                 if concurrent_marking_packets_drained {
@@ -790,10 +779,8 @@
                 }
             }
         }
-        if self.concurrent_marking_enabled()
-            && concurrent_marking_in_progress
-            && concurrent_marking_packets_drained
->>>>>>> 6ca0a551
+        if self.concurrent_marking_enabled() && concurrent_marking_in_progress
+        // && concurrent_marking_packets_drained
         {
             return Pause::FinalMark;
         }
