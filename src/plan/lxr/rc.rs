--- conflicted
+++ resolved
@@ -705,7 +705,6 @@
             crate::RC_STAT.merge(&mut self.stat);
         }
 
-<<<<<<< HEAD
         // #[cfg(feature = "log_outstanding_packets")]
         // {
         //     let ms = t.elapsed().unwrap().as_micros() as f32 / 1000f32;
@@ -722,22 +721,6 @@
         // }
         let us = t.elapsed().unwrap().as_micros() as usize;
         INC_TIME.fetch_add(us, Ordering::SeqCst);
-=======
-        #[cfg(feature = "log_outstanding_packets")]
-        {
-            let ms = t.elapsed().unwrap().as_micros() as f32 / 1000f32;
-            if ms > 10f32 || cfg!(feature = "log_all_inc_packets") {
-                gc_log!(
-                        "WARNING: Incs packet took {:.3}ms! KIND={} RootKind={:?} depth={} counters={:?}",
-                        ms,
-                        KIND,
-                        self.root_kind,
-                        depth,
-                        self.counters,
-                    );
-            }
-        }
->>>>>>> 6ca0a551
     }
 }
 
