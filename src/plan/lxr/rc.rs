--- conflicted
+++ resolved
@@ -677,13 +677,6 @@
             }
             if self.pause == Pause::FinalMark || self.pause == Pause::Full {
                 if !root_slots.is_empty() {
-<<<<<<< HEAD
-                    let mut w =
-                        LXRStopTheWorldProcessEdges::new(root_slots, true, mmtk, BucketId::Closure);
-                    w.root_kind = self.root_kind;
-                    // worker.add_work(WorkBucketStage::Closure, w)
-                    unimplemented!()
-=======
                     if self.pause == Pause::FinalMark {
                         let mut w = LXRStopTheWorldProcessEdges::<_, false>::new(
                             root_slots,
@@ -692,7 +685,8 @@
                             WorkBucketStage::Closure,
                         );
                         w.root_kind = self.root_kind;
-                        worker.add_work(WorkBucketStage::Closure, w)
+                        // worker.add_work(WorkBucketStage::Closure, w)
+                        unimplemented!()
                     } else {
                         let mut w = LXRStopTheWorldProcessEdges::<_, true>::new(
                             root_slots,
@@ -701,9 +695,9 @@
                             WorkBucketStage::Closure,
                         );
                         w.root_kind = self.root_kind;
-                        worker.add_work(WorkBucketStage::Closure, w)
+                        // worker.add_work(WorkBucketStage::Closure, w)
+                        unimplemented!()
                     };
->>>>>>> d65b83b2
                 }
             } else if !self.root_kind.unwrap().should_skip_decs() {
                 self.lxr.curr_roots.read().unwrap().push(roots);
