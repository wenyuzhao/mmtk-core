--- conflicted
+++ resolved
@@ -279,9 +279,8 @@
                 if t.is_null() {
                     return;
                 }
-<<<<<<< HEAD
                 self.scanned_non_null_slots += 1;
-                if self.rc.count(t) != 0 {
+                if !self.rc.object_or_line_is_dead(t) {
                     #[cfg(feature = "defrag_checks")]
                     {
                         self.process_edge_after_obj_scan(object, e, t, should_check_remset);
@@ -290,10 +289,6 @@
                     {
                         self.process_edge_after_obj_scan(object, e, t, false);
                     }
-=======
-                if !self.rc.object_or_line_is_dead(t) {
-                    self.process_edge_after_obj_scan(object, e, t, should_check_remset);
->>>>>>> 6ca0a551
                 }
             },
         );
@@ -327,9 +322,8 @@
             if t.is_null() {
                 continue;
             }
-<<<<<<< HEAD
             self.scanned_non_null_slots += 1;
-            if self.rc.count(t) != 0 {
+            if !self.rc.object_or_line_is_dead(t) {
                 #[cfg(feature = "defrag_checks")]
                 {
                     self.process_edge_after_obj_scan(object, e, t, should_check_remset);
@@ -338,10 +332,6 @@
                 {
                     self.process_edge_after_obj_scan(object, e, t, false);
                 }
-=======
-            if !self.rc.object_or_line_is_dead(t) {
-                self.process_edge_after_obj_scan(object, e, t, should_check_remset);
->>>>>>> 6ca0a551
             }
         }
     }
