use super::LXR;
use crate::plan::immix::Pause;
use crate::plan::VectorQueue;
use crate::policy::space::Space;
use crate::scheduler::gc_work::{EdgeOf, ScanObjects};
use crate::util::address::{CLDScanPolicy, RefScanPolicy};
use crate::util::copy::CopySemantics;
use crate::util::rc::RefCountHelper;
use crate::util::{Address, ObjectReference};
use crate::vm::edge_shape::{Edge, MemorySlice};
use crate::{
    plan::ObjectQueue,
    scheduler::{gc_work::ProcessEdgesBase, GCWork, GCWorker, ProcessEdgesWork, WorkBucketStage},
    vm::*,
    MMTK,
};
use atomic::Ordering;
use std::ops::{Deref, DerefMut};
#[cfg(feature = "measure_trace_rate")]
use std::sync::atomic::AtomicUsize;
use std::sync::Arc;

pub struct LXRConcurrentTraceObjects<VM: VMBinding> {
    plan: &'static LXR<VM>,
    // objects to mark and scan
    white_objects: Option<Vec<ObjectReference>>,
    white_objects_arc: Option<Arc<Vec<ObjectReference>>>,
    // objects to scan
    grey_objects: Option<Vec<(ObjectReference, Address)>>,
    grey_large_ref_arrays: Option<Vec<(ObjectReference, Address, usize, VM::VMMemorySlice)>>,
    // recursively discovered grey objects
    next_grey_objects: VectorQueue<(ObjectReference, Address)>,
    next_grey_large_ref_arrays: VectorQueue<(ObjectReference, Address, usize, VM::VMMemorySlice)>,
    next_grey_large_ref_arrays_size: usize,
    klass: Address,
    rc: RefCountHelper<VM>,
<<<<<<< HEAD
    scanned_non_null_slots: usize,
=======
    #[cfg(feature = "measure_trace_rate")]
    scanned_non_null_slots: usize,
    #[cfg(feature = "measure_trace_rate")]
    enqueued_objs: usize,
>>>>>>> 43d912ef
}

impl<VM: VMBinding> LXRConcurrentTraceObjects<VM> {
    pub fn new(objects: Vec<ObjectReference>, mmtk: &'static MMTK<VM>) -> Self {
        if cfg!(feature = "rust_mem_counter") {
            crate::rust_mem_counter::SATB_BUFFER_COUNTER.add(objects.len());
        }
        let plan = mmtk.get_plan().downcast_ref::<LXR<VM>>().unwrap();
        crate::NUM_CONCURRENT_TRACING_PACKETS.fetch_add(1, Ordering::SeqCst);
        Self {
            plan,
            white_objects: Some(objects),
            white_objects_arc: None,
            grey_objects: None,
            grey_large_ref_arrays: None,
            next_grey_objects: VectorQueue::default(),
            next_grey_large_ref_arrays: VectorQueue::default(),
            next_grey_large_ref_arrays_size: 0,
            klass: Address::ZERO,
            rc: RefCountHelper::NEW,
<<<<<<< HEAD
            scanned_non_null_slots: 0,
=======
            #[cfg(feature = "measure_trace_rate")]
            scanned_non_null_slots: 0,
            #[cfg(feature = "measure_trace_rate")]
            enqueued_objs: 0,
>>>>>>> 43d912ef
        }
    }

    pub fn new_arc(objects: Arc<Vec<ObjectReference>>, mmtk: &'static MMTK<VM>) -> Self {
        if cfg!(feature = "rust_mem_counter") {
            crate::rust_mem_counter::SATB_BUFFER_COUNTER.add(objects.len());
        }
        let plan = mmtk.get_plan().downcast_ref::<LXR<VM>>().unwrap();
        crate::NUM_CONCURRENT_TRACING_PACKETS.fetch_add(1, Ordering::SeqCst);
        Self {
            plan,
            white_objects: None,
            white_objects_arc: Some(objects),
            grey_objects: None,
            grey_large_ref_arrays: None,
            next_grey_objects: VectorQueue::default(),
            next_grey_large_ref_arrays: VectorQueue::default(),
            next_grey_large_ref_arrays_size: 0,
            klass: Address::ZERO,
            rc: RefCountHelper::NEW,
<<<<<<< HEAD
            scanned_non_null_slots: 0,
=======
            #[cfg(feature = "measure_trace_rate")]
            scanned_non_null_slots: 0,
            #[cfg(feature = "measure_trace_rate")]
            enqueued_objs: 0,
>>>>>>> 43d912ef
        }
    }

    pub fn new_grey_objects(objects: Vec<(ObjectReference, Address)>) -> Self {
        if cfg!(feature = "rust_mem_counter") {
            crate::rust_mem_counter::SATB_BUFFER_COUNTER.add(objects.len());
        }
        let plan = GCWorker::<VM>::current()
            .mmtk
            .get_plan()
            .downcast_ref::<LXR<VM>>()
            .unwrap();
        crate::NUM_CONCURRENT_TRACING_PACKETS.fetch_add(1, Ordering::SeqCst);
        Self {
            plan,
            white_objects: None,
            white_objects_arc: None,
            grey_objects: Some(objects),
            grey_large_ref_arrays: None,
            next_grey_objects: VectorQueue::default(),
            next_grey_large_ref_arrays: VectorQueue::default(),
            next_grey_large_ref_arrays_size: 0,
            klass: Address::ZERO,
            rc: RefCountHelper::NEW,
<<<<<<< HEAD
            scanned_non_null_slots: 0,
=======
            #[cfg(feature = "measure_trace_rate")]
            scanned_non_null_slots: 0,
            #[cfg(feature = "measure_trace_rate")]
            enqueued_objs: 0,
>>>>>>> 43d912ef
        }
    }

    pub fn new_grey_large_ref_arrays(
        slices: Vec<(ObjectReference, Address, usize, VM::VMMemorySlice)>,
        mmtk: &'static MMTK<VM>,
    ) -> Self {
        let plan = mmtk.get_plan().downcast_ref::<LXR<VM>>().unwrap();
        crate::NUM_CONCURRENT_TRACING_PACKETS.fetch_add(1, Ordering::SeqCst);
        Self {
            plan,
            white_objects: None,
            white_objects_arc: None,
            grey_objects: None,
            grey_large_ref_arrays: Some(slices),
            next_grey_objects: VectorQueue::default(),
            next_grey_large_ref_arrays: VectorQueue::default(),
            next_grey_large_ref_arrays_size: 0,
            klass: Address::ZERO,
            rc: RefCountHelper::NEW,
<<<<<<< HEAD
            scanned_non_null_slots: 0,
=======
            #[cfg(feature = "measure_trace_rate")]
            scanned_non_null_slots: 0,
            #[cfg(feature = "measure_trace_rate")]
            enqueued_objs: 0,
>>>>>>> 43d912ef
        }
    }

    fn create_scan_large_ref_arrays_packet(
        &mut self,
        slices: Vec<(ObjectReference, Address, usize, VM::VMMemorySlice)>,
    ) {
        FLUSHED_LARGE_REF_ARRAY_PACKETS.fetch_add(1, Ordering::SeqCst);
        // This packet is executed in concurrent.
        let worker = GCWorker::<VM>::current();
        debug_assert!(self.plan.concurrent_marking_enabled());
        let w = LXRConcurrentTraceObjects::<VM>::new_grey_large_ref_arrays(slices, worker.mmtk);
        if self.plan.current_pause() == Some(Pause::RefCount) {
            worker.scheduler().postpone(w);
        } else {
            worker.add_work(WorkBucketStage::Unconstrained, w);
        }
    }

    fn create_scan_objects_packet(&mut self, objects: Vec<(ObjectReference, Address)>) {
        FLUSHED_NORMAL_PACKETS.fetch_add(1, Ordering::SeqCst);
        // This packet is executed in concurrent.
        let worker = GCWorker::<VM>::current();
        debug_assert!(self.plan.concurrent_marking_enabled());
        let w = LXRConcurrentTraceObjects::<VM>::new_grey_objects(objects);
        if self.plan.current_pause() == Some(Pause::RefCount) {
            worker.scheduler().postpone(w);
        } else {
            worker.add_work(WorkBucketStage::Unconstrained, w);
        }
    }

    #[cold]
    fn flush(&mut self) {
        if !self.next_grey_objects.is_empty() {
            let new_nodes = self.next_grey_objects.take();
            self.create_scan_objects_packet(new_nodes);
        }
        if !self.next_grey_large_ref_arrays.is_empty() {
            let slices = self.next_grey_large_ref_arrays.take();
            self.create_scan_large_ref_arrays_packet(slices);
        }
    }

    #[cold]
    fn flush_obj(&mut self) {
        if !self.next_grey_objects.is_empty() {
            let new_nodes = self.next_grey_objects.take();
            self.create_scan_objects_packet(new_nodes);
        }
    }

    #[cold]
    fn flush_arr(&mut self) {
        if !self.next_grey_large_ref_arrays.is_empty() {
            let slices = self.next_grey_large_ref_arrays.take();
            self.create_scan_large_ref_arrays_packet(slices);
        }
    }

    fn trace_object<const NULL_AND_RC_CHECK: bool>(
        &mut self,
        object: ObjectReference,
    ) -> ObjectReference {
        if NULL_AND_RC_CHECK && object.is_null() {
            return object;
        }
        if cfg!(any(feature = "sanity", debug_assertions)) {
            assert!(
                object.to_address::<VM>().is_mapped(),
                "Invalid object {:?}: address is not mapped",
                object
            );
        }

        let no_trace = NULL_AND_RC_CHECK && self.rc.object_or_line_is_dead(object);
        if no_trace || self.plan.is_marked(object) {
            return object;
        }
        // During concurrent marking, decs-processing can kill the object and mutators can reusing the memory afterwards.
        // If the RC of the object is dec to zero after it is marked by the marker, and before it is scanned,
        // the object scanning step can crash if another mutator is also simultaneously reusing the memory.
        // To solve this problem:
        // 1. We cache the klass pointer before marking the object.
        // 2. If we're the thread to successfully mark the object (instead of the RC decrement thread),
        //    the previously cached class pointer is guaranteed to be valid, as no reuse can happen before we mark the object.
        // 3. Scan the object use the cached klass pointer, and cache the collected child nodes without pushing them to the mark queue.
        //    Note that if the memory is being reused simultaneously, our cached child nodes are invalid.
        // 4. Check the RC of the object after scanning.
        //    Push the previously cached child nodes to the mark queue only if the object RC is not zero -- the object is not overwritten yet and the cached children must be valid.
        self.klass = object.class_pointer::<VM>();
        debug_assert!(object.is_in_any_space(), "Invalid object {:?}", object);
        debug_assert!(object.class_is_valid::<VM>());
        if self.plan.immix_space.in_space_fast(object) {
            self.plan
                .immix_space
                .trace_object_without_moving_rc(self, object);
        } else if self.plan.los().in_space_fast(object) {
            self.plan.los().trace_object(self, object);
        }
        object
    }

    fn trace_objects(&mut self, objects: &[ObjectReference]) {
        for o in objects {
            self.trace_object::<true>(*o);
        }
    }

    fn process_edge_after_obj_scan(
        &mut self,
        object: ObjectReference,
        e: VM::VMEdge,
        t: ObjectReference,
        should_check_remset: bool,
    ) {
        if cfg!(feature = "sanity") {
            assert!(
                t.to_address::<VM>().is_mapped(),
                "Invalid edge {:?}.{:?} -> {:?}: target is not mapped",
                object,
                e,
                t
            );
        }
        #[cfg(feature = "defrag_checks")]
        if crate::args::RC_MATURE_EVACUATION
            && (should_check_remset || !e.to_address().is_in_mmtk_heap())
            && self.plan.in_defrag(t)
        {
            self.plan.immix_space.mature_evac_remset.record(e, t);
        }
        self.trace_object::<false>(t);
    }

    fn scan_object(&mut self, object: ObjectReference, klass: Address) {
        if cfg!(feature = "sanity") {
            assert!(
                object.to_address::<VM>().is_mapped(),
                "Invalid obj {:?}: address is not mapped",
                object
            );
        }
        if self.rc.object_or_line_is_dead(object) || object.class_pointer::<VM>() != klass {
            return;
        }
        #[cfg(feature = "defrag_checks")]
        let should_check_remset = !self.plan.in_defrag(object);
        object.iterate_fields_with_klass::<VM, _>(
            CLDScanPolicy::Claim,
            RefScanPolicy::Discover,
            klass,
            |e| {
                let t: ObjectReference = e.load();
                if t.is_null() {
                    return;
                }
<<<<<<< HEAD
                self.scanned_non_null_slots += 1;
=======
                #[cfg(feature = "measure_trace_rate")]
                {
                    self.scanned_non_null_slots += 1;
                }
>>>>>>> 43d912ef
                if !self.rc.object_or_line_is_dead(t) {
                    #[cfg(feature = "defrag_checks")]
                    {
                        self.process_edge_after_obj_scan(object, e, t, should_check_remset);
                    }
                    #[cfg(not(feature = "defrag_checks"))]
                    {
                        self.process_edge_after_obj_scan(object, e, t, false);
                    }
                }
            },
        );
    }

    fn scan_large_ref_array(
        &mut self,
        object: ObjectReference,
        klass: Address,
        size: usize,
        slice: VM::VMMemorySlice,
    ) {
        if cfg!(feature = "sanity") {
            assert!(
                object.to_address::<VM>().is_mapped(),
                "Invalid obj {:?}: address is not mapped",
                object
            );
        }
        let current_klass = object.class_pointer::<VM>();
        if self.rc.object_or_line_is_dead(object) {
            return;
        }
        if current_klass != klass || object.get_size::<VM>() != size {
            return;
        }
        #[cfg(feature = "defrag_checks")]
        let should_check_remset = !self.plan.in_defrag(object);
        for e in slice.iter_edges() {
            let t: ObjectReference = e.load();
            if t.is_null() {
                continue;
            }
<<<<<<< HEAD
            self.scanned_non_null_slots += 1;
=======
            #[cfg(feature = "measure_trace_rate")]
            {
                self.scanned_non_null_slots += 1;
            }
>>>>>>> 43d912ef
            if !self.rc.object_or_line_is_dead(t) {
                #[cfg(feature = "defrag_checks")]
                {
                    self.process_edge_after_obj_scan(object, e, t, should_check_remset);
                }
                #[cfg(not(feature = "defrag_checks"))]
                {
                    self.process_edge_after_obj_scan(object, e, t, false);
                }
            }
        }
    }
}

impl<VM: VMBinding> ObjectQueue for LXRConcurrentTraceObjects<VM> {
    fn enqueue(&mut self, object: ObjectReference) {
        if cfg!(feature = "sanity") {
            assert!(
                object.to_address::<VM>().is_mapped(),
                "Invalid obj {:?}: address is not mapped",
                object
            );
        }
        // Don't enqueue the object if RC is zero
        if self.rc.object_or_line_is_dead(object) || VM::VMScanning::is_val_array(object) {
            return;
        }
        if VM::VMScanning::is_obj_array(object)
            && VM::VMScanning::obj_array_data(object).len() >= 1024
        {
            let data = VM::VMScanning::obj_array_data(object);
            self.next_grey_large_ref_arrays_size += data.len();
            self.next_grey_large_ref_arrays.push((
                object,
                self.klass,
                object.get_size::<VM>(),
                data,
            ));
            if self.next_grey_large_ref_arrays_size >= 4096 {
                self.flush_arr();
            }
            // let mut count = 0;
            // // for chunk in data.chunks(usize::MAX) {
            // count += 1;
            // self.create_scan_large_ref_array_packet(
            //     object,
            //     self.klass,
            //     object.get_size::<VM>(),
            //     data,
            // );
            // }
            // println!("New CM Array Slice Packets {} array-len={}", count, VM::VMScanning::obj_array_data(object).len());
        } else {
            // Small objects: enqueue
            self.next_grey_objects.push((object, self.klass));
            if self.next_grey_objects.len() >= 4096 {
                self.flush_obj();
            }
        }
    }
}

impl<VM: VMBinding> GCWork<VM> for LXRConcurrentTraceObjects<VM> {
    fn should_defer(&self) -> bool {
        crate::PAUSE_CONCURRENT_MARKING.load(Ordering::SeqCst)
    }
    fn is_concurrent_marking_work(&self) -> bool {
        true
    }
    fn do_work(&mut self, _worker: &mut GCWorker<VM>, mmtk: &'static MMTK<VM>) {
        debug_assert!(!mmtk.scheduler.work_buckets[WorkBucketStage::Initial].is_activated());
<<<<<<< HEAD
        let t = std::time::SystemTime::now();
=======
        #[cfg(feature = "measure_trace_rate")]
        let t = std::time::SystemTime::now();
        #[cfg(feature = "measure_trace_rate")]
>>>>>>> 43d912ef
        let record = if crate::verbose(3) && !mmtk.scheduler.in_concurrent() {
            STW_CM_PACKETS.fetch_add(1, Ordering::SeqCst);
            true
        } else {
            false
        };
        // mark objects
        if let Some(objects) = self.white_objects.take() {
            self.trace_objects(&objects)
        } else if let Some(objects) = self.white_objects_arc.take() {
            self.trace_objects(&objects)
        }
        // scan and mark fields
        if let Some(objects) = self.grey_objects.take() {
            for (o, k) in objects {
                self.scan_object(o, k)
            }
        } else if let Some(slices) = self.grey_large_ref_arrays.take() {
            for (o, k, size, s) in slices {
                let len = s.len();
                self.scan_large_ref_array(o, k, size, s);
                // println!("CMArray len={} time={}ms", len, ms);
            }
        }
        // CM: Decrease counter
        let pause_opt = self.plan.current_pause();
        if pause_opt == Some(Pause::FinalMark) || pause_opt.is_none() {
            let mut grey_objects = vec![];
            while !self.next_grey_objects.is_empty() {
                let pause_opt = self.plan.current_pause();
                if !(pause_opt == Some(Pause::FinalMark) || pause_opt.is_none()) {
                    break;
                }
                grey_objects.clear();
                self.next_grey_objects.swap(&mut grey_objects);
                for (o, k) in &grey_objects {
                    self.scan_object(*o, *k);
                }
            }
        }
        self.flush();
        crate::NUM_CONCURRENT_TRACING_PACKETS.fetch_sub(1, Ordering::SeqCst);
        debug_assert!(!mmtk.scheduler.work_buckets[WorkBucketStage::Initial].is_activated());
<<<<<<< HEAD
=======
        #[cfg(feature = "measure_trace_rate")]
>>>>>>> 43d912ef
        if record {
            let us = t.elapsed().unwrap().as_micros() as usize;
            STW_CM_PACKETS_TIME.fetch_add(us, Ordering::SeqCst);
            STW_SCAN_NON_NULL_SLOTS.fetch_add(self.scanned_non_null_slots, Ordering::SeqCst);
        }
    }
}

pub struct ProcessModBufSATB {
    nodes: Option<Vec<ObjectReference>>,
    nodes_arc: Option<Arc<Vec<ObjectReference>>>,
}

impl ProcessModBufSATB {
    pub fn new(nodes: Vec<ObjectReference>) -> Self {
        crate::NUM_CONCURRENT_TRACING_PACKETS.fetch_add(1, Ordering::SeqCst);
        Self {
            nodes: Some(nodes),
            nodes_arc: None,
        }
    }
    pub fn new_arc(nodes: Arc<Vec<ObjectReference>>) -> Self {
        crate::NUM_CONCURRENT_TRACING_PACKETS.fetch_add(1, Ordering::SeqCst);
        Self {
            nodes: None,
            nodes_arc: Some(nodes),
        }
    }
}

#[cfg(feature = "measure_trace_rate")]
pub static STW_CM_PACKETS: AtomicUsize = AtomicUsize::new(0);
#[cfg(feature = "measure_trace_rate")]
pub static STW_MODBUF_PACKETS: AtomicUsize = AtomicUsize::new(0);
<<<<<<< HEAD
pub static FLUSHED_LARGE_REF_ARRAY_PACKETS: AtomicUsize = AtomicUsize::new(0);
pub static FLUSHED_NORMAL_PACKETS: AtomicUsize = AtomicUsize::new(0);
pub static STW_CM_PACKETS_TIME: AtomicUsize = AtomicUsize::new(0);
pub static STW_MARK_OBJS: AtomicUsize = AtomicUsize::new(0);
pub static STW_SCAN_OBJS: AtomicUsize = AtomicUsize::new(0);
pub static STW_SCAN_OBJS2: AtomicUsize = AtomicUsize::new(0);
pub static STW_SCAN_SLOTS: AtomicUsize = AtomicUsize::new(0);
pub static STW_SCAN_NON_NULL_SLOTS: AtomicUsize = AtomicUsize::new(0);

pub fn dump_stw_cm_packet_counters() {
=======
#[cfg(feature = "measure_trace_rate")]
pub static STW_CM_PACKETS_TIME: AtomicUsize = AtomicUsize::new(0);
#[cfg(feature = "measure_trace_rate")]
pub static STW_ENQUEUE_OBJS: AtomicUsize = AtomicUsize::new(0);
#[cfg(feature = "measure_trace_rate")]
pub static STW_SCAN_NON_NULL_SLOTS: AtomicUsize = AtomicUsize::new(0);

#[cfg(feature = "measure_trace_rate")]
pub fn dump_trace_rate() {
>>>>>>> 43d912ef
    gc_log!(
        " - STW_CM_PACKETS={} STW_MODBUF_PACKETS={}",
        STW_CM_PACKETS.load(Ordering::SeqCst),
        STW_MODBUF_PACKETS.load(Ordering::SeqCst),
    );
    STW_CM_PACKETS.store(0, Ordering::SeqCst);
    STW_MODBUF_PACKETS.store(0, Ordering::SeqCst);
    gc_log!(
<<<<<<< HEAD
        " - STW_CM_PACKETS_TIME={}ms",
        STW_CM_PACKETS_TIME.load(Ordering::SeqCst) / 1000,
    );
    STW_CM_PACKETS_TIME.store(0, Ordering::SeqCst);
    gc_log!(
        " - STW_MARK_OBJS={} STW_SCAN_OBJS={} STW_SCAN_OBJS2={} STW_SCAN_SLOTS={} STW_SCAN_NON_NULL_SLOTS={}",
        STW_MARK_OBJS.load(Ordering::SeqCst),
        STW_SCAN_OBJS.load(Ordering::SeqCst),
        STW_SCAN_OBJS2.load(Ordering::SeqCst),
        STW_SCAN_SLOTS.load(Ordering::SeqCst),
        STW_SCAN_NON_NULL_SLOTS.load(Ordering::SeqCst),
    );
    STW_MARK_OBJS.store(0, Ordering::SeqCst);
    STW_SCAN_OBJS.store(0, Ordering::SeqCst);
    STW_SCAN_OBJS2.store(0, Ordering::SeqCst);
    STW_SCAN_SLOTS.store(0, Ordering::SeqCst);
    STW_SCAN_NON_NULL_SLOTS.store(0, Ordering::SeqCst);
    gc_log!(
        " - FLUSHED_LARGE_REF_ARRAY_PACKETS={} FLUSHED_NORMAL_PACKETS={}",
        FLUSHED_LARGE_REF_ARRAY_PACKETS.load(Ordering::SeqCst),
        FLUSHED_NORMAL_PACKETS.load(Ordering::SeqCst),
    );
    FLUSHED_LARGE_REF_ARRAY_PACKETS.store(0, Ordering::SeqCst);
    FLUSHED_NORMAL_PACKETS.store(0, Ordering::SeqCst);
=======
        " - STW_CM_PACKETS_TIME={}ms STW_ENQUEUE_OBJS={} STW_SCAN_NON_NULL_SLOTS={}",
        STW_CM_PACKETS_TIME.load(Ordering::SeqCst) / 1000,
        STW_ENQUEUE_OBJS.load(Ordering::SeqCst),
        STW_SCAN_NON_NULL_SLOTS.load(Ordering::SeqCst),
    );
    STW_CM_PACKETS_TIME.store(0, Ordering::SeqCst);
    STW_ENQUEUE_OBJS.store(0, Ordering::SeqCst);
    STW_SCAN_NON_NULL_SLOTS.store(0, Ordering::SeqCst);
>>>>>>> 43d912ef
}

impl<VM: VMBinding> GCWork<VM> for ProcessModBufSATB {
    fn do_work(&mut self, worker: &mut GCWorker<VM>, mmtk: &'static MMTK<VM>) {
        debug_assert!(!crate::args::BARRIER_MEASUREMENT);
        #[cfg(feature = "measure_trace_rate")]
        if crate::verbose(3) && !mmtk.scheduler.in_concurrent() {
            STW_MODBUF_PACKETS.fetch_add(1, Ordering::SeqCst);
        }
        let mut w = if let Some(nodes) = self.nodes.take() {
            if nodes.is_empty() {
                return;
            }
            if cfg!(any(feature = "sanity", debug_assertions)) {
                for o in &nodes {
                    assert!(
                        o.is_null() || o.to_address::<VM>().is_mapped(),
                        "Invalid object {:?}: address is not mapped",
                        o
                    );
                }
            }
            LXRConcurrentTraceObjects::new(nodes, mmtk)
        } else if let Some(nodes) = self.nodes_arc.take() {
            if nodes.is_empty() {
                return;
            }
            if cfg!(any(feature = "sanity", debug_assertions)) {
                for o in &*nodes {
                    assert!(
                        o.is_null() || o.to_address::<VM>().is_mapped(),
                        "Invalid object {:?}: address is not mapped",
                        o
                    );
                }
            }
            LXRConcurrentTraceObjects::new_arc(nodes, mmtk)
        } else {
            return;
        };
        GCWork::do_work(&mut w, worker, mmtk);

        crate::NUM_CONCURRENT_TRACING_PACKETS.fetch_sub(1, Ordering::SeqCst);
    }
}

pub struct LXRStopTheWorldProcessEdges<VM: VMBinding> {
    lxr: &'static LXR<VM>,
    pause: Pause,
    base: ProcessEdgesBase<VM>,
    array_slices: Vec<VM::VMMemorySlice>,
    forwarded_roots: Vec<ObjectReference>,
    next_edges: VectorQueue<EdgeOf<Self>>,
    next_array_slices: VectorQueue<VM::VMMemorySlice>,
    next_edge_count: u32,
    remset_recorded_edges: bool,
    refs: Vec<ObjectReference>,
    should_record_forwarded_roots: bool,
}

impl<VM: VMBinding> LXRStopTheWorldProcessEdges<VM> {
    pub(super) fn new_remset(
        edges: Vec<EdgeOf<Self>>,
        refs: Vec<ObjectReference>,
        mmtk: &'static MMTK<VM>,
    ) -> Self {
        if cfg!(feature = "rust_mem_counter") {
            crate::rust_mem_counter::SATB_BUFFER_COUNTER.add(edges.len());
        }
        let mut me = Self::new(edges, false, mmtk, WorkBucketStage::Closure);
        me.remset_recorded_edges = true;
        me.refs = refs;
        me
    }
}

impl<VM: VMBinding> ProcessEdgesWork for LXRStopTheWorldProcessEdges<VM> {
    type VM = VM;
    type ScanObjectsWorkType = ScanObjects<Self>;
    const OVERWRITE_REFERENCE: bool = crate::args::RC_MATURE_EVACUATION;

    fn new(
        edges: Vec<EdgeOf<Self>>,
        roots: bool,
        mmtk: &'static MMTK<VM>,
        bucket: WorkBucketStage,
    ) -> Self {
        if cfg!(feature = "rust_mem_counter") {
            crate::rust_mem_counter::SATB_BUFFER_COUNTER.add(edges.len());
        }
        let base = ProcessEdgesBase::new(edges, roots, mmtk, bucket);
        let lxr = base.plan().downcast_ref::<LXR<VM>>().unwrap();
        Self {
            lxr,
            base,
            pause: Pause::RefCount,
            forwarded_roots: vec![],
            array_slices: vec![],
            next_edges: VectorQueue::new(),
            next_array_slices: VectorQueue::new(),
            next_edge_count: 0,
            remset_recorded_edges: false,
            refs: vec![],
            should_record_forwarded_roots: false,
        }
    }

    #[cold]
    fn flush(&mut self) {
        if !self.next_edges.is_empty() || !self.next_array_slices.is_empty() {
            let edges = self.next_edges.take();
            let slices = self.next_array_slices.take();
            let mut w = Self::new(edges, false, self.mmtk(), self.bucket);
            w.array_slices = slices;
            self.worker()
                .add_boxed_work(WorkBucketStage::Unconstrained, Box::new(w));
        }
        assert!(self.nodes.is_empty());
        self.next_edge_count = 0;
    }

    /// Trace  and evacuate objects.
    fn trace_object(&mut self, object: ObjectReference) -> ObjectReference {
        if object.is_null() {
            return object;
        }
        // The memory (lines) of these edges can be reused at any time during mature evacuation.
        // Filter out invalid target objects.
        if self.remset_recorded_edges
            && (!object.is_in_any_space() || !object.to_address::<VM>().is_aligned_to(8))
        {
            return object;
        }
        if self.lxr.rc.count(object) == 0 {
            return object;
        }
        debug_assert!(object.is_in_any_space(), "Invalid {:?}", object);
        debug_assert!(
            object.to_address::<VM>().is_aligned_to(8),
            "Invalid {:?} remset={}",
            object,
            self.remset_recorded_edges
        );
        debug_assert!(object.class_is_valid::<VM>());
        let object = object.get_forwarded_object().unwrap_or(object);
        let new_object = if self.lxr.immix_space.in_space_fast(object) {
            if self
                .lxr
                .rc
                .address_is_in_straddle_line(object.to_address::<VM>())
            {
                return object;
            }
            let pause = self.pause;
            let worker = self.worker();
            self.lxr.immix_space.rc_trace_object(
                self,
                object,
                CopySemantics::DefaultCopy,
                pause,
                true,
                worker,
            )
        } else {
            self.lxr.los().trace_object(self, object)
        };
        if self.should_record_forwarded_roots {
            self.forwarded_roots.push(new_object)
        }
        new_object
    }

    fn process_edges(&mut self) {
        self.should_record_forwarded_roots = self.roots
            && !self
                .root_kind
                .map(|r| r.is_incomplete())
                .unwrap_or_default();
        self.pause = self.lxr.current_pause().unwrap();
        if self.should_record_forwarded_roots {
            self.forwarded_roots.reserve(self.edges.len());
        }
        let edges = std::mem::take(&mut self.edges);
        let slices = std::mem::take(&mut self.array_slices);
        self.process_edges_impl(&edges, &slices, self.remset_recorded_edges);
        self.remset_recorded_edges = false;
        let should_record_forwarded_roots = self.should_record_forwarded_roots;
        self.should_record_forwarded_roots = false;
        let mut edges = vec![];
        let mut slices = vec![];
        while !self.next_edges.is_empty() || !self.next_array_slices.is_empty() {
            self.next_edge_count = 0;
            edges.clear();
            slices.clear();
            self.next_edges.swap(&mut edges);
            self.next_array_slices.swap(&mut slices);
            self.process_edges_impl(&edges, &slices, false);
        }
        if cfg!(feature = "rust_mem_counter") {
            crate::rust_mem_counter::SATB_BUFFER_COUNTER.sub(self.edges.len());
        }
        self.flush();
        if should_record_forwarded_roots {
            let roots = std::mem::take(&mut self.forwarded_roots);
            self.lxr.curr_roots.read().unwrap().push(roots);
        }
    }

    fn process_edge(&mut self, slot: EdgeOf<Self>) {
        let object = slot.load();
        let new_object = self.trace_object(object);
        if Self::OVERWRITE_REFERENCE && new_object != object && !new_object.is_null() {
            debug_assert!(!self.remset_recorded_edges);
            slot.store(new_object);
        }
        super::record_edge_for_validation(slot, new_object);
    }

    fn create_scan_work(&self, _nodes: Vec<ObjectReference>, _roots: bool) -> ScanObjects<Self> {
        unreachable!()
    }
}

impl<VM: VMBinding> LXRStopTheWorldProcessEdges<VM> {
    fn trace_and_mark_object(&mut self, object: ObjectReference) -> ObjectReference {
        if object.is_null() {
            return object;
        }
        debug_assert!(object.is_in_any_space());
        debug_assert!(object.to_address::<VM>().is_aligned_to(8));
        // debug_assert!(object.class_is_valid::<VM>());
        let x = if self.lxr.immix_space.in_space_fast(object) {
            let pause = self.pause;
            let worker = self.worker();
            self.lxr.immix_space.rc_trace_object(
                self,
                object,
                CopySemantics::DefaultCopy,
                pause,
                true,
                worker,
            )
        } else {
            let x = self.lxr.los().trace_object(self, object);
            debug_assert_ne!(
                self.lxr.rc.count(x),
                0,
                "ERROR Invalid {:?} los={} rc={}",
                x,
                self.lxr.los().in_space(x),
                self.lxr.rc.count(x)
            );
            x
        };
        if self.should_record_forwarded_roots {
            self.forwarded_roots.push(x)
        }
        x
    }

    fn process_remset_edge(&mut self, slot: EdgeOf<Self>, i: usize) {
        let object = slot.load();
        if object != self.refs[i] {
            return;
        }
        let new_object = self.trace_object(object);
        if Self::OVERWRITE_REFERENCE && new_object != object && !new_object.is_null() {
            if slot.to_address().is_in_mmtk_heap() {
                debug_assert!(self.remset_recorded_edges);
                // Don't do the store if the original is already overwritten
                let _ =
                    slot.compare_exchange(object, new_object, Ordering::SeqCst, Ordering::SeqCst);
            } else {
                slot.store(new_object);
            }
        }
        super::record_edge_for_validation(slot, new_object);
    }

    fn process_mark_edge(&mut self, slot: EdgeOf<Self>) {
        let object = slot.load();
        let new_object = self.trace_and_mark_object(object);
        super::record_edge_for_validation(slot, new_object);
        if Self::OVERWRITE_REFERENCE && new_object != object && !new_object.is_null() {
            slot.store(new_object);
        }
    }

    fn process_edges_impl(
        &mut self,
        edges: &[VM::VMEdge],
        slices: &[VM::VMMemorySlice],
        remset_edges: bool,
    ) {
        if self.pause == Pause::Full {
            for e in edges {
                self.process_mark_edge(*e)
            }
        } else if remset_edges {
            for (i, e) in edges.iter().enumerate() {
                self.process_remset_edge(*e, i)
            }
        } else {
            for e in edges {
                self.process_edge(*e)
            }
        }
        if self.pause == Pause::Full {
            for slice in slices {
                for e in slice.iter_edges() {
                    self.process_mark_edge(e)
                }
            }
        } else {
            for slice in slices {
                for e in slice.iter_edges() {
                    self.process_edge(e)
                }
            }
        }
    }
}

impl<VM: VMBinding> ObjectQueue for LXRStopTheWorldProcessEdges<VM> {
    fn enqueue(&mut self, object: ObjectReference) {
        if cfg!(feature = "object_size_distribution") {
            crate::record_obj(object.get_size::<VM>());
        }
        if cfg!(feature = "lxr_satb_live_bytes_counter") {
            crate::record_live_bytes(object.get_size::<VM>());
        }
        // Skip primitive array
        if VM::VMScanning::is_val_array(object) {
            return;
        }
        if VM::VMScanning::is_obj_array(object) {
            let data = VM::VMScanning::obj_array_data(object);
            if data.len() > 0 {
                for chunk in data.chunks(Self::CAPACITY) {
                    let len: usize = chunk.len();
                    if self.next_edge_count as usize + len >= Self::CAPACITY {
                        self.flush();
                    }
                    self.next_edge_count += len as u32;
                    self.next_array_slices.push(chunk);
                    if self.next_edge_count as usize >= Self::CAPACITY {
                        self.flush();
                    }
                }
            }
        } else {
            object.iterate_fields::<VM, _>(CLDScanPolicy::Claim, RefScanPolicy::Discover, |e| {
                let o = e.load();
                if o.is_null() {
                    return;
                }
                if self.lxr.is_marked(o) && !self.lxr.in_defrag(o) {
                    return;
                }
                self.next_edges.push(e);
                self.next_edge_count += 1;
                if self.next_edge_count as usize >= Self::CAPACITY {
                    self.flush();
                }
            })
        }
    }
}

impl<VM: VMBinding> Deref for LXRStopTheWorldProcessEdges<VM> {
    type Target = ProcessEdgesBase<VM>;
    fn deref(&self) -> &Self::Target {
        &self.base
    }
}

impl<VM: VMBinding> DerefMut for LXRStopTheWorldProcessEdges<VM> {
    fn deref_mut(&mut self) -> &mut Self::Target {
        &mut self.base
    }
}

pub struct LXRWeakRefProcessEdges<VM: VMBinding> {
    lxr: &'static LXR<VM>,
    pause: Pause,
    base: ProcessEdgesBase<VM>,
    next_edges: VectorQueue<EdgeOf<Self>>,
}

impl<VM: VMBinding> ProcessEdgesWork for LXRWeakRefProcessEdges<VM> {
    type VM = VM;
    type ScanObjectsWorkType = ScanObjects<Self>;
    const OVERWRITE_REFERENCE: bool = crate::args::RC_MATURE_EVACUATION;

    fn new(
        edges: Vec<EdgeOf<Self>>,
        roots: bool,
        mmtk: &'static MMTK<VM>,
        bucket: WorkBucketStage,
    ) -> Self {
        if cfg!(feature = "rust_mem_counter") {
            crate::rust_mem_counter::SATB_BUFFER_COUNTER.add(edges.len());
        }
        let base = ProcessEdgesBase::new(edges, roots, mmtk, bucket);
        let lxr = base.plan().downcast_ref::<LXR<VM>>().unwrap();
        Self {
            lxr,
            base,
            pause: Pause::RefCount,
            next_edges: VectorQueue::new(),
        }
    }

    #[cold]
    fn flush(&mut self) {
        if !self.next_edges.is_empty() {
            let edges = self.next_edges.take();
            self.worker().add_boxed_work(
                WorkBucketStage::Unconstrained,
                Box::new(Self::new(edges, false, self.mmtk(), self.bucket)),
            );
        }
        assert!(self.nodes.is_empty());
    }

    /// Trace  and evacuate objects.
    fn trace_object(&mut self, object: ObjectReference) -> ObjectReference {
        if object.is_null() {
            return object;
        }
        if self.lxr.immix_space.in_space_fast(object) {
            let pause = self.pause;
            let worker = self.worker();
            self.lxr.immix_space.rc_trace_object(
                self,
                object,
                CopySemantics::DefaultCopy,
                pause,
                true,
                worker,
            )
        } else {
            self.lxr.los().trace_object(self, object)
        }
    }

    fn process_edge(&mut self, slot: EdgeOf<Self>) {
        let object = slot.load();
        let new_object = self.trace_object(object);
        if Self::OVERWRITE_REFERENCE && new_object != object && !new_object.is_null() {
            slot.store(new_object);
        }
    }

    fn process_edges(&mut self) {
        self.pause = self.lxr.current_pause().unwrap();
        for i in 0..self.edges.len() {
            ProcessEdgesWork::process_edge(self, self.edges[i])
        }
        if cfg!(feature = "rust_mem_counter") {
            crate::rust_mem_counter::SATB_BUFFER_COUNTER.sub(self.edges.len());
        }
        self.flush();
    }

    fn create_scan_work(&self, _nodes: Vec<ObjectReference>, _roots: bool) -> ScanObjects<Self> {
        unreachable!()
    }
}

impl<VM: VMBinding> ObjectQueue for LXRWeakRefProcessEdges<VM> {
    fn enqueue(&mut self, object: ObjectReference) {
        if cfg!(feature = "object_size_distribution") {
            crate::record_obj(object.get_size::<VM>());
        }
        if cfg!(feature = "lxr_satb_live_bytes_counter") {
            crate::record_live_bytes(object.get_size::<VM>());
        }
        object.iterate_fields::<VM, _>(CLDScanPolicy::Claim, RefScanPolicy::Follow, |e| {
            self.next_edges.push(e);
            if self.next_edges.is_full() {
                self.flush();
            }
        })
    }
}

impl<VM: VMBinding> Deref for LXRWeakRefProcessEdges<VM> {
    type Target = ProcessEdgesBase<VM>;
    fn deref(&self) -> &Self::Target {
        &self.base
    }
}

impl<VM: VMBinding> DerefMut for LXRWeakRefProcessEdges<VM> {
    fn deref_mut(&mut self) -> &mut Self::Target {
        &mut self.base
    }
}<|MERGE_RESOLUTION|>--- conflicted
+++ resolved
@@ -34,14 +34,10 @@
     next_grey_large_ref_arrays_size: usize,
     klass: Address,
     rc: RefCountHelper<VM>,
-<<<<<<< HEAD
-    scanned_non_null_slots: usize,
-=======
     #[cfg(feature = "measure_trace_rate")]
     scanned_non_null_slots: usize,
     #[cfg(feature = "measure_trace_rate")]
     enqueued_objs: usize,
->>>>>>> 43d912ef
 }
 
 impl<VM: VMBinding> LXRConcurrentTraceObjects<VM> {
@@ -62,14 +58,10 @@
             next_grey_large_ref_arrays_size: 0,
             klass: Address::ZERO,
             rc: RefCountHelper::NEW,
-<<<<<<< HEAD
-            scanned_non_null_slots: 0,
-=======
             #[cfg(feature = "measure_trace_rate")]
             scanned_non_null_slots: 0,
             #[cfg(feature = "measure_trace_rate")]
             enqueued_objs: 0,
->>>>>>> 43d912ef
         }
     }
 
@@ -90,14 +82,10 @@
             next_grey_large_ref_arrays_size: 0,
             klass: Address::ZERO,
             rc: RefCountHelper::NEW,
-<<<<<<< HEAD
-            scanned_non_null_slots: 0,
-=======
             #[cfg(feature = "measure_trace_rate")]
             scanned_non_null_slots: 0,
             #[cfg(feature = "measure_trace_rate")]
             enqueued_objs: 0,
->>>>>>> 43d912ef
         }
     }
 
@@ -122,14 +110,10 @@
             next_grey_large_ref_arrays_size: 0,
             klass: Address::ZERO,
             rc: RefCountHelper::NEW,
-<<<<<<< HEAD
-            scanned_non_null_slots: 0,
-=======
             #[cfg(feature = "measure_trace_rate")]
             scanned_non_null_slots: 0,
             #[cfg(feature = "measure_trace_rate")]
             enqueued_objs: 0,
->>>>>>> 43d912ef
         }
     }
 
@@ -150,14 +134,10 @@
             next_grey_large_ref_arrays_size: 0,
             klass: Address::ZERO,
             rc: RefCountHelper::NEW,
-<<<<<<< HEAD
-            scanned_non_null_slots: 0,
-=======
             #[cfg(feature = "measure_trace_rate")]
             scanned_non_null_slots: 0,
             #[cfg(feature = "measure_trace_rate")]
             enqueued_objs: 0,
->>>>>>> 43d912ef
         }
     }
 
@@ -315,14 +295,10 @@
                 if t.is_null() {
                     return;
                 }
-<<<<<<< HEAD
-                self.scanned_non_null_slots += 1;
-=======
                 #[cfg(feature = "measure_trace_rate")]
                 {
                     self.scanned_non_null_slots += 1;
                 }
->>>>>>> 43d912ef
                 if !self.rc.object_or_line_is_dead(t) {
                     #[cfg(feature = "defrag_checks")]
                     {
@@ -365,14 +341,10 @@
             if t.is_null() {
                 continue;
             }
-<<<<<<< HEAD
-            self.scanned_non_null_slots += 1;
-=======
             #[cfg(feature = "measure_trace_rate")]
             {
                 self.scanned_non_null_slots += 1;
             }
->>>>>>> 43d912ef
             if !self.rc.object_or_line_is_dead(t) {
                 #[cfg(feature = "defrag_checks")]
                 {
@@ -444,13 +416,9 @@
     }
     fn do_work(&mut self, _worker: &mut GCWorker<VM>, mmtk: &'static MMTK<VM>) {
         debug_assert!(!mmtk.scheduler.work_buckets[WorkBucketStage::Initial].is_activated());
-<<<<<<< HEAD
-        let t = std::time::SystemTime::now();
-=======
         #[cfg(feature = "measure_trace_rate")]
         let t = std::time::SystemTime::now();
         #[cfg(feature = "measure_trace_rate")]
->>>>>>> 43d912ef
         let record = if crate::verbose(3) && !mmtk.scheduler.in_concurrent() {
             STW_CM_PACKETS.fetch_add(1, Ordering::SeqCst);
             true
@@ -494,10 +462,7 @@
         self.flush();
         crate::NUM_CONCURRENT_TRACING_PACKETS.fetch_sub(1, Ordering::SeqCst);
         debug_assert!(!mmtk.scheduler.work_buckets[WorkBucketStage::Initial].is_activated());
-<<<<<<< HEAD
-=======
         #[cfg(feature = "measure_trace_rate")]
->>>>>>> 43d912ef
         if record {
             let us = t.elapsed().unwrap().as_micros() as usize;
             STW_CM_PACKETS_TIME.fetch_add(us, Ordering::SeqCst);
@@ -532,18 +497,6 @@
 pub static STW_CM_PACKETS: AtomicUsize = AtomicUsize::new(0);
 #[cfg(feature = "measure_trace_rate")]
 pub static STW_MODBUF_PACKETS: AtomicUsize = AtomicUsize::new(0);
-<<<<<<< HEAD
-pub static FLUSHED_LARGE_REF_ARRAY_PACKETS: AtomicUsize = AtomicUsize::new(0);
-pub static FLUSHED_NORMAL_PACKETS: AtomicUsize = AtomicUsize::new(0);
-pub static STW_CM_PACKETS_TIME: AtomicUsize = AtomicUsize::new(0);
-pub static STW_MARK_OBJS: AtomicUsize = AtomicUsize::new(0);
-pub static STW_SCAN_OBJS: AtomicUsize = AtomicUsize::new(0);
-pub static STW_SCAN_OBJS2: AtomicUsize = AtomicUsize::new(0);
-pub static STW_SCAN_SLOTS: AtomicUsize = AtomicUsize::new(0);
-pub static STW_SCAN_NON_NULL_SLOTS: AtomicUsize = AtomicUsize::new(0);
-
-pub fn dump_stw_cm_packet_counters() {
-=======
 #[cfg(feature = "measure_trace_rate")]
 pub static STW_CM_PACKETS_TIME: AtomicUsize = AtomicUsize::new(0);
 #[cfg(feature = "measure_trace_rate")]
@@ -553,7 +506,6 @@
 
 #[cfg(feature = "measure_trace_rate")]
 pub fn dump_trace_rate() {
->>>>>>> 43d912ef
     gc_log!(
         " - STW_CM_PACKETS={} STW_MODBUF_PACKETS={}",
         STW_CM_PACKETS.load(Ordering::SeqCst),
@@ -562,32 +514,6 @@
     STW_CM_PACKETS.store(0, Ordering::SeqCst);
     STW_MODBUF_PACKETS.store(0, Ordering::SeqCst);
     gc_log!(
-<<<<<<< HEAD
-        " - STW_CM_PACKETS_TIME={}ms",
-        STW_CM_PACKETS_TIME.load(Ordering::SeqCst) / 1000,
-    );
-    STW_CM_PACKETS_TIME.store(0, Ordering::SeqCst);
-    gc_log!(
-        " - STW_MARK_OBJS={} STW_SCAN_OBJS={} STW_SCAN_OBJS2={} STW_SCAN_SLOTS={} STW_SCAN_NON_NULL_SLOTS={}",
-        STW_MARK_OBJS.load(Ordering::SeqCst),
-        STW_SCAN_OBJS.load(Ordering::SeqCst),
-        STW_SCAN_OBJS2.load(Ordering::SeqCst),
-        STW_SCAN_SLOTS.load(Ordering::SeqCst),
-        STW_SCAN_NON_NULL_SLOTS.load(Ordering::SeqCst),
-    );
-    STW_MARK_OBJS.store(0, Ordering::SeqCst);
-    STW_SCAN_OBJS.store(0, Ordering::SeqCst);
-    STW_SCAN_OBJS2.store(0, Ordering::SeqCst);
-    STW_SCAN_SLOTS.store(0, Ordering::SeqCst);
-    STW_SCAN_NON_NULL_SLOTS.store(0, Ordering::SeqCst);
-    gc_log!(
-        " - FLUSHED_LARGE_REF_ARRAY_PACKETS={} FLUSHED_NORMAL_PACKETS={}",
-        FLUSHED_LARGE_REF_ARRAY_PACKETS.load(Ordering::SeqCst),
-        FLUSHED_NORMAL_PACKETS.load(Ordering::SeqCst),
-    );
-    FLUSHED_LARGE_REF_ARRAY_PACKETS.store(0, Ordering::SeqCst);
-    FLUSHED_NORMAL_PACKETS.store(0, Ordering::SeqCst);
-=======
         " - STW_CM_PACKETS_TIME={}ms STW_ENQUEUE_OBJS={} STW_SCAN_NON_NULL_SLOTS={}",
         STW_CM_PACKETS_TIME.load(Ordering::SeqCst) / 1000,
         STW_ENQUEUE_OBJS.load(Ordering::SeqCst),
@@ -596,7 +522,6 @@
     STW_CM_PACKETS_TIME.store(0, Ordering::SeqCst);
     STW_ENQUEUE_OBJS.store(0, Ordering::SeqCst);
     STW_SCAN_NON_NULL_SLOTS.store(0, Ordering::SeqCst);
->>>>>>> 43d912ef
 }
 
 impl<VM: VMBinding> GCWork<VM> for ProcessModBufSATB {
