--- conflicted
+++ resolved
@@ -198,18 +198,8 @@
             return;
         }
         let should_check_remset = !self.plan.in_defrag(object);
-<<<<<<< HEAD
-        let mut cached_children: Vec<(VM::VMEdge, ObjectReference, u8)> = vec![];
-        let mut cached_children_fast: [(VM::VMEdge, ObjectReference, u8); 8] = [(
-            VM::VMEdge::from_address(Address::ZERO),
-            ObjectReference::NULL,
-            0,
-        ); 8];
-        let mut cached_children_fast_cursor = 0usize;
-=======
         let mut cached_children_fast_cursor = 0usize;
         self.cached_children.clear();
->>>>>>> e1866126
         object.iterate_fields_with_klass::<VM, _>(
             CLDScanPolicy::Claim,
             RefScanPolicy::Discover,
@@ -224,19 +214,11 @@
                     .immix_space
                     .remset
                     .get_currrent_validity_state(e, &self.plan.immix_space);
-<<<<<<< HEAD
-                if cached_children_fast_cursor < cached_children_fast.len() {
-                    cached_children_fast[cached_children_fast_cursor] = (e, t, validity);
-                    cached_children_fast_cursor += 1;
-                } else {
-                    cached_children.push((e, t, validity));
-=======
                 if cached_children_fast_cursor < self.cached_children_fast.len() {
                     self.cached_children_fast[cached_children_fast_cursor] = (e, t, validity);
                     cached_children_fast_cursor += 1;
                 } else {
                     self.cached_children.push((e, t, validity));
->>>>>>> e1866126
                 }
             },
         );
@@ -247,54 +229,6 @@
             if cfg!(feature = "lxr_satb_live_bytes_counter") {
                 crate::record_live_bytes(object.get_size::<VM>());
             }
-<<<<<<< HEAD
-            let mut process_edge = |e: VM::VMEdge, t: ObjectReference, validity: u8| {
-                if t.is_null() || self.rc.count(t) == 0 {
-                    return;
-                }
-                if cfg!(feature = "sanity") {
-                    assert!(
-                        t.to_address::<VM>().is_mapped(),
-                        "Invalid edge {:?}.{:?} -> {:?}: target is not mapped",
-                        object,
-                        e,
-                        t
-                    );
-                }
-                if crate::args::RC_MATURE_EVACUATION
-                    && (should_check_remset || !e.to_address().is_mapped())
-                    && self.plan.in_defrag(t)
-                {
-                    self.plan.immix_space.remset.record_with_validity_state(
-                        e,
-                        t,
-                        &self.plan.immix_space,
-                        validity,
-                    );
-                }
-                if !self.plan.is_marked(t) {
-                    if cfg!(any(feature = "sanity", debug_assertions)) {
-                        assert!(
-                            t.to_address::<VM>().is_mapped(),
-                            "Invalid object {:?}.{:?} -> {:?}: address is not mapped",
-                            object,
-                            e,
-                            t
-                        );
-                    }
-                    self.next_objects.push(t);
-                    if self.next_objects.is_full() {
-                        self.flush();
-                    }
-                }
-            };
-            for i in 0..cached_children_fast_cursor {
-                let (e, t, validity) = cached_children_fast[i];
-                process_edge(e, t, validity);
-            }
-            for (e, t, validity) in cached_children {
-                process_edge(e, t, validity);
-=======
             for i in 0..cached_children_fast_cursor {
                 let (e, t, validity) = self.cached_children_fast[i];
                 self.process_edge_after_obj_scan(object, e, t, validity, should_check_remset);
@@ -302,7 +236,6 @@
             for i in 0..self.cached_children.len() {
                 let (e, t, validity) = self.cached_children[i];
                 self.process_edge_after_obj_scan(object, e, t, validity, should_check_remset);
->>>>>>> e1866126
             }
         }
     }
