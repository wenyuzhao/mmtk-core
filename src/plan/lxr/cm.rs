--- conflicted
+++ resolved
@@ -18,7 +18,6 @@
     MMTK,
 };
 use atomic::Ordering;
-use crossbeam::deque::Steal;
 use std::marker::PhantomData;
 use std::ops::{Deref, DerefMut};
 #[cfg(feature = "measure_trace_rate")]
@@ -420,24 +419,11 @@
         } else if let Some(arrays) = self.ref_arrays.take() {
             self.trace_arrays(&arrays)
         }
-<<<<<<< HEAD
         if !self.should_defer() && (self.pause == Some(Pause::FinalMark) || self.pause.is_none()) {
             // Drain the stack
             if cfg!(feature = "steal") {
                 let worker = GCWorker::<VM>::current();
-                'outer: loop {
-=======
-        let pause_opt = self.plan.current_pause();
-        if pause_opt == Some(Pause::FinalMark) || pause_opt.is_none() {
-            // Drain the stack
-            if cfg!(feature = "steal") {
-                let worker = GCWorker::<VM>::current();
                 loop {
-                    let pause_opt = self.plan.current_pause();
-                    if !(pause_opt == Some(Pause::FinalMark) || pause_opt.is_none()) {
-                        break;
-                    }
->>>>>>> 92c72028
                     // depth += 1;
                     // Drain local stack
                     while let Some(o) = self.next_objects.pop().or_else(|| worker.satb_deque.pop())
@@ -450,54 +436,28 @@
                     if !self.next_objects.is_empty() || !worker.satb_deque.is_empty() {
                         continue;
                     }
-<<<<<<< HEAD
                     if self.should_defer() {
                         break;
                     }
-                    let workers = &worker.scheduler().worker_group.workers_shared;
-                    if let Steal::Success(w) = worker.scheduler().try_steal(worker) {
-                        worker.cache = Some(w);
-                        break;
-                    }
-                    let n = workers.len();
-                    for _i in 0..n / 2 {
-                        if let Some(o) = worker
-                            .steal_best_of_2(&worker.satb_deque, workers, |x| &x.satb_deque_stealer)
-                        {
-                            self.trace_object(o);
-                            continue 'outer;
-                        }
-=======
                     if let Some(o) =
                         worker.steal_from_others(&worker.satb_deque, |x| &x.satb_deque_stealer)
                     {
                         self.trace_object(o);
                         continue;
->>>>>>> 92c72028
                     }
                     break;
                 }
             } else {
                 while !self.next_ref_arrays.is_empty() || !self.next_objects.is_empty() {
-<<<<<<< HEAD
-=======
-                    let pause_opt = self.plan.current_pause();
-                    if !(pause_opt == Some(Pause::FinalMark) || pause_opt.is_none()) {
-                        break;
-                    }
->>>>>>> 92c72028
                     while let Some(o) = self.next_objects.pop() {
                         self.trace_object(o);
                     }
                     while let Some(e) = self.next_ref_arrays.pop() {
                         self.trace_slice_entry(&e);
                     }
-<<<<<<< HEAD
                     if self.should_defer() {
                         break;
                     }
-=======
->>>>>>> 92c72028
                 }
             }
         }
@@ -728,11 +688,7 @@
         self.should_record_forwarded_roots = false;
         if cfg!(feature = "steal") {
             let worker = GCWorker::<VM>::current();
-<<<<<<< HEAD
-            'outer: loop {
-=======
             loop {
->>>>>>> 92c72028
                 while let Some(s) = self.slots.pop().or_else(|| worker.deque.pop()) {
                     self.__process_slot::<false, false>(s, 0)
                 }
@@ -744,25 +700,9 @@
                 if !self.slots.is_empty() || !worker.deque.is_empty() {
                     continue;
                 }
-<<<<<<< HEAD
-                let workers = &worker.scheduler().worker_group.workers_shared;
-                if let Steal::Success(w) = worker.scheduler().try_steal(worker) {
-                    worker.cache = Some(w);
-                    break;
-                }
-                let n = workers.len();
-                for _i in 0..n / 2 {
-                    if let Some(s) =
-                        worker.steal_best_of_2(&worker.deque, workers, |x| &x.deque_stealer)
-                    {
-                        self.__process_slot::<false, false>(s, 0);
-                        continue 'outer;
-                    }
-=======
                 if let Some(s) = worker.steal_from_others(&worker.deque, |x| &x.deque_stealer) {
                     self.__process_slot::<false, false>(s, 0);
                     continue;
->>>>>>> 92c72028
                 }
                 break;
             }
@@ -1117,25 +1057,6 @@
         self.pause = self.lxr.current_pause().unwrap();
         if cfg!(feature = "steal") {
             let worker = GCWorker::<VM>::current();
-<<<<<<< HEAD
-            'outer: loop {
-                while let Some(s) = self.slots.pop().or_else(|| worker.deque.pop()) {
-                    self.process_slot(s);
-                }
-                let workers = &worker.scheduler().worker_group.workers_shared;
-                if let Steal::Success(w) = worker.scheduler().try_steal(worker) {
-                    worker.cache = Some(w);
-                    break;
-                }
-                let n = workers.len();
-                for _i in 0..n / 2 {
-                    if let Some(s) =
-                        worker.steal_best_of_2(&worker.deque, workers, |x| &x.deque_stealer)
-                    {
-                        self.process_slot(s);
-                        continue 'outer;
-                    }
-=======
             loop {
                 while let Some(s) = self.slots.pop().or_else(|| worker.deque.pop()) {
                     self.process_slot(s);
@@ -1143,7 +1064,6 @@
                 if let Some(s) = worker.steal_from_others(&worker.deque, |x| &x.deque_stealer) {
                     self.process_slot(s);
                     continue;
->>>>>>> 92c72028
                 }
                 break;
             }
