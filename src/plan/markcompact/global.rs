use super::gc_work::MarkCompactGCWorkContext;
use super::gc_work::{
    CalculateForwardingAddress, Compact, ForwardingProcessEdges, MarkingProcessEdges,
    UpdateReferences,
};
use crate::plan::global::CommonPlan;
use crate::plan::global::GcStatus;
use crate::plan::global::{BasePlan, CreateGeneralPlanArgs, CreateSpecificPlanArgs};
use crate::plan::markcompact::mutator::ALLOCATOR_MAPPING;
use crate::plan::AllocationSemantics;
use crate::plan::Plan;
use crate::plan::PlanConstraints;
use crate::policy::markcompactspace::MarkCompactSpace;
use crate::policy::space::Space;
use crate::scheduler::gc_work::*;
use crate::scheduler::*;
use crate::util::alloc::allocators::AllocatorSelector;
#[cfg(not(feature = "global_alloc_bit"))]
use crate::util::alloc_bit::ALLOC_SIDE_METADATA_SPEC;
use crate::util::copy::CopySemantics;
<<<<<<< HEAD
use crate::util::heap::layout::heap_layout::Map;
use crate::util::heap::layout::heap_layout::Mmapper;
use crate::util::heap::HeapMeta;
=======
>>>>>>> 2300ce1d
use crate::util::heap::VMRequest;
use crate::util::metadata::side_metadata::{SideMetadataContext, SideMetadataSanity};
use crate::util::opaque_pointer::*;
use crate::vm::VMBinding;

use enum_map::EnumMap;

use mmtk_macros::PlanTraceObject;

#[derive(PlanTraceObject)]
pub struct MarkCompact<VM: VMBinding> {
    #[trace(CopySemantics::DefaultCopy)]
    pub mc_space: MarkCompactSpace<VM>,
    #[fallback_trace]
    pub common: CommonPlan<VM>,
}

pub const MARKCOMPACT_CONSTRAINTS: PlanConstraints = PlanConstraints {
    moves_objects: true,
    gc_header_bits: 2,
    gc_header_words: 1,
    num_specialized_scans: 2,
    needs_forward_after_liveness: true,
    ..PlanConstraints::default()
};

impl<VM: VMBinding> Plan for MarkCompact<VM> {
    type VM = VM;

    fn constraints(&self) -> &'static PlanConstraints {
        &MARKCOMPACT_CONSTRAINTS
    }

    fn get_spaces(&self) -> Vec<&dyn Space<Self::VM>> {
        let mut ret = self.common.get_spaces();
        ret.push(&self.mc_space);
        ret
    }

    fn base(&self) -> &BasePlan<VM> {
        &self.common.base
    }

    fn common(&self) -> &CommonPlan<VM> {
        &self.common
    }

    fn prepare(&mut self, _tls: VMWorkerThread) {
        self.common.prepare(_tls, true);
        self.mc_space.prepare();
    }

    fn release(&mut self, _tls: VMWorkerThread) {
        self.common.release(_tls, true);
        self.mc_space.release();
    }

    fn get_allocator_mapping(&self) -> &'static EnumMap<AllocationSemantics, AllocatorSelector> {
        &*ALLOCATOR_MAPPING
    }

    fn schedule_collection(&'static self, scheduler: &GCWorkScheduler<VM>) {
        self.base().set_collection_kind::<Self>(self);
        self.base().set_gc_status(GcStatus::GcPrepare);

        // TODO use schedule_common once it can work with markcompact
        // self.common()
        //     .schedule_common::<Self, MarkingProcessEdges<VM>, NoCopy<VM>>(
        //         self,
        //         &MARKCOMPACT_CONSTRAINTS,
        //         scheduler,
        //     );

        // Stop & scan mutators (mutator scanning can happen before STW)
        scheduler.work_buckets[WorkBucketStage::Unconstrained]
            .add(StopMutators::<MarkingProcessEdges<VM>>::new());

        // Prepare global/collectors/mutators
        scheduler.work_buckets[WorkBucketStage::Prepare]
            .add(Prepare::<MarkCompactGCWorkContext<VM>>::new(self));

        scheduler.work_buckets[WorkBucketStage::CalculateForwarding]
            .add(CalculateForwardingAddress::<VM>::new(&self.mc_space));
        // do another trace to update references
        scheduler.work_buckets[WorkBucketStage::SecondRoots].add(UpdateReferences::<VM>::new());
        scheduler.work_buckets[WorkBucketStage::Compact].add(Compact::<VM>::new(&self.mc_space));

        // Release global/collectors/mutators
        scheduler.work_buckets[WorkBucketStage::Release]
            .add(Release::<MarkCompactGCWorkContext<VM>>::new(self));

        // Reference processing
        if !*self.base().options.no_reference_types {
            use crate::util::reference_processor::{
                PhantomRefProcessing, SoftRefProcessing, WeakRefProcessing,
            };
            scheduler.work_buckets[WorkBucketStage::SoftRefClosure]
                .add(SoftRefProcessing::<MarkingProcessEdges<VM>>::new());
            scheduler.work_buckets[WorkBucketStage::WeakRefClosure]
                .add(WeakRefProcessing::<MarkingProcessEdges<VM>>::new());
            scheduler.work_buckets[WorkBucketStage::PhantomRefClosure]
                .add(PhantomRefProcessing::<MarkingProcessEdges<VM>>::new());

            // VM-specific weak ref processing
            scheduler.work_buckets[WorkBucketStage::WeakRefClosure]
                .add(VMProcessWeakRefs::<MarkingProcessEdges<VM>>::new());

            use crate::util::reference_processor::RefForwarding;
            scheduler.work_buckets[WorkBucketStage::RefForwarding]
                .add(RefForwarding::<ForwardingProcessEdges<VM>>::new());

            use crate::util::reference_processor::RefEnqueue;
            scheduler.work_buckets[WorkBucketStage::Release].add(RefEnqueue::<VM>::new());
        }

        // Finalization
        if !*self.base().options.no_finalizer {
            unimplemented!();
            // use crate::util::finalizable_processor::{Finalization, ForwardFinalization};
            // // finalization
            // // treat finalizable objects as roots and perform a closure (marking)
            // // must be done before calculating forwarding pointers
            // scheduler.work_buckets[WorkBucketStage::FinalRefClosure]
            //     .add(Finalization::<MarkingProcessEdges<VM>>::new());
            // // update finalizable object references
            // // must be done before compacting
            // scheduler.work_buckets[WorkBucketStage::FinalizableForwarding]
            //     .add(ForwardFinalization::<ForwardingProcessEdges<VM>>::new());
        }

        // Analysis GC work
        #[cfg(feature = "analysis")]
        {
            use crate::util::analysis::GcHookWork;
            scheduler.work_buckets[WorkBucketStage::Unconstrained].add(GcHookWork);
        }
        #[cfg(feature = "sanity")]
        scheduler.work_buckets[WorkBucketStage::Final]
            .add(crate::util::sanity::sanity_checker::ScheduleSanityGC::<Self>::new(self));
    }

    fn collection_required(&self, space_full: bool, _space: Option<&dyn Space<Self::VM>>) -> bool {
        self.base().collection_required(self, space_full)
    }

    fn get_used_pages(&self) -> usize {
        self.mc_space.reserved_pages() + self.common.get_used_pages()
    }

    fn get_collection_reserved_pages(&self) -> usize {
        0
    }
}

impl<VM: VMBinding> MarkCompact<VM> {
<<<<<<< HEAD
    pub fn new(
        vm_map: &'static dyn Map,
        mmapper: &'static dyn Mmapper,
        options: Arc<Options>,
    ) -> Self {
        let mut heap = HeapMeta::new(&options);
=======
    pub fn new(args: CreateGeneralPlanArgs<VM>) -> Self {
>>>>>>> 2300ce1d
        // if global_alloc_bit is enabled, ALLOC_SIDE_METADATA_SPEC will be added to
        // SideMetadataContext by default, so we don't need to add it here.
        #[cfg(feature = "global_alloc_bit")]
        let global_side_metadata_specs = SideMetadataContext::new_global_specs(&[]);
        // if global_alloc_bit is NOT enabled,
        // we need to add ALLOC_SIDE_METADATA_SPEC to SideMetadataContext here.
        #[cfg(not(feature = "global_alloc_bit"))]
        let global_side_metadata_specs =
            SideMetadataContext::new_global_specs(&[ALLOC_SIDE_METADATA_SPEC]);

        let mut plan_args = CreateSpecificPlanArgs {
            global_args: args,
            constraints: &MARKCOMPACT_CONSTRAINTS,
            global_side_metadata_specs,
        };

        let mc_space =
            MarkCompactSpace::new(plan_args.get_space_args("mc", true, VMRequest::discontiguous()));

        let res = MarkCompact {
            mc_space,
            common: CommonPlan::new(plan_args),
        };

        // Use SideMetadataSanity to check if each spec is valid. This is also needed for check
        // side metadata in extreme_assertions.
        let mut side_metadata_sanity_checker = SideMetadataSanity::new();
        res.common
            .verify_side_metadata_sanity(&mut side_metadata_sanity_checker);
        res.mc_space
            .verify_side_metadata_sanity(&mut side_metadata_sanity_checker);

        res
    }
}

impl<VM: VMBinding> MarkCompact<VM> {
    pub fn mc_space(&self) -> &MarkCompactSpace<VM> {
        &self.mc_space
    }
}<|MERGE_RESOLUTION|>--- conflicted
+++ resolved
@@ -18,12 +18,6 @@
 #[cfg(not(feature = "global_alloc_bit"))]
 use crate::util::alloc_bit::ALLOC_SIDE_METADATA_SPEC;
 use crate::util::copy::CopySemantics;
-<<<<<<< HEAD
-use crate::util::heap::layout::heap_layout::Map;
-use crate::util::heap::layout::heap_layout::Mmapper;
-use crate::util::heap::HeapMeta;
-=======
->>>>>>> 2300ce1d
 use crate::util::heap::VMRequest;
 use crate::util::metadata::side_metadata::{SideMetadataContext, SideMetadataSanity};
 use crate::util::opaque_pointer::*;
@@ -179,16 +173,7 @@
 }
 
 impl<VM: VMBinding> MarkCompact<VM> {
-<<<<<<< HEAD
-    pub fn new(
-        vm_map: &'static dyn Map,
-        mmapper: &'static dyn Mmapper,
-        options: Arc<Options>,
-    ) -> Self {
-        let mut heap = HeapMeta::new(&options);
-=======
     pub fn new(args: CreateGeneralPlanArgs<VM>) -> Self {
->>>>>>> 2300ce1d
         // if global_alloc_bit is enabled, ALLOC_SIDE_METADATA_SPEC will be added to
         // SideMetadataContext by default, so we don't need to add it here.
         #[cfg(feature = "global_alloc_bit")]
