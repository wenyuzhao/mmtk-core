use super::MarkCompact;
use crate::plan::barriers::NoBarrier;
use crate::plan::mutator_context::create_allocator_mapping;
use crate::plan::mutator_context::create_space_mapping;
use crate::plan::mutator_context::unreachable_prepare_func;
use crate::plan::mutator_context::Mutator;
use crate::plan::mutator_context::MutatorConfig;
use crate::plan::mutator_context::ReservedAllocators;
use crate::plan::AllocationSemantics;
use crate::util::alloc::allocators::{AllocatorSelector, Allocators};
use crate::util::alloc::MarkCompactAllocator;
use crate::util::opaque_pointer::*;
use crate::vm::VMBinding;
use crate::MMTK;
use enum_map::EnumMap;

const RESERVED_ALLOCATORS: ReservedAllocators = ReservedAllocators {
    n_mark_compact: 1,
    ..ReservedAllocators::DEFAULT
};

lazy_static! {
    pub static ref ALLOCATOR_MAPPING: EnumMap<AllocationSemantics, AllocatorSelector> = {
        let mut map = create_allocator_mapping(RESERVED_ALLOCATORS, true);
        map[AllocationSemantics::Default] = AllocatorSelector::MarkCompact(0);
        map
    };
}

pub fn create_markcompact_mutator<VM: VMBinding>(
    mutator_tls: VMMutatorThread,
    mmtk: &'static MMTK<VM>,
) -> Mutator<VM> {
    let markcompact = mmtk.get_plan().downcast_ref::<MarkCompact<VM>>().unwrap();
    let config = MutatorConfig {
        allocator_mapping: &ALLOCATOR_MAPPING,
        space_mapping: Box::new({
            let mut vec = create_space_mapping(RESERVED_ALLOCATORS, true, markcompact);
            vec.push((AllocatorSelector::MarkCompact(0), markcompact.mc_space()));
            vec
        }),
        prepare_func: &unreachable_prepare_func,
        release_func: &markcompact_mutator_release,
    };

    Mutator {
        allocators: Allocators::<VM>::new(mutator_tls, mmtk, &config.space_mapping),
        barrier: Box::new(NoBarrier),
        mutator_tls,
        config,
<<<<<<< HEAD
        plan,
        _original_pointer: 0,
=======
        plan: markcompact,
>>>>>>> 39d23718
    }
}

pub fn markcompact_mutator_release<VM: VMBinding>(
    _mutator: &mut Mutator<VM>,
    _tls: VMWorkerThread,
) {
    // reset the thread-local allocation bump pointer
    let markcompact_allocator = unsafe {
        _mutator
            .allocators
            .get_allocator_mut(_mutator.config.allocator_mapping[AllocationSemantics::Default])
    }
    .downcast_mut::<MarkCompactAllocator<VM>>()
    .unwrap();
    markcompact_allocator.reset();
}<|MERGE_RESOLUTION|>--- conflicted
+++ resolved
@@ -48,12 +48,8 @@
         barrier: Box::new(NoBarrier),
         mutator_tls,
         config,
-<<<<<<< HEAD
-        plan,
+        plan: markcompact,
         _original_pointer: 0,
-=======
-        plan: markcompact,
->>>>>>> 39d23718
     }
 }
 
