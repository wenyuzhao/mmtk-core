//! This module contains code useful for tracing,
//! i.e. visiting the reachable objects by traversing all or part of an object graph.

use std::marker::PhantomData;

use crate::scheduler::gc_work::{EdgeOf, ProcessEdgesWork};
use crate::scheduler::{GCWorker, WorkBucketStage};
use crate::util::Address;
use crate::util::{ObjectReference, VMThread, VMWorkerThread};
use crate::vm::EdgeVisitor;
use crate::vm::{Scanning, VMBinding};

/// This trait represents an object queue to enqueue objects during tracing.
pub trait ObjectQueue {
    /// Enqueue an object into the queue.
    fn enqueue(&mut self, object: ObjectReference);
}

pub type VectorObjectQueue = VectorQueue<ObjectReference>;

/// An implementation of `ObjectQueue` using a `Vec`.
///
/// This can also be used as a buffer. For example, the mark stack or the write barrier mod-buffer.
pub struct VectorQueue<T> {
    /// Enqueued nodes.
    buffer: Vec<T>,
}

impl<T: Clone> VectorQueue<T> {
    pub fn clone_buffer(&self) -> Vec<T> {
        self.buffer.clone()
    }
}

impl<T> VectorQueue<T> {
    /// Reserve a capacity of this on first enqueue to avoid frequent resizing.
    const CAPACITY: usize = crate::args::BUFFER_SIZE;

    /// Create an empty `VectorObjectQueue`.
    pub fn new() -> Self {
        Self { buffer: Vec::new() }
    }

    /// Return `true` if the queue is empty.
    pub fn is_empty(&self) -> bool {
        self.buffer.is_empty()
    }

    pub fn len(&self) -> usize {
        self.buffer.len()
    }

    /// Return the contents of the underlying vector.  It will empty the queue.
    pub fn take(&mut self) -> Vec<T> {
        std::mem::take(&mut self.buffer)
    }

    /// Consume this `VectorObjectQueue` and return its underlying vector.
    pub fn into_vec(self) -> Vec<T> {
        self.buffer
    }

    /// Check if the buffer size reaches `CAPACITY`.
    pub fn is_full(&self) -> bool {
        self.buffer.len() >= Self::CAPACITY
    }

    pub fn push(&mut self, v: T) {
        if self.buffer.is_empty() {
            self.buffer.reserve(Self::CAPACITY);
        }
        self.buffer.push(v);
    }

    pub fn swap(&mut self, new_buffer: &mut Vec<T>) {
        std::mem::swap(&mut self.buffer, new_buffer)
    }

    pub fn clear(&mut self) {
        self.buffer.clear()
    }
}

impl<T> Default for VectorQueue<T> {
    fn default() -> Self {
        Self::new()
    }
}

impl ObjectQueue for VectorQueue<ObjectReference> {
    fn enqueue(&mut self, v: ObjectReference) {
        self.push(v);
    }
}

/// A transitive closure visitor to collect all the edges of an object.
pub struct ObjectsClosure<'a, E: ProcessEdgesWork> {
    buffer: VectorQueue<EdgeOf<E>>,
    pub(crate) worker: &'a mut GCWorker<E::VM>,
<<<<<<< HEAD
    should_discover_references: bool,
    should_claim_and_scan_clds: bool,
}

impl<'a, E: ProcessEdgesWork> ObjectsClosure<'a, E> {
    pub fn new(
        worker: &'a mut GCWorker<E::VM>,
        should_discover_references: bool,
        should_claim_and_scan_clds: bool,
    ) -> Self {
        Self {
            buffer: VectorQueue::new(),
            worker,
            should_discover_references,
            should_claim_and_scan_clds,
=======
    bucket: WorkBucketStage,
}

impl<'a, E: ProcessEdgesWork> ObjectsClosure<'a, E> {
    pub fn new(worker: &'a mut GCWorker<E::VM>, bucket: WorkBucketStage) -> Self {
        Self {
            buffer: VectorQueue::new(),
            worker,
            bucket,
>>>>>>> 61d20e2d
        }
    }

    fn flush(&mut self) {
        let buf = self.buffer.take();
        if !buf.is_empty() {
            self.worker.add_work(
                self.bucket,
                E::new(buf, false, self.worker.mmtk, self.bucket),
            );
        }
    }
}

impl<'a, E: ProcessEdgesWork> EdgeVisitor<EdgeOf<E>> for ObjectsClosure<'a, E> {
    fn should_discover_references(&self) -> bool {
        self.should_discover_references
    }
    fn should_claim_clds(&self) -> bool {
        self.should_claim_and_scan_clds
    }
    fn should_follow_clds(&self) -> bool {
        self.should_claim_and_scan_clds
    }
    fn visit_edge(&mut self, slot: EdgeOf<E>) {
        #[cfg(debug_assertions)]
        {
            use crate::vm::edge_shape::Edge;
            trace!(
                "(ObjectsClosure) Visit edge {:?} (pointing to {})",
                slot,
                slot.load()
            );
        }
        self.buffer.push(slot);
        if self.buffer.is_full() {
            self.flush();
        }
    }
}

impl<'a, E: ProcessEdgesWork> Drop for ObjectsClosure<'a, E> {
    fn drop(&mut self) {
        if self.buffer.is_empty() {
            return;
        }
        self.flush();
    }
}

struct EdgeIteratorImpl<VM: VMBinding, F: FnMut(VM::VMEdge)> {
    f: F,
    should_discover_references: bool,
    should_claim_clds: bool,
    should_follow_clds: bool,
    _p: PhantomData<VM>,
}

impl<VM: VMBinding, F: FnMut(VM::VMEdge)> EdgeVisitor<VM::VMEdge> for EdgeIteratorImpl<VM, F> {
    fn should_discover_references(&self) -> bool {
        self.should_discover_references
    }
    fn should_claim_clds(&self) -> bool {
        self.should_claim_clds
    }
    fn should_follow_clds(&self) -> bool {
        self.should_follow_clds
    }
    fn visit_edge(&mut self, slot: VM::VMEdge) {
        (self.f)(slot);
    }
}

pub struct EdgeIterator<VM: VMBinding> {
    _p: PhantomData<VM>,
}

impl<VM: VMBinding> EdgeIterator<VM> {
    pub fn iterate(
        o: ObjectReference,
        should_discover_references: bool,
        should_claim_clds: bool,
        should_follow_clds: bool,
        f: impl FnMut(VM::VMEdge),
        klass: Option<Address>,
    ) {
        let mut x = EdgeIteratorImpl::<VM, _> {
            f,
            should_discover_references,
            should_claim_clds,
            should_follow_clds,
            _p: PhantomData,
        };
        if let Some(klass) = klass {
            <VM::VMScanning as Scanning<VM>>::scan_object_with_klass(
                VMWorkerThread(VMThread::UNINITIALIZED),
                o,
                &mut x,
                klass,
            );
        } else {
            <VM::VMScanning as Scanning<VM>>::scan_object(
                VMWorkerThread(VMThread::UNINITIALIZED),
                o,
                &mut x,
            );
        }
    }
}<|MERGE_RESOLUTION|>--- conflicted
+++ resolved
@@ -97,9 +97,9 @@
 pub struct ObjectsClosure<'a, E: ProcessEdgesWork> {
     buffer: VectorQueue<EdgeOf<E>>,
     pub(crate) worker: &'a mut GCWorker<E::VM>,
-<<<<<<< HEAD
     should_discover_references: bool,
     should_claim_and_scan_clds: bool,
+    bucket: WorkBucketStage,
 }
 
 impl<'a, E: ProcessEdgesWork> ObjectsClosure<'a, E> {
@@ -107,23 +107,14 @@
         worker: &'a mut GCWorker<E::VM>,
         should_discover_references: bool,
         should_claim_and_scan_clds: bool,
+        bucket: WorkBucketStage,
     ) -> Self {
         Self {
             buffer: VectorQueue::new(),
             worker,
             should_discover_references,
             should_claim_and_scan_clds,
-=======
-    bucket: WorkBucketStage,
-}
-
-impl<'a, E: ProcessEdgesWork> ObjectsClosure<'a, E> {
-    pub fn new(worker: &'a mut GCWorker<E::VM>, bucket: WorkBucketStage) -> Self {
-        Self {
-            buffer: VectorQueue::new(),
-            worker,
             bucket,
->>>>>>> 61d20e2d
         }
     }
 
