--- conflicted
+++ resolved
@@ -6,11 +6,8 @@
 
 use crate::scheduler::gc_work::{EdgeOf, ProcessEdgesWork};
 use crate::scheduler::{GCWorker, WorkBucketStage};
-<<<<<<< HEAD
 use crate::util::{Address, ObjectReference, VMThread, VMWorkerThread};
-=======
-use crate::util::ObjectReference;
->>>>>>> 76131c49
+use crate::vm::edge_shape::Edge;
 use crate::vm::EdgeVisitor;
 use crate::vm::{Scanning, VMBinding};
 
@@ -124,10 +121,10 @@
     _p: PhantomData<VM>,
 }
 
-impl<VM: VMBinding, F: FnMut(Address)> EdgeVisitor for EdgeIteratorImpl<VM, F> {
+impl<VM: VMBinding, F: FnMut(Address)> EdgeVisitor<VM::VMEdge> for EdgeIteratorImpl<VM, F> {
     #[inline(always)]
-    fn visit_edge(&mut self, slot: Address) {
-        (self.f)(slot);
+    fn visit_edge(&mut self, slot: VM::VMEdge) {
+        (self.f)(slot.to_address());
     }
 }
 
