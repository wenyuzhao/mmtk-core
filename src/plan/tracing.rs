--- conflicted
+++ resolved
@@ -96,13 +96,9 @@
 /// A transitive closure visitor to collect all the edges of an object.
 pub struct ObjectsClosure<'a, E: ProcessEdgesWork> {
     buffer: VectorQueue<EdgeOf<E>>,
-<<<<<<< HEAD
-    worker: &'a mut GCWorker<E::VM>,
+    pub(crate) worker: &'a mut GCWorker<E::VM>,
     should_discover_references: bool,
     should_claim_and_scan_clds: bool,
-=======
-    pub(crate) worker: &'a mut GCWorker<E::VM>,
->>>>>>> e860907a
 }
 
 impl<'a, E: ProcessEdgesWork> ObjectsClosure<'a, E> {
