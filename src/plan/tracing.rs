//! This module contains code useful for tracing,
//! i.e. visiting the reachable objects by traversing all or part of an object graph.

<<<<<<< HEAD
use std::marker::PhantomData;

use crate::scheduler::gc_work::{EdgeOf, ProcessEdgesWork};
use crate::scheduler::{GCWorker, WorkBucketStage};
use crate::util::Address;
use crate::util::{ObjectReference, VMThread, VMWorkerThread};
use crate::vm::EdgeVisitor;
use crate::vm::{Scanning, VMBinding};
=======
use crate::scheduler::gc_work::{ProcessEdgesWork, SlotOf};
use crate::scheduler::{GCWorker, WorkBucketStage};
use crate::util::ObjectReference;
use crate::vm::SlotVisitor;
>>>>>>> 56b2521d

/// This trait represents an object queue to enqueue objects during tracing.
pub trait ObjectQueue {
    /// Enqueue an object into the queue.
    fn enqueue(&mut self, object: ObjectReference);
}

/// A vector queue for object references.
pub type VectorObjectQueue = VectorQueue<ObjectReference>;

/// An implementation of `ObjectQueue` using a `Vec`.
///
/// This can also be used as a buffer. For example, the mark stack or the write barrier mod-buffer.
pub struct VectorQueue<T> {
    /// Enqueued nodes.
    buffer: Vec<T>,
}

impl<T: Clone> VectorQueue<T> {
    pub fn clone_buffer(&self) -> Vec<T> {
        self.buffer.clone()
    }
}

impl<T> VectorQueue<T> {
    /// Reserve a capacity of this on first enqueue to avoid frequent resizing.
    const CAPACITY: usize = crate::args::BUFFER_SIZE;

    /// Create an empty `VectorObjectQueue`.
    pub fn new() -> Self {
        Self { buffer: Vec::new() }
    }

    /// Return `true` if the queue is empty.
    pub fn is_empty(&self) -> bool {
        self.buffer.is_empty()
    }

    pub fn len(&self) -> usize {
        self.buffer.len()
    }

    /// Return the contents of the underlying vector.  It will empty the queue.
    pub fn take(&mut self) -> Vec<T> {
        std::mem::take(&mut self.buffer)
    }

    /// Consume this `VectorObjectQueue` and return its underlying vector.
    pub fn into_vec(self) -> Vec<T> {
        self.buffer
    }

    /// Check if the buffer size reaches `CAPACITY`.
    pub fn is_full(&self) -> bool {
        self.buffer.len() >= Self::CAPACITY
    }

    /// Push an element to the queue. If the queue is empty, it will reserve
    /// space to hold the number of elements defined by the capacity.
    /// The user of this method needs to make sure the queue length does
    /// not exceed the capacity to avoid allocating more space
    /// (this method will not check the length against the capacity).
    pub fn push(&mut self, v: T) {
        if self.buffer.is_empty() {
            self.buffer.reserve(Self::CAPACITY);
        }
        self.buffer.push(v);
    }

    pub fn swap(&mut self, new_buffer: &mut Vec<T>) {
        std::mem::swap(&mut self.buffer, new_buffer)
    }

    pub fn clear(&mut self) {
        self.buffer.clear()
    }
}

impl<T> Default for VectorQueue<T> {
    fn default() -> Self {
        Self::new()
    }
}

impl ObjectQueue for VectorQueue<ObjectReference> {
    fn enqueue(&mut self, v: ObjectReference) {
        self.push(v);
    }
}

/// A transitive closure visitor to collect the slots from objects.
/// It maintains a buffer for the slots, and flushes slots to a new work packet
/// if the buffer is full or if the type gets dropped.
pub struct ObjectsClosure<'a, E: ProcessEdgesWork> {
    buffer: VectorQueue<SlotOf<E>>,
    pub(crate) worker: &'a mut GCWorker<E::VM>,
    should_discover_references: bool,
    should_claim_and_scan_clds: bool,
    bucket: WorkBucketStage,
}

impl<'a, E: ProcessEdgesWork> ObjectsClosure<'a, E> {
    /// Create an [`ObjectsClosure`].
    ///
    /// Arguments:
    /// * `worker`: the current worker. The objects closure should not leave the context of this worker.
    /// * `bucket`: new work generated will be push ed to the bucket.
    pub fn new(
        worker: &'a mut GCWorker<E::VM>,
        should_discover_references: bool,
        should_claim_and_scan_clds: bool,
        bucket: WorkBucketStage,
    ) -> Self {
        Self {
            buffer: VectorQueue::new(),
            worker,
            should_discover_references,
            should_claim_and_scan_clds,
            bucket,
        }
    }

    fn flush(&mut self) {
        let buf = VectorQueue::take(&mut self.buffer);
        if !buf.is_empty() {
            self.worker.add_work(
                self.bucket,
                E::new(buf, false, self.worker.mmtk, self.bucket),
            );
        }
    }
}

<<<<<<< HEAD
impl<'a, E: ProcessEdgesWork> EdgeVisitor<EdgeOf<E>> for ObjectsClosure<'a, E> {
    fn should_discover_references(&self) -> bool {
        self.should_discover_references
    }
    fn should_claim_clds(&self) -> bool {
        self.should_claim_and_scan_clds
    }
    fn should_follow_clds(&self) -> bool {
        self.should_claim_and_scan_clds
    }
    fn visit_edge(&mut self, slot: EdgeOf<E>, _out_of_haep: bool) {
=======
impl<'a, E: ProcessEdgesWork> SlotVisitor<SlotOf<E>> for ObjectsClosure<'a, E> {
    fn visit_slot(&mut self, slot: SlotOf<E>) {
>>>>>>> 56b2521d
        #[cfg(debug_assertions)]
        {
            use crate::vm::slot::Slot;
            trace!(
                "(ObjectsClosure) Visit slot {:?} (pointing to {:?})",
                slot,
                slot.load()
            );
        }
        self.buffer.push(slot);
        if self.buffer.is_full() {
            self.flush();
        }
    }
}

impl<'a, E: ProcessEdgesWork> Drop for ObjectsClosure<'a, E> {
    fn drop(&mut self) {
        if self.buffer.is_empty() {
            return;
        }
        self.flush();
    }
}

struct EdgeIteratorImpl<VM: VMBinding, F: FnMut(VM::VMEdge, bool)> {
    f: F,
    should_discover_references: bool,
    should_claim_clds: bool,
    should_follow_clds: bool,
    _p: PhantomData<VM>,
}

impl<VM: VMBinding, F: FnMut(VM::VMEdge, bool)> EdgeVisitor<VM::VMEdge>
    for EdgeIteratorImpl<VM, F>
{
    fn should_discover_references(&self) -> bool {
        self.should_discover_references
    }
    fn should_claim_clds(&self) -> bool {
        self.should_claim_clds
    }
    fn should_follow_clds(&self) -> bool {
        self.should_follow_clds
    }
    fn visit_edge(&mut self, slot: VM::VMEdge, out_of_heap: bool) {
        (self.f)(slot, out_of_heap);
    }
}

pub struct EdgeIterator<VM: VMBinding> {
    _p: PhantomData<VM>,
}

impl<VM: VMBinding> EdgeIterator<VM> {
    pub fn iterate(
        o: ObjectReference,
        should_discover_references: bool,
        should_claim_clds: bool,
        should_follow_clds: bool,
        f: impl FnMut(VM::VMEdge, bool),
        klass: Option<Address>,
    ) {
        let mut x = EdgeIteratorImpl::<VM, _> {
            f,
            should_discover_references,
            should_claim_clds,
            should_follow_clds,
            _p: PhantomData,
        };
        if let Some(klass) = klass {
            <VM::VMScanning as Scanning<VM>>::scan_object_with_klass(
                VMWorkerThread(VMThread::UNINITIALIZED),
                o,
                &mut x,
                klass,
            );
        } else {
            <VM::VMScanning as Scanning<VM>>::scan_object(
                VMWorkerThread(VMThread::UNINITIALIZED),
                o,
                &mut x,
            );
        }
    }
}<|MERGE_RESOLUTION|>--- conflicted
+++ resolved
@@ -1,21 +1,14 @@
 //! This module contains code useful for tracing,
 //! i.e. visiting the reachable objects by traversing all or part of an object graph.
 
-<<<<<<< HEAD
 use std::marker::PhantomData;
 
-use crate::scheduler::gc_work::{EdgeOf, ProcessEdgesWork};
+use crate::scheduler::gc_work::{ProcessEdgesWork, SlotOf};
 use crate::scheduler::{GCWorker, WorkBucketStage};
 use crate::util::Address;
 use crate::util::{ObjectReference, VMThread, VMWorkerThread};
-use crate::vm::EdgeVisitor;
+use crate::vm::SlotVisitor;
 use crate::vm::{Scanning, VMBinding};
-=======
-use crate::scheduler::gc_work::{ProcessEdgesWork, SlotOf};
-use crate::scheduler::{GCWorker, WorkBucketStage};
-use crate::util::ObjectReference;
-use crate::vm::SlotVisitor;
->>>>>>> 56b2521d
 
 /// This trait represents an object queue to enqueue objects during tracing.
 pub trait ObjectQueue {
@@ -149,8 +142,7 @@
     }
 }
 
-<<<<<<< HEAD
-impl<'a, E: ProcessEdgesWork> EdgeVisitor<EdgeOf<E>> for ObjectsClosure<'a, E> {
+impl<'a, E: ProcessEdgesWork> SlotVisitor<SlotOf<E>> for ObjectsClosure<'a, E> {
     fn should_discover_references(&self) -> bool {
         self.should_discover_references
     }
@@ -160,11 +152,7 @@
     fn should_follow_clds(&self) -> bool {
         self.should_claim_and_scan_clds
     }
-    fn visit_edge(&mut self, slot: EdgeOf<E>, _out_of_haep: bool) {
-=======
-impl<'a, E: ProcessEdgesWork> SlotVisitor<SlotOf<E>> for ObjectsClosure<'a, E> {
-    fn visit_slot(&mut self, slot: SlotOf<E>) {
->>>>>>> 56b2521d
+    fn visit_slot(&mut self, slot: SlotOf<E>, _out_of_heap: bool) {
         #[cfg(debug_assertions)]
         {
             use crate::vm::slot::Slot;
@@ -190,7 +178,7 @@
     }
 }
 
-struct EdgeIteratorImpl<VM: VMBinding, F: FnMut(VM::VMEdge, bool)> {
+struct SlotIteratorImpl<VM: VMBinding, F: FnMut(VM::VMSlot, bool)> {
     f: F,
     should_discover_references: bool,
     should_claim_clds: bool,
@@ -198,8 +186,8 @@
     _p: PhantomData<VM>,
 }
 
-impl<VM: VMBinding, F: FnMut(VM::VMEdge, bool)> EdgeVisitor<VM::VMEdge>
-    for EdgeIteratorImpl<VM, F>
+impl<VM: VMBinding, F: FnMut(VM::VMSlot, bool)> SlotVisitor<VM::VMSlot>
+    for SlotIteratorImpl<VM, F>
 {
     fn should_discover_references(&self) -> bool {
         self.should_discover_references
@@ -210,25 +198,25 @@
     fn should_follow_clds(&self) -> bool {
         self.should_follow_clds
     }
-    fn visit_edge(&mut self, slot: VM::VMEdge, out_of_heap: bool) {
+    fn visit_slot(&mut self, slot: VM::VMSlot, out_of_heap: bool) {
         (self.f)(slot, out_of_heap);
     }
 }
 
-pub struct EdgeIterator<VM: VMBinding> {
+pub struct SlotIterator<VM: VMBinding> {
     _p: PhantomData<VM>,
 }
 
-impl<VM: VMBinding> EdgeIterator<VM> {
+impl<VM: VMBinding> SlotIterator<VM> {
     pub fn iterate(
         o: ObjectReference,
         should_discover_references: bool,
         should_claim_clds: bool,
         should_follow_clds: bool,
-        f: impl FnMut(VM::VMEdge, bool),
+        f: impl FnMut(VM::VMSlot, bool),
         klass: Option<Address>,
     ) {
-        let mut x = EdgeIteratorImpl::<VM, _> {
+        let mut x = SlotIteratorImpl::<VM, _> {
             f,
             should_discover_references,
             should_claim_clds,
