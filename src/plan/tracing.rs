--- conflicted
+++ resolved
@@ -111,21 +111,17 @@
 }
 
 impl<'a, E: ProcessEdgesWork> ObjectsClosure<'a, E> {
-<<<<<<< HEAD
+    /// Create an [`ObjectsClosure`].
+    ///
+    /// Arguments:
+    /// * `worker`: the current worker. The objects closure should not leave the context of this worker.
+    /// * `bucket`: new work generated will be push ed to the bucket.
     pub fn new(
         worker: &'a mut GCWorker<E::VM>,
         should_discover_references: bool,
         should_claim_and_scan_clds: bool,
         bucket: WorkBucketStage,
     ) -> Self {
-=======
-    /// Create an [`ObjectsClosure`].
-    ///
-    /// Arguments:
-    /// * `worker`: the current worker. The objects closure should not leave the context of this worker.
-    /// * `bucket`: new work generated will be push ed to the bucket.
-    pub fn new(worker: &'a mut GCWorker<E::VM>, bucket: WorkBucketStage) -> Self {
->>>>>>> 79fb0bb1
         Self {
             buffer: VectorQueue::new(),
             worker,
