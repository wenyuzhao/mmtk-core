--- conflicted
+++ resolved
@@ -5,11 +5,7 @@
 use ::plan::{Plan, Phase};
 use ::util::ObjectReference;
 use ::util::heap::VMRequest;
-<<<<<<< HEAD
-use ::util::heap::layout::Mmapper;
-=======
 use ::util::heap::layout::Mmapper as IMmapper;
->>>>>>> d53427b7
 use ::util::Address;
 use ::util::OpaquePointer;
 
@@ -24,15 +20,9 @@
 use super::NoGCCollector;
 use util::conversions::bytes_to_pages;
 use plan::plan::create_vm_space;
-<<<<<<< HEAD
-use util::opaque_pointer::UNINITIALIZED_OPAQUE_POINTER;
-use util::heap::layout::heap_layout::VMMap;
-use util::heap::layout::ByteMapMmapper;
-use util::options::Options;
-=======
 use util::heap::layout::heap_layout::VMMap;
 use util::heap::layout::heap_layout::Mmapper;
->>>>>>> d53427b7
+use util::options::Options;
 
 pub type SelectedPlan = NoGC;
 
@@ -47,12 +37,8 @@
     vm_space: ImmortalSpace,
     pub space: ImmortalSpace,
     pub los: LargeObjectSpace,
-<<<<<<< HEAD
-    pub mmapper: &'static ByteMapMmapper,
+    pub mmapper: &'static Mmapper,
     pub options: &'static Options,
-=======
-    pub mmapper: &'static Mmapper,
->>>>>>> d53427b7
     pub total_pages: usize,
 }
 
@@ -61,11 +47,7 @@
     type TraceLocalT = NoGCTraceLocal;
     type CollectorT = NoGCCollector;
 
-<<<<<<< HEAD
     fn new(vm_map: &'static VMMap, mmapper: &'static ByteMapMmapper, options: &'static Options) -> Self {
-=======
-    fn new(vm_map: &'static VMMap, mmapper: &'static Mmapper) -> Self {
->>>>>>> d53427b7
         NoGC {
             control_collector_context: ControllerCollectorContext::new(),
             unsync: UnsafeCell::new(NoGCUnsync {
@@ -74,10 +56,7 @@
                                           VMRequest::discontiguous(), vm_map, mmapper),
                 los: LargeObjectSpace::new("los", true, VMRequest::discontiguous(), vm_map, mmapper),
                 mmapper,
-<<<<<<< HEAD
                 options,
-=======
->>>>>>> d53427b7
                 total_pages: 0,
             }
             ),
@@ -102,23 +81,16 @@
         }
     }
 
-<<<<<<< HEAD
-    fn mmapper(&self) -> &'static ByteMapMmapper {
-=======
     fn mmapper(&self) -> &'static Mmapper {
->>>>>>> d53427b7
         let unsync = unsafe { &*self.unsync.get() };
         unsync.mmapper
     }
 
-<<<<<<< HEAD
     fn options(&self) -> &'static Options {
         let unsync = unsafe { &*self.unsync.get() };
         unsync.options
     }
 
-=======
->>>>>>> d53427b7
     fn bind_mutator(&self, tls: OpaquePointer) -> *mut c_void {
         let unsync = unsafe { &*self.unsync.get() };
         Box::into_raw(Box::new(NoGCMutator::new(
