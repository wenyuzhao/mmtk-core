--- conflicted
+++ resolved
@@ -9,12 +9,6 @@
 use crate::policy::space::Space;
 use crate::scheduler::GCWorkScheduler;
 use crate::util::alloc::allocators::AllocatorSelector;
-<<<<<<< HEAD
-use crate::util::heap::layout::heap_layout::Map;
-use crate::util::heap::layout::heap_layout::Mmapper;
-use crate::util::heap::HeapMeta;
-=======
->>>>>>> 2300ce1d
 #[allow(unused_imports)]
 use crate::util::heap::VMRequest;
 use crate::util::metadata::side_metadata::{SideMetadataContext, SideMetadataSanity};
@@ -88,45 +82,12 @@
 }
 
 impl<VM: VMBinding> NoGC<VM> {
-<<<<<<< HEAD
-    pub fn new(
-        vm_map: &'static dyn Map,
-        mmapper: &'static dyn Mmapper,
-        options: Arc<Options>,
-    ) -> Self {
-        #[cfg(not(feature = "nogc_lock_free"))]
-        let mut heap = HeapMeta::new(&options);
-        #[cfg(feature = "nogc_lock_free")]
-        let mut heap = HeapMeta::new(&options);
-
-        let global_specs = SideMetadataContext::new_global_specs(&[]);
-
-        #[cfg(feature = "nogc_lock_free")]
-        let nogc_space = NoGCImmortalSpace::new(
-            "nogc_space",
-            cfg!(not(feature = "nogc_no_zeroing")),
-            &options,
-            global_specs.clone(),
-        );
-        #[cfg(not(feature = "nogc_lock_free"))]
-        let nogc_space = NoGCImmortalSpace::new(
-            "nogc_space",
-            true,
-            VMRequest::discontiguous(),
-            global_specs.clone(),
-            vm_map,
-            mmapper,
-            &mut heap,
-            &NOGC_CONSTRAINTS,
-        );
-=======
     pub fn new(args: CreateGeneralPlanArgs<VM>) -> Self {
         let mut plan_args = CreateSpecificPlanArgs {
             global_args: args,
             constraints: &NOGC_CONSTRAINTS,
             global_side_metadata_specs: SideMetadataContext::new_global_specs(&[]),
         };
->>>>>>> 2300ce1d
 
         let res = NoGC {
             nogc_space: NoGCImmortalSpace::new(plan_args.get_space_args(
