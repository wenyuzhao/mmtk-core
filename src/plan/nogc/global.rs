--- conflicted
+++ resolved
@@ -71,19 +71,11 @@
         &self.base
     }
 
-<<<<<<< HEAD
-    fn prepare(&self, _tls: OpaquePointer, _mmtk: &'static MMTK<VM>) {
+    fn prepare(&mut self, _tls: VMWorkerThread, _mmtk: &'static MMTK<VM>) {
         unreachable!()
     }
 
-    fn release(&self, _tls: OpaquePointer, _mmtk: &'static MMTK<VM>) {
-=======
-    fn prepare(&mut self, _tls: VMWorkerThread) {
-        unreachable!()
-    }
-
-    fn release(&mut self, _tls: VMWorkerThread) {
->>>>>>> 1fc73b36
+    fn release(&mut self, _tls: VMWorkerThread, _mmtk: &'static MMTK<VM>) {
         unreachable!()
     }
 
