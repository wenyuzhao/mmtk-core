use crate::plan::barriers::NoBarrier;
use crate::plan::marksweep::MarkSweep;
use crate::plan::mutator_context::create_allocator_mapping;
use crate::plan::mutator_context::Mutator;
use crate::plan::mutator_context::MutatorConfig;
use crate::plan::mutator_context::ReservedAllocators;
use crate::plan::mutator_context::SpaceMapping;
use crate::plan::AllocationSemantics;
use crate::plan::Plan;
use crate::util::alloc::allocators::{AllocatorSelector, Allocators};
use crate::util::{VMMutatorThread, VMWorkerThread};
use crate::vm::VMBinding;
use crate::MMTK;

use enum_map::EnumMap;

#[cfg(feature = "malloc_mark_sweep")]
mod malloc_mark_sweep {
    use super::*;

    // Do nothing for malloc mark sweep (malloc allocator)

    pub fn ms_mutator_prepare<VM: VMBinding>(_mutator: &mut Mutator<VM>, _tls: VMWorkerThread) {}
    pub fn ms_mutator_release<VM: VMBinding>(_mutator: &mut Mutator<VM>, _tls: VMWorkerThread) {}

    // malloc mark sweep uses 1 malloc allocator

    pub(crate) const RESERVED_ALLOCATORS: ReservedAllocators = ReservedAllocators {
        n_malloc: 1,
        ..ReservedAllocators::DEFAULT
    };
    lazy_static! {
        pub static ref ALLOCATOR_MAPPING: EnumMap<AllocationSemantics, AllocatorSelector> = {
            let mut map = create_allocator_mapping(RESERVED_ALLOCATORS, true);
            map[AllocationSemantics::Default] = AllocatorSelector::Malloc(0);
            map
        };
    }
    pub(crate) fn create_space_mapping<VM: VMBinding>(
        plan: &'static dyn Plan<VM = VM>,
    ) -> Box<SpaceMapping<VM>> {
        let ms = plan.downcast_ref::<MarkSweep<VM>>().unwrap();
        Box::new({
            let mut vec =
                crate::plan::mutator_context::create_space_mapping(RESERVED_ALLOCATORS, true, plan);
            vec.push((AllocatorSelector::Malloc(0), ms.ms_space()));
            vec
        })
    }
}

#[cfg(not(feature = "malloc_mark_sweep"))]
mod native_mark_sweep {
    use super::*;
    use crate::util::alloc::FreeListAllocator;

    fn get_freelist_allocator_mut<VM: VMBinding>(
        mutator: &mut Mutator<VM>,
    ) -> &mut FreeListAllocator<VM> {
        unsafe {
            mutator
                .allocators
                .get_allocator_mut(mutator.config.allocator_mapping[AllocationSemantics::Default])
        }
        .downcast_mut::<FreeListAllocator<VM>>()
        .unwrap()
    }

    // We forward calls to the allocator prepare and release

    #[cfg(not(feature = "malloc_mark_sweep"))]
    pub fn ms_mutator_prepare<VM: VMBinding>(mutator: &mut Mutator<VM>, _tls: VMWorkerThread) {
        get_freelist_allocator_mut::<VM>(mutator).prepare();
    }

    #[cfg(not(feature = "malloc_mark_sweep"))]
    pub fn ms_mutator_release<VM: VMBinding>(mutator: &mut Mutator<VM>, _tls: VMWorkerThread) {
        get_freelist_allocator_mut::<VM>(mutator).release();
    }

    // native mark sweep uses 1 free list allocator

    pub(crate) const RESERVED_ALLOCATORS: ReservedAllocators = ReservedAllocators {
        n_free_list: 1,
        ..ReservedAllocators::DEFAULT
    };
    lazy_static! {
        pub static ref ALLOCATOR_MAPPING: EnumMap<AllocationSemantics, AllocatorSelector> = {
            let mut map = create_allocator_mapping(RESERVED_ALLOCATORS, true);
            map[AllocationSemantics::Default] = AllocatorSelector::FreeList(0);
            map
        };
    }
    pub(crate) fn create_space_mapping<VM: VMBinding>(
        plan: &'static dyn Plan<VM = VM>,
    ) -> Box<SpaceMapping<VM>> {
        let ms = plan.downcast_ref::<MarkSweep<VM>>().unwrap();
        Box::new({
            let mut vec =
                crate::plan::mutator_context::create_space_mapping(RESERVED_ALLOCATORS, true, plan);
            vec.push((AllocatorSelector::FreeList(0), ms.ms_space()));
            vec
        })
    }
}

#[cfg(feature = "malloc_mark_sweep")]
pub use malloc_mark_sweep::*;

#[cfg(not(feature = "malloc_mark_sweep"))]
pub use native_mark_sweep::*;

pub fn create_ms_mutator<VM: VMBinding>(
    mutator_tls: VMMutatorThread,
    mmtk: &'static MMTK<VM>,
) -> Mutator<VM> {
    let config = MutatorConfig {
        allocator_mapping: &ALLOCATOR_MAPPING,
        space_mapping: create_space_mapping(mmtk.get_plan()),
        prepare_func: &ms_mutator_prepare,
        release_func: &ms_mutator_release,
    };

    Mutator {
        allocators: Allocators::<VM>::new(mutator_tls, mmtk, &config.space_mapping),
        barrier: Box::new(NoBarrier),
        mutator_tls,
        config,
<<<<<<< HEAD
        plan,
        _original_pointer: 0,
=======
        plan: mmtk.get_plan(),
>>>>>>> 39d23718
    }
}<|MERGE_RESOLUTION|>--- conflicted
+++ resolved
@@ -126,11 +126,7 @@
         barrier: Box::new(NoBarrier),
         mutator_tls,
         config,
-<<<<<<< HEAD
-        plan,
+        plan: mmtk.get_plan(),
         _original_pointer: 0,
-=======
-        plan: mmtk.get_plan(),
->>>>>>> 39d23718
     }
 }