use crate::plan::global::BasePlan;
use crate::plan::global::CommonPlan;
use crate::plan::global::GcStatus;
use crate::plan::marksweep::gc_work::MSGCWorkContext;
use crate::plan::marksweep::mutator::ALLOCATOR_MAPPING;
use crate::plan::AllocationSemantics;
use crate::plan::Plan;
use crate::plan::PlanConstraints;
use crate::policy::space::Space;
use crate::scheduler::GCWorkScheduler;
use crate::util::alloc::allocators::AllocatorSelector;
<<<<<<< HEAD
#[cfg(not(feature = "global_alloc_bit"))]
use crate::util::alloc_bit::ALLOC_SIDE_METADATA_SPEC;
use crate::util::heap::layout::heap_layout::Map;
=======
>>>>>>> 6e1b4df8
use crate::util::heap::layout::heap_layout::Mmapper;
use crate::util::heap::HeapMeta;
use crate::util::heap::VMRequest;
use crate::util::metadata::side_metadata::{SideMetadataContext, SideMetadataSanity};
use crate::util::options::Options;
use crate::util::VMWorkerThread;
use crate::vm::VMBinding;
use enum_map::EnumMap;
use mmtk_macros::PlanTraceObject;
use std::sync::Arc;

#[cfg(feature = "malloc_mark_sweep")]
pub type MarkSweepSpace<VM> = crate::policy::marksweepspace::malloc_ms::MallocSpace<VM>;
#[cfg(feature = "malloc_mark_sweep")]
use crate::policy::marksweepspace::malloc_ms::MAX_OBJECT_SIZE;

#[cfg(not(feature = "malloc_mark_sweep"))]
pub type MarkSweepSpace<VM> = crate::policy::marksweepspace::native_ms::MarkSweepSpace<VM>;
#[cfg(not(feature = "malloc_mark_sweep"))]
use crate::policy::marksweepspace::native_ms::MAX_OBJECT_SIZE;

#[derive(PlanTraceObject)]
pub struct MarkSweep<VM: VMBinding> {
    #[fallback_trace]
    common: CommonPlan<VM>,
    #[trace]
    ms: MarkSweepSpace<VM>,
}

pub const MS_CONSTRAINTS: PlanConstraints = PlanConstraints {
    moves_objects: false,
    gc_header_bits: 2,
    gc_header_words: 0,
    num_specialized_scans: 1,
    max_non_los_default_alloc_bytes: MAX_OBJECT_SIZE,
    may_trace_duplicate_edges: true,
    ..PlanConstraints::default()
};

impl<VM: VMBinding> Plan for MarkSweep<VM> {
    type VM = VM;

    fn get_spaces(&self) -> Vec<&dyn Space<Self::VM>> {
        let mut ret = self.common.get_spaces();
        ret.push(&self.ms);
        ret
    }

    fn schedule_collection(&'static self, scheduler: &GCWorkScheduler<VM>) {
        self.base().set_collection_kind::<Self>(self);
        self.base().set_gc_status(GcStatus::GcPrepare);
        scheduler.schedule_common_work::<MSGCWorkContext<VM>>(self);
    }

    fn get_allocator_mapping(&self) -> &'static EnumMap<AllocationSemantics, AllocatorSelector> {
        &*ALLOCATOR_MAPPING
    }

    fn prepare(&mut self, tls: VMWorkerThread) {
        self.common.prepare(tls, true);
        self.ms.prepare();
    }

    fn release(&mut self, tls: VMWorkerThread) {
        self.ms.release();
        self.common.release(tls, true);
    }

    fn collection_required(&self, space_full: bool, _space: Option<&dyn Space<Self::VM>>) -> bool {
        self.base().collection_required(self, space_full)
    }

    fn get_used_pages(&self) -> usize {
        self.common.get_used_pages() + self.ms.reserved_pages()
    }

    fn base(&self) -> &BasePlan<VM> {
        &self.common.base
    }

    fn common(&self) -> &CommonPlan<VM> {
        &self.common
    }

    fn constraints(&self) -> &'static PlanConstraints {
        &MS_CONSTRAINTS
    }
}

impl<VM: VMBinding> MarkSweep<VM> {
    pub fn new(
<<<<<<< HEAD
        vm_map: &'static dyn Map,
        mmapper: &'static dyn Mmapper,
        options: Arc<Options>,
    ) -> Self {
        let heap = HeapMeta::new(&options);
        // if global_alloc_bit is enabled, ALLOC_SIDE_METADATA_SPEC will be added to
        // SideMetadataContext by default, so we don't need to add it here.
        #[cfg(feature = "global_alloc_bit")]
        let global_metadata_specs =
            SideMetadataContext::new_global_specs(&[ACTIVE_CHUNK_METADATA_SPEC]);
        // if global_alloc_bit is NOT enabled,
        // we need to add ALLOC_SIDE_METADATA_SPEC to SideMetadataContext here.
        #[cfg(not(feature = "global_alloc_bit"))]
        let global_metadata_specs = SideMetadataContext::new_global_specs(&[
            ALLOC_SIDE_METADATA_SPEC,
            ACTIVE_CHUNK_METADATA_SPEC,
        ]);

        let res = MarkSweep {
            ms: MallocSpace::new(global_metadata_specs.clone()),
            common: CommonPlan::new(
=======
        vm_map: &'static VMMap,
        mmapper: &'static Mmapper,
        options: Arc<Options>,
        scheduler: Arc<GCWorkScheduler<VM>>,
    ) -> Self {
        let mut heap = HeapMeta::new(&options);
        let mut global_metadata_specs = SideMetadataContext::new_global_specs(&[]);
        MarkSweepSpace::<VM>::extend_global_side_metadata_specs(&mut global_metadata_specs);

        let res = {
            let ms = MarkSweepSpace::new(
                "MarkSweepSpace",
                false,
                VMRequest::discontiguous(),
                global_metadata_specs.clone(),
                vm_map,
                mmapper,
                &mut heap,
                scheduler,
            );

            let common = CommonPlan::new(
>>>>>>> 6e1b4df8
                vm_map,
                mmapper,
                options,
                heap,
                &MS_CONSTRAINTS,
                global_metadata_specs,
            );

            MarkSweep { common, ms }
        };

        let mut side_metadata_sanity_checker = SideMetadataSanity::new();
        res.common
            .verify_side_metadata_sanity(&mut side_metadata_sanity_checker);
        res.ms
            .verify_side_metadata_sanity(&mut side_metadata_sanity_checker);
        res
    }

    pub fn ms_space(&self) -> &MarkSweepSpace<VM> {
        &self.ms
    }
}<|MERGE_RESOLUTION|>--- conflicted
+++ resolved
@@ -9,13 +9,7 @@
 use crate::policy::space::Space;
 use crate::scheduler::GCWorkScheduler;
 use crate::util::alloc::allocators::AllocatorSelector;
-<<<<<<< HEAD
-#[cfg(not(feature = "global_alloc_bit"))]
-use crate::util::alloc_bit::ALLOC_SIDE_METADATA_SPEC;
-use crate::util::heap::layout::heap_layout::Map;
-=======
->>>>>>> 6e1b4df8
-use crate::util::heap::layout::heap_layout::Mmapper;
+use crate::util::heap::layout::heap_layout::{Map, Mmapper};
 use crate::util::heap::HeapMeta;
 use crate::util::heap::VMRequest;
 use crate::util::metadata::side_metadata::{SideMetadataContext, SideMetadataSanity};
@@ -106,31 +100,8 @@
 
 impl<VM: VMBinding> MarkSweep<VM> {
     pub fn new(
-<<<<<<< HEAD
         vm_map: &'static dyn Map,
         mmapper: &'static dyn Mmapper,
-        options: Arc<Options>,
-    ) -> Self {
-        let heap = HeapMeta::new(&options);
-        // if global_alloc_bit is enabled, ALLOC_SIDE_METADATA_SPEC will be added to
-        // SideMetadataContext by default, so we don't need to add it here.
-        #[cfg(feature = "global_alloc_bit")]
-        let global_metadata_specs =
-            SideMetadataContext::new_global_specs(&[ACTIVE_CHUNK_METADATA_SPEC]);
-        // if global_alloc_bit is NOT enabled,
-        // we need to add ALLOC_SIDE_METADATA_SPEC to SideMetadataContext here.
-        #[cfg(not(feature = "global_alloc_bit"))]
-        let global_metadata_specs = SideMetadataContext::new_global_specs(&[
-            ALLOC_SIDE_METADATA_SPEC,
-            ACTIVE_CHUNK_METADATA_SPEC,
-        ]);
-
-        let res = MarkSweep {
-            ms: MallocSpace::new(global_metadata_specs.clone()),
-            common: CommonPlan::new(
-=======
-        vm_map: &'static VMMap,
-        mmapper: &'static Mmapper,
         options: Arc<Options>,
         scheduler: Arc<GCWorkScheduler<VM>>,
     ) -> Self {
@@ -151,7 +122,6 @@
             );
 
             let common = CommonPlan::new(
->>>>>>> 6e1b4df8
                 vm_map,
                 mmapper,
                 options,
