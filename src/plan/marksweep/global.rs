--- conflicted
+++ resolved
@@ -11,11 +11,6 @@
 use crate::policy::space::Space;
 use crate::scheduler::GCWorkScheduler;
 use crate::util::alloc::allocators::AllocatorSelector;
-<<<<<<< HEAD
-use crate::util::heap::layout::heap_layout::{Map, Mmapper};
-use crate::util::heap::HeapMeta;
-=======
->>>>>>> 2300ce1d
 use crate::util::heap::VMRequest;
 use crate::util::metadata::side_metadata::{SideMetadataContext, SideMetadataSanity};
 use crate::util::VMWorkerThread;
@@ -102,22 +97,6 @@
 }
 
 impl<VM: VMBinding> MarkSweep<VM> {
-<<<<<<< HEAD
-    pub fn new(
-        vm_map: &'static dyn Map,
-        mmapper: &'static dyn Mmapper,
-        options: Arc<Options>,
-        scheduler: Arc<GCWorkScheduler<VM>>,
-    ) -> Self {
-        let mut heap = HeapMeta::new(&options);
-        let mut global_metadata_specs = SideMetadataContext::new_global_specs(&[]);
-        MarkSweepSpace::<VM>::extend_global_side_metadata_specs(&mut global_metadata_specs);
-
-        let res = {
-            let ms = MarkSweepSpace::new(
-                "MarkSweepSpace",
-                false,
-=======
     pub fn new(args: CreateGeneralPlanArgs<VM>) -> Self {
         let mut global_side_metadata_specs = SideMetadataContext::new_global_specs(&[]);
         MarkSweepSpace::<VM>::extend_global_side_metadata_specs(&mut global_side_metadata_specs);
@@ -132,7 +111,6 @@
             ms: MarkSweepSpace::new(plan_args.get_space_args(
                 "ms",
                 true,
->>>>>>> 2300ce1d
                 VMRequest::discontiguous(),
             )),
             common: CommonPlan::new(plan_args),
