--- conflicted
+++ resolved
@@ -53,13 +53,7 @@
     pub fn new() -> Self {
         let scheduler = MMTkScheduler::new();
         let options = Arc::new(UnsafeOptionsWrapper::new(Options::default()));
-<<<<<<< HEAD
-        let plan =
-            crate::plan::global::create_plan(options.plan, &VM_MAP, &MMAPPER, options.clone(),
-            unsafe { &*(scheduler.as_ref() as *const Scheduler<MMTK<VM>>) });
-=======
-        let plan = crate::plan::create_plan(options.plan, &VM_MAP, &MMAPPER, options.clone());
->>>>>>> dd2af22f
+        let plan = crate::plan::create_plan(options.plan, &VM_MAP, &MMAPPER, options.clone(), unsafe { &*(scheduler.as_ref() as *const MMTkScheduler<VM>) });
         MMTK {
             plan,
             reference_processors: ReferenceProcessors::new(),
