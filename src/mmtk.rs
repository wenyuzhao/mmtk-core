--- conflicted
+++ resolved
@@ -247,6 +247,7 @@
         );
         self.scheduler.spawn_gc_threads(self, tls);
         self.state.initialized.store(true, Ordering::SeqCst);
+        #[cfg(feature = "tracing")]
         probe!(mmtk, collection_initialized);
     }
 
@@ -292,6 +293,7 @@
             self.state.is_initialized(),
             "MMTk collection has not been initialized, yet (was initialize_collection() called before?)"
         );
+        #[cfg(feature = "tracing")]
         probe!(mmtk, prepare_to_fork);
         self.scheduler.stop_gc_threads_for_forking();
     }
@@ -310,6 +312,7 @@
             self.state.is_initialized(),
             "MMTk collection has not been initialized, yet (was initialize_collection() called before?)"
         );
+        #[cfg(feature = "tracing")]
         probe!(mmtk, after_fork);
         self.scheduler.respawn_gc_threads_after_forking(tls);
     }
@@ -458,13 +461,9 @@
         self.state
             .internal_triggered_collection
             .store(true, Ordering::Relaxed);
-<<<<<<< HEAD
-        self.gc_requester.request(true);
-=======
         // TODO: The current `GCRequester::request()` is probably incorrect for internally triggered GC.
         // Consider removing functions related to "internal triggered collection".
-        self.gc_requester.request();
->>>>>>> 5ab62f96
+        self.gc_requester.request(true);
     }
 
     /// Get a reference to the plan.
