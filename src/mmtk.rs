///! MMTk instance.
use crate::plan::Plan;
use crate::policy::sft_map::{create_sft_map, SFTMap};
use crate::scheduler::GCWorkScheduler;

#[cfg(feature = "extreme_assertions")]
use crate::util::edge_logger::EdgeLogger;
use crate::util::finalizable_processor::FinalizableProcessor;
use crate::util::heap::layout::vm_layout_constants::{AddressSpaceKind, VMLayoutConstants};
use crate::util::heap::layout::{self, Mmapper, VMMap};
use crate::util::opaque_pointer::*;
use crate::util::options::{GCTriggerSelector, Options};
use crate::util::reference_processor::ReferenceProcessors;
#[cfg(feature = "sanity")]
use crate::util::sanity::sanity_checker::SanityChecker;
use crate::vm::ReferenceGlue;
use crate::vm::VMBinding;
use std::default::Default;
use std::sync::atomic::{AtomicBool, Ordering};
use std::sync::Arc;
use std::sync::Mutex;

lazy_static! {
    // I am not sure if we should include these mmappers as part of MMTk struct.
    // The considerations are:
    // 1. We need VMMap and Mmapper to create spaces. It is natural that the mappers are not
    //    part of MMTK, as creating MMTK requires these mappers. We could use Rc/Arc for these mappers though.
    // 2. These mmappers are possibly global across multiple MMTk instances, as they manage the
    //    entire address space.
    // TODO: We should refactor this when we know more about how multiple MMTK instances work.

    /// A global VMMap that manages the mapping of spaces to virtual memory ranges.
    pub static ref VM_MAP: Box<dyn VMMap> = layout::create_vm_map();

    /// A global Mmapper for mmaping and protection of virtual memory.
    pub static ref MMAPPER: Box<dyn Mmapper> = layout::create_mmapper();
}

use crate::util::rust_util::InitializeOnce;

// A global space function table that allows efficient dispatch space specific code for addresses in our heap.
pub static SFT_MAP: InitializeOnce<Box<dyn SFTMap>> = InitializeOnce::new();

// MMTk builder. This is used to set options before actually creating an MMTk instance.
pub struct MMTKBuilder {
    /// The options for this instance.
    pub options: Options,
}

impl MMTKBuilder {
    /// Create an MMTK builder with default options
    pub fn new() -> Self {
        std::env::set_var("RUST_BACKTRACE", "1");
        MMTKBuilder {
            options: Options::default(),
        }
    }

    /// Set an option.
    pub fn set_option(&mut self, name: &str, val: &str) -> bool {
        self.options.set_from_command_line(name, val)
    }

    /// Set multiple options by a string. The string should be key-value pairs separated by white spaces,
    /// such as `threads=1 stress_factor=4096`.
    pub fn set_options_bulk_by_str(&mut self, options: &str) -> bool {
        self.options.set_bulk_from_command_line(options)
    }

    /// Build an MMTk instance from the builder.
    pub fn build<VM: VMBinding>(&self) -> MMTK<VM> {
        MMTK::new(Arc::new(self.options.clone()))
    }
}

impl Default for MMTKBuilder {
    fn default() -> Self {
        Self::new()
    }
}

/// An MMTk instance. MMTk allows multiple instances to run independently, and each instance gives users a separate heap.
/// *Note that multi-instances is not fully supported yet*
pub struct MMTK<VM: VMBinding> {
    pub options: Arc<Options>,
    pub(crate) plan: Box<dyn Plan<VM = VM>>,
    pub reference_processors: ReferenceProcessors,
    pub(crate) finalizable_processor:
        Mutex<FinalizableProcessor<<VM::VMReferenceGlue as ReferenceGlue<VM>>::FinalizableType>>,
    pub scheduler: Arc<GCWorkScheduler<VM>>,
    #[cfg(feature = "sanity")]
    pub(crate) sanity_checker: Mutex<SanityChecker<VM::VMEdge>>,
    #[cfg(feature = "extreme_assertions")]
    pub(crate) edge_logger: EdgeLogger<VM::VMEdge>,
    inside_harness: AtomicBool,
}

impl<VM: VMBinding> MMTK<VM> {
    pub fn new(options: Arc<Options>) -> Self {
        crate::VERBOSE.store(*options.verbose, Ordering::SeqCst);

        if cfg!(target_pointer_width = "32") {
            VMLayoutConstants::set_address_space(AddressSpaceKind::_32Bits);
        } else if *options.use_35bit_address_space {
            let heap_size = match *options.gc_trigger {
                GCTriggerSelector::FixedHeapSize(x) => x,
                _ => unimplemented!(),
            };
            VMLayoutConstants::set_address_space(AddressSpaceKind::_64BitsWithPointerCompression {
                heap_size: heap_size,
            });
        } else {
            VMLayoutConstants::set_address_space(AddressSpaceKind::_64Bits);
        }

        // Initialize SFT first in case we need to use this in the constructor.
        // The first call will initialize SFT map. Other calls will be blocked until SFT map is initialized.
        SFT_MAP.initialize_once(&create_sft_map);

        let num_workers = if cfg!(feature = "single_worker") {
            1
        } else {
            *options.threads
        };

        let scheduler = GCWorkScheduler::new(num_workers, (*options.thread_affinity).clone());

        let plan = crate::plan::create_plan(
            *options.plan,
            VM_MAP.as_ref(),
            MMAPPER.as_ref(),
            options.clone(),
            scheduler.clone(),
        );

        // TODO: This probably does not work if we have multiple MMTk instances.
        VM_MAP.boot();
        // This needs to be called after we create Plan. It needs to use HeapMeta, which is gradually built when we create spaces.
        VM_MAP.finalize_static_space_map(
            plan.base().heap.get_discontig_start(),
            plan.base().heap.get_discontig_end(),
        );

        MMTK {
            options,
            plan,
            reference_processors: ReferenceProcessors::new(),
            finalizable_processor: Mutex::new(FinalizableProcessor::<
                <VM::VMReferenceGlue as ReferenceGlue<VM>>::FinalizableType,
            >::new()),
            scheduler,
            #[cfg(feature = "sanity")]
            sanity_checker: Mutex::new(SanityChecker::new()),
            inside_harness: AtomicBool::new(false),
            #[cfg(feature = "extreme_assertions")]
            edge_logger: EdgeLogger::new(),
        }
    }

    pub fn harness_begin(&self, tls: VMMutatorThread) {
<<<<<<< HEAD
        self.plan.handle_user_collection_request(tls, true);
        if tls.0 .0.is_null() {
            use crate::vm::Collection;
            VM::VMCollection::block_for_gc(tls);
        }
=======
        self.plan.handle_user_collection_request(tls, true, true);
>>>>>>> 08fd8ab0
        self.inside_harness.store(true, Ordering::SeqCst);
        self.plan.base().stats.start_all();
        self.scheduler.enable_stat();
        crate::INSIDE_HARNESS.store(true, Ordering::SeqCst);
    }

    pub fn harness_end(&'static self) {
        self.plan.base().stats.stop_all(self);
        crate::INSIDE_HARNESS.store(false, Ordering::SeqCst);
        self.inside_harness.store(false, Ordering::SeqCst);
    }

    pub fn inside_harness(&'static self) -> bool {
        self.inside_harness.load(Ordering::SeqCst)
    }

    pub fn get_plan(&self) -> &dyn Plan<VM = VM> {
        self.plan.as_ref()
    }

    pub fn get_options(&self) -> &Options {
        &self.options
    }
}<|MERGE_RESOLUTION|>--- conflicted
+++ resolved
@@ -158,15 +158,11 @@
     }
 
     pub fn harness_begin(&self, tls: VMMutatorThread) {
-<<<<<<< HEAD
-        self.plan.handle_user_collection_request(tls, true);
+        self.plan.handle_user_collection_request(tls, true, true);
         if tls.0 .0.is_null() {
             use crate::vm::Collection;
             VM::VMCollection::block_for_gc(tls);
         }
-=======
-        self.plan.handle_user_collection_request(tls, true, true);
->>>>>>> 08fd8ab0
         self.inside_harness.store(true, Ordering::SeqCst);
         self.plan.base().stats.start_all();
         self.scheduler.enable_stat();
