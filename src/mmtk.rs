use crate::plan::Plan;
use crate::policy::space::SFTMap;
use crate::scheduler::Scheduler;
use crate::util::heap::layout::heap_layout::Mmapper;
use crate::util::heap::layout::heap_layout::VMMap;
use crate::util::heap::layout::map::Map;
use crate::util::options::{Options, UnsafeOptionsWrapper};
use crate::util::reference_processor::ReferenceProcessors;
#[cfg(feature = "sanity")]
use crate::util::sanity::sanity_checker::SanityChecker;
use crate::util::OpaquePointer;
use crate::vm::VMBinding;
use std::{collections::HashMap, default::Default};
use std::sync::atomic::{AtomicBool, Ordering};
use std::sync::Arc;
#[cfg(feature = "sanity")]
use std::sync::Mutex;
use std::ffi::{CStr, CString};
use std::slice;
use libc::c_char;

lazy_static! {
    // I am not sure if we should include these mmappers as part of MMTk struct.
    // The considerations are:
    // 1. We need VMMap and Mmapper to create spaces. It is natural that the mappers are not
    //    part of MMTK, as creating MMTK requires these mappers. We could use Rc/Arc for these mappers though.
    // 2. These mmappers are possibly global across multiple MMTk instances, as they manage the
    //    entire address space.
    // TODO: We should refactor this when we know more about how multiple MMTK instances work.
    pub static ref VM_MAP: VMMap = VMMap::new();
    pub static ref MMAPPER: Mmapper = Mmapper::new();
    pub static ref SFT_MAP: SFTMap = SFTMap::new();
}

#[repr(C)]
struct EventResult {
    name: *const c_char,
    pub value: u64,
}

impl EventResult {
    pub fn name(&self) -> String {
        let c_str: &CStr = unsafe { CStr::from_ptr(self.name) };
        let str_slice: &str = c_str.to_str().unwrap();
        return str_slice.to_owned();
    }
}

extern {
    fn mmtk_perf_harness_prepare();
    fn mmtk_perf_harness_begin();
    fn mmtk_perf_harness_end(size: *mut i32) -> *const EventResult;
}

/// An MMTk instance. MMTk allows mutiple instances to run independently, and each instance gives users a separate heap.
/// *Note that multi-instances is not fully supported yet*
pub struct MMTK<VM: VMBinding> {
    pub plan: Box<dyn Plan<VM = VM>>,
    pub vm_map: &'static VMMap,
    pub mmapper: &'static Mmapper,
    pub sftmap: &'static SFTMap,
    pub reference_processors: ReferenceProcessors,
    pub options: Arc<UnsafeOptionsWrapper>,
    pub scheduler: Arc<Scheduler<Self>>,
    #[cfg(feature = "sanity")]
    pub sanity_checker: Mutex<SanityChecker>,
    inside_harness: AtomicBool,
}

unsafe impl<VM: VMBinding> Send for MMTK<VM> {}
unsafe impl<VM: VMBinding> Sync for MMTK<VM> {}

impl<VM: VMBinding> MMTK<VM> {
    pub fn new() -> Self {
        let scheduler = Scheduler::new();
        let options = Arc::new(UnsafeOptionsWrapper::new(Options::default()));
<<<<<<< HEAD
        let plan = SelectedPlan::new(&VM_MAP, &MMAPPER, options.clone(), unsafe {
            &*(scheduler.as_ref() as *const Scheduler<MMTK<VM>>)
        });
        unsafe { mmtk_perf_harness_prepare(); }
=======
        let plan = crate::plan::global::create_plan(
            options.plan,
            &VM_MAP,
            &MMAPPER,
            options.clone(),
            unsafe { &*(scheduler.as_ref() as *const Scheduler<MMTK<VM>>) },
        );
>>>>>>> c442a933
        MMTK {
            plan,
            vm_map: &VM_MAP,
            mmapper: &MMAPPER,
            sftmap: &SFT_MAP,
            reference_processors: ReferenceProcessors::new(),
            options,
            scheduler,
            #[cfg(feature = "sanity")]
            sanity_checker: Mutex::new(SanityChecker::new()),
            inside_harness: AtomicBool::new(false),
        }
    }

    pub fn harness_begin(&self, tls: OpaquePointer) {
        // FIXME Do a full heap GC if we have generational GC
        self.plan.handle_user_collection_request(tls, true);
        self.inside_harness.store(true, Ordering::SeqCst);
        self.plan.base().stats.start_all();
        self.scheduler.enable_stat();
        crate::plan::mutator_context::clear_barrier_counter();
        unsafe { mmtk_perf_harness_begin(); }
    }

    pub fn harness_end(&'static self) {
        let events = unsafe {
            let mut count = 0;
            let data = mmtk_perf_harness_end(&mut count);
            slice::from_raw_parts(data, count as usize)
        };
        let mut events_map = HashMap::new();
        for event in events {
            events_map.insert(event.name(), event.value);
        }
        self.plan.base().stats.stop_all(self, &events_map);
        self.inside_harness.store(false, Ordering::SeqCst);
    }
}

impl<VM: VMBinding> Default for MMTK<VM> {
    fn default() -> Self {
        Self::new()
    }
}<|MERGE_RESOLUTION|>--- conflicted
+++ resolved
@@ -74,12 +74,6 @@
     pub fn new() -> Self {
         let scheduler = Scheduler::new();
         let options = Arc::new(UnsafeOptionsWrapper::new(Options::default()));
-<<<<<<< HEAD
-        let plan = SelectedPlan::new(&VM_MAP, &MMAPPER, options.clone(), unsafe {
-            &*(scheduler.as_ref() as *const Scheduler<MMTK<VM>>)
-        });
-        unsafe { mmtk_perf_harness_prepare(); }
-=======
         let plan = crate::plan::global::create_plan(
             options.plan,
             &VM_MAP,
@@ -87,7 +81,7 @@
             options.clone(),
             unsafe { &*(scheduler.as_ref() as *const Scheduler<MMTK<VM>>) },
         );
->>>>>>> c442a933
+        unsafe { mmtk_perf_harness_prepare(); }
         MMTK {
             plan,
             vm_map: &VM_MAP,
