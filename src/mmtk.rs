use crate::plan::Plan;
use crate::plan::SelectedPlan;
use crate::plan::phase::PhaseManager;
use crate::util::heap::layout::heap_layout::VMMap;
use crate::util::heap::layout::heap_layout::Mmapper;
<<<<<<< HEAD
use crate::util::ReferenceProcessor;
use crate::util::ObjectReference;
use crate::util::OpaquePointer;
use crate::plan::TraceLocal;
=======
>>>>>>> ee7ab348

use std::default::Default;
use util::reference_processor::{Semantics, ReferenceProcessors};
use util::options::{UnsafeOptionsWrapper, Options};
use std::sync::atomic::{Ordering, AtomicBool};

use util::OpaquePointer;
use std::sync::Arc;
<<<<<<< HEAD
use std::default::Default;
use util::reference_processor::{Semantics, ReferenceProcessors};
use util::options::{UnsafeOptionsWrapper, Options};
use std::sync::atomic::{Ordering, AtomicBool};

use util::statistics::stats::Stats;
use vm::VMBinding;
use std::marker::PhantomData;
=======
use vm::VMBinding;
>>>>>>> ee7ab348

// TODO: remove this singleton at some point to allow multiple instances of MMTK
// This helps refactoring.
lazy_static!{
<<<<<<< HEAD
    // possible global across multiple MMTk instances
    pub static ref VM_MAP: VMMap = VMMap::new();
    pub static ref MMAPPER: Mmapper = Mmapper::new();

    // This is a temporary mutable options processor, as the given API requires mutating on options.
    // However, I would suggest that options should not be mutable - the VM would give us all the options in one go
    // (possibly as a string), we parse it and use those to instantiate an MMTK instance.
    // This processor is temporary to store options while receiving process() call from the VM.
    pub static ref OPTIONS_PROCESSOR: UnsafeOptionsWrapper = UnsafeOptionsWrapper::new(Options::default());
=======
    // I am not sure if we should include these mmappers as part of MMTk struct.
    // The considerations are:
    // 1. We need VMMap and Mmapper to create spaces. It is natural that the mappers are not
    //    part of MMTK, as creating MMTK requires these mappers. We could use Rc/Arc for these mappers though.
    // 2. These mmappers are possibly global across multiple MMTk instances, as they manage the
    //    entire address space.
    // TODO: We should refactor this when we know more about how multiple MMTK instances work.
    pub static ref VM_MAP: VMMap = VMMap::new();
    pub static ref MMAPPER: Mmapper = Mmapper::new();
}

#[cfg(feature = "jikesrvm")]
use vm::jikesrvm::JikesRVM;
#[cfg(feature = "jikesrvm")]
lazy_static! {
    pub static ref SINGLETON: MMTK<JikesRVM> = MMTK::new(&VM_MAP, &MMAPPER);
}

#[cfg(feature = "openjdk")]
use vm::openjdk::OpenJDK;
#[cfg(feature = "openjdk")]
lazy_static! {
    pub static ref SINGLETON: MMTK<OpenJDK> = MMTK::new(&VM_MAP, &MMAPPER);
}

#[cfg(feature = "dummyvm")]
use vm::dummyvm::DummyVM;
#[cfg(feature = "dummyvm")]
lazy_static! {
    pub static ref SINGLETON: MMTK<DummyVM> = MMTK::new(&VM_MAP, &MMAPPER);
>>>>>>> ee7ab348
}

pub struct MMTK<VM: VMBinding> {
    pub plan: SelectedPlan<VM>,
    pub phase_manager: PhaseManager,
    pub vm_map: &'static VMMap,
    pub mmapper: &'static Mmapper,
    pub reference_processors: ReferenceProcessors,
<<<<<<< HEAD
    pub options: &'static Options,

    inside_harness: AtomicBool,

    // FIXME: Delete this before merging
    p: PhantomData<VM>
}

impl<VM: VMBinding> MMTK<VM> {
    pub fn new(vm_map: &'static VMMap, mmapper: &'static Mmapper, options: &'static Options) -> Self {
        let plan = SelectedPlan::new(vm_map, mmapper, options);
=======
    pub options: Arc<UnsafeOptionsWrapper>,

    inside_harness: AtomicBool,
}

impl<VM: VMBinding> MMTK<VM> {
    pub fn new(vm_map: &'static VMMap, mmapper: &'static Mmapper) -> Self {
        let options = Arc::new(UnsafeOptionsWrapper::new(Options::default()));
        let plan = SelectedPlan::new(vm_map, mmapper, options.clone());
>>>>>>> ee7ab348
        let phase_manager = PhaseManager::new(&plan.common().stats);
        MMTK {
            plan,
            phase_manager,
            vm_map,
            mmapper,
            reference_processors: ReferenceProcessors::new(),
            options,
            inside_harness: AtomicBool::new(false),
<<<<<<< HEAD
            p: PhantomData,
=======
>>>>>>> ee7ab348
        }
    }

    pub fn harness_begin(&self, tls: OpaquePointer) {
        // FIXME Do a full heap GC if we have generational GC
        self.plan.handle_user_collection_request(tls, true);
        self.inside_harness.store(true, Ordering::SeqCst);
        self.plan.common().stats.start_all();
    }

    pub fn harness_end(&self) {
        self.plan.common().stats.stop_all();
        self.inside_harness.store(false, Ordering::SeqCst);
    }
}<|MERGE_RESOLUTION|>--- conflicted
+++ resolved
@@ -3,48 +3,22 @@
 use crate::plan::phase::PhaseManager;
 use crate::util::heap::layout::heap_layout::VMMap;
 use crate::util::heap::layout::heap_layout::Mmapper;
-<<<<<<< HEAD
 use crate::util::ReferenceProcessor;
 use crate::util::ObjectReference;
 use crate::util::OpaquePointer;
 use crate::plan::TraceLocal;
-=======
->>>>>>> ee7ab348
 
 use std::default::Default;
 use util::reference_processor::{Semantics, ReferenceProcessors};
 use util::options::{UnsafeOptionsWrapper, Options};
 use std::sync::atomic::{Ordering, AtomicBool};
 
-use util::OpaquePointer;
 use std::sync::Arc;
-<<<<<<< HEAD
-use std::default::Default;
-use util::reference_processor::{Semantics, ReferenceProcessors};
-use util::options::{UnsafeOptionsWrapper, Options};
-use std::sync::atomic::{Ordering, AtomicBool};
-
-use util::statistics::stats::Stats;
 use vm::VMBinding;
-use std::marker::PhantomData;
-=======
-use vm::VMBinding;
->>>>>>> ee7ab348
 
 // TODO: remove this singleton at some point to allow multiple instances of MMTK
 // This helps refactoring.
 lazy_static!{
-<<<<<<< HEAD
-    // possible global across multiple MMTk instances
-    pub static ref VM_MAP: VMMap = VMMap::new();
-    pub static ref MMAPPER: Mmapper = Mmapper::new();
-
-    // This is a temporary mutable options processor, as the given API requires mutating on options.
-    // However, I would suggest that options should not be mutable - the VM would give us all the options in one go
-    // (possibly as a string), we parse it and use those to instantiate an MMTK instance.
-    // This processor is temporary to store options while receiving process() call from the VM.
-    pub static ref OPTIONS_PROCESSOR: UnsafeOptionsWrapper = UnsafeOptionsWrapper::new(Options::default());
-=======
     // I am not sure if we should include these mmappers as part of MMTk struct.
     // The considerations are:
     // 1. We need VMMap and Mmapper to create spaces. It is natural that the mappers are not
@@ -56,47 +30,12 @@
     pub static ref MMAPPER: Mmapper = Mmapper::new();
 }
 
-#[cfg(feature = "jikesrvm")]
-use vm::jikesrvm::JikesRVM;
-#[cfg(feature = "jikesrvm")]
-lazy_static! {
-    pub static ref SINGLETON: MMTK<JikesRVM> = MMTK::new(&VM_MAP, &MMAPPER);
-}
-
-#[cfg(feature = "openjdk")]
-use vm::openjdk::OpenJDK;
-#[cfg(feature = "openjdk")]
-lazy_static! {
-    pub static ref SINGLETON: MMTK<OpenJDK> = MMTK::new(&VM_MAP, &MMAPPER);
-}
-
-#[cfg(feature = "dummyvm")]
-use vm::dummyvm::DummyVM;
-#[cfg(feature = "dummyvm")]
-lazy_static! {
-    pub static ref SINGLETON: MMTK<DummyVM> = MMTK::new(&VM_MAP, &MMAPPER);
->>>>>>> ee7ab348
-}
-
 pub struct MMTK<VM: VMBinding> {
     pub plan: SelectedPlan<VM>,
     pub phase_manager: PhaseManager,
     pub vm_map: &'static VMMap,
     pub mmapper: &'static Mmapper,
     pub reference_processors: ReferenceProcessors,
-<<<<<<< HEAD
-    pub options: &'static Options,
-
-    inside_harness: AtomicBool,
-
-    // FIXME: Delete this before merging
-    p: PhantomData<VM>
-}
-
-impl<VM: VMBinding> MMTK<VM> {
-    pub fn new(vm_map: &'static VMMap, mmapper: &'static Mmapper, options: &'static Options) -> Self {
-        let plan = SelectedPlan::new(vm_map, mmapper, options);
-=======
     pub options: Arc<UnsafeOptionsWrapper>,
 
     inside_harness: AtomicBool,
@@ -106,7 +45,6 @@
     pub fn new(vm_map: &'static VMMap, mmapper: &'static Mmapper) -> Self {
         let options = Arc::new(UnsafeOptionsWrapper::new(Options::default()));
         let plan = SelectedPlan::new(vm_map, mmapper, options.clone());
->>>>>>> ee7ab348
         let phase_manager = PhaseManager::new(&plan.common().stats);
         MMTK {
             plan,
@@ -116,10 +54,6 @@
             reference_processors: ReferenceProcessors::new(),
             options,
             inside_harness: AtomicBool::new(false),
-<<<<<<< HEAD
-            p: PhantomData,
-=======
->>>>>>> ee7ab348
         }
     }
 
