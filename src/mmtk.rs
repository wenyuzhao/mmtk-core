--- conflicted
+++ resolved
@@ -132,14 +132,10 @@
 unsafe impl<VM: VMBinding> Send for MMTK<VM> {}
 
 impl<VM: VMBinding> MMTK<VM> {
-<<<<<<< HEAD
-    pub fn new(options: Arc<Options>) -> Self {
-        crate::VERBOSE.store(*options.verbose, Ordering::SeqCst);
-
-=======
     /// Create an MMTK instance. This is not public. Bindings should use [`MMTKBuilder::build`].
     pub(crate) fn new(options: Arc<Options>) -> Self {
->>>>>>> 79fb0bb1
+        crate::VERBOSE.store(*options.verbose, Ordering::SeqCst);
+
         // Initialize SFT first in case we need to use this in the constructor.
         // The first call will initialize SFT map. Other calls will be blocked until SFT map is initialized.
         crate::policy::sft_map::SFTRefStorage::pre_use_check();
