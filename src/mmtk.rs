//! MMTk instance.
use crate::plan::Plan;
use crate::policy::sft_map::{create_sft_map, SFTMap};
use crate::scheduler::GCWorkScheduler;

#[cfg(feature = "extreme_assertions")]
use crate::util::edge_logger::EdgeLogger;
use crate::util::finalizable_processor::FinalizableProcessor;
use crate::util::heap::layout::vm_layout::VMLayout;
use crate::util::heap::layout::{self, Mmapper, VMMap};
use crate::util::opaque_pointer::*;
use crate::util::options::Options;
use crate::util::reference_processor::ReferenceProcessors;
#[cfg(feature = "sanity")]
use crate::util::sanity::sanity_checker::SanityChecker;
use crate::vm::ReferenceGlue;
use crate::vm::VMBinding;
use std::cell::UnsafeCell;
use std::default::Default;
use std::sync::atomic::{AtomicBool, Ordering};
use std::sync::Arc;
use std::sync::Mutex;

lazy_static! {
    // I am not sure if we should include these mmappers as part of MMTk struct.
    // The considerations are:
    // 1. We need VMMap and Mmapper to create spaces. It is natural that the mappers are not
    //    part of MMTK, as creating MMTK requires these mappers. We could use Rc/Arc for these mappers though.
    // 2. These mmappers are possibly global across multiple MMTk instances, as they manage the
    //    entire address space.
    // TODO: We should refactor this when we know more about how multiple MMTK instances work.

    /// A global VMMap that manages the mapping of spaces to virtual memory ranges.
    pub static ref VM_MAP: Box<dyn VMMap + Send + Sync> = layout::create_vm_map();

    /// A global Mmapper for mmaping and protection of virtual memory.
    pub static ref MMAPPER: Box<dyn Mmapper + Send + Sync> = layout::create_mmapper();
}

use crate::util::rust_util::InitializeOnce;

// A global space function table that allows efficient dispatch space specific code for addresses in our heap.
pub static SFT_MAP: InitializeOnce<Box<dyn SFTMap>> = InitializeOnce::new();

// MMTk builder. This is used to set options before actually creating an MMTk instance.
pub struct MMTKBuilder {
    /// The options for this instance.
    pub options: Options,
}

impl MMTKBuilder {
    /// Create an MMTK builder with options read from environment variables, or using built-in
    /// default if not overridden by environment variables.
    pub fn new() -> Self {
<<<<<<< HEAD
        std::env::set_var("RUST_BACKTRACE", "1");
=======
        let mut builder = Self::new_no_env_vars();
        builder.options.read_env_var_settings();
        builder
    }

    /// Create an MMTK builder with build-in default options, but without reading options from
    /// environment variables.
    pub fn new_no_env_vars() -> Self {
>>>>>>> 42f109be
        MMTKBuilder {
            options: Options::default(),
        }
    }

    /// Set an option.
    pub fn set_option(&mut self, name: &str, val: &str) -> bool {
        self.options.set_from_command_line(name, val)
    }

    /// Set multiple options by a string. The string should be key-value pairs separated by white spaces,
    /// such as `threads=1 stress_factor=4096`.
    pub fn set_options_bulk_by_str(&mut self, options: &str) -> bool {
        self.options.set_bulk_from_command_line(options)
    }

    /// Custom VM layout constants. VM bindings may use this function for compressed or 39-bit heap support.
    /// This function must be called before MMTk::new()
    pub fn set_vm_layout(&mut self, constants: VMLayout) {
        VMLayout::set_custom_vm_layout(constants)
    }

    /// Build an MMTk instance from the builder.
    pub fn build<VM: VMBinding>(&self) -> MMTK<VM> {
        MMTK::new(Arc::new(self.options.clone()))
    }
}

impl Default for MMTKBuilder {
    fn default() -> Self {
        Self::new()
    }
}

/// An MMTk instance. MMTk allows multiple instances to run independently, and each instance gives users a separate heap.
/// *Note that multi-instances is not fully supported yet*
pub struct MMTK<VM: VMBinding> {
    pub options: Arc<Options>,
    pub(crate) plan: UnsafeCell<Box<dyn Plan<VM = VM>>>,
    pub reference_processors: ReferenceProcessors,
    pub(crate) finalizable_processor:
        Mutex<FinalizableProcessor<<VM::VMReferenceGlue as ReferenceGlue<VM>>::FinalizableType>>,
    pub scheduler: Arc<GCWorkScheduler<VM>>,
    #[cfg(feature = "sanity")]
    pub(crate) sanity_checker: Mutex<SanityChecker<VM::VMEdge>>,
    #[cfg(feature = "extreme_assertions")]
    pub(crate) edge_logger: EdgeLogger<VM::VMEdge>,
    inside_harness: AtomicBool,
}

unsafe impl<VM: VMBinding> Sync for MMTK<VM> {}
unsafe impl<VM: VMBinding> Send for MMTK<VM> {}

impl<VM: VMBinding> MMTK<VM> {
    pub fn new(options: Arc<Options>) -> Self {
        crate::VERBOSE.store(*options.verbose, Ordering::SeqCst);

        // Initialize SFT first in case we need to use this in the constructor.
        // The first call will initialize SFT map. Other calls will be blocked until SFT map is initialized.
        crate::policy::sft_map::SFTRefStorage::pre_use_check();
        SFT_MAP.initialize_once(&create_sft_map);

        let num_workers = if cfg!(feature = "single_worker") {
            1
        } else {
            *options.threads
        };

        let scheduler = GCWorkScheduler::new(num_workers, (*options.thread_affinity).clone());

        let plan = crate::plan::create_plan(
            *options.plan,
            VM_MAP.as_ref(),
            MMAPPER.as_ref(),
            options.clone(),
            scheduler.clone(),
        );

        // TODO: This probably does not work if we have multiple MMTk instances.
        VM_MAP.boot();
        // This needs to be called after we create Plan. It needs to use HeapMeta, which is gradually built when we create spaces.
        VM_MAP.finalize_static_space_map(
            plan.base().heap.get_discontig_start(),
            plan.base().heap.get_discontig_end(),
        );

        if *options.transparent_hugepages {
            MMAPPER.set_mmap_strategy(crate::util::memory::MmapStrategy::TransparentHugePages);
        }

        MMTK {
            options,
            plan: UnsafeCell::new(plan),
            reference_processors: ReferenceProcessors::new(),
            finalizable_processor: Mutex::new(FinalizableProcessor::<
                <VM::VMReferenceGlue as ReferenceGlue<VM>>::FinalizableType,
            >::new()),
            scheduler,
            #[cfg(feature = "sanity")]
            sanity_checker: Mutex::new(SanityChecker::new()),
            inside_harness: AtomicBool::new(false),
            #[cfg(feature = "extreme_assertions")]
            edge_logger: EdgeLogger::new(),
        }
    }

    pub fn harness_begin(&self, tls: VMMutatorThread) {
        #[cfg(feature = "tracing")]
        probe!(mmtk, harness_begin);
        self.get_plan()
            .handle_user_collection_request(tls, true, true);
        if tls.0 .0.is_null() {
            use crate::vm::Collection;
            VM::VMCollection::block_for_gc(tls);
        }
        self.inside_harness.store(true, Ordering::SeqCst);
        self.get_plan().base().stats.start_all();
        self.scheduler.enable_stat();
        crate::INSIDE_HARNESS.store(true, Ordering::SeqCst);
    }

    pub fn harness_end(&'static self) {
        self.get_plan().base().stats.stop_all(self);
        crate::INSIDE_HARNESS.store(false, Ordering::SeqCst);
        self.inside_harness.store(false, Ordering::SeqCst);
        #[cfg(feature = "tracing")]
        probe!(mmtk, harness_end);
    }

    pub fn inside_harness(&'static self) -> bool {
        self.inside_harness.load(Ordering::SeqCst)
    }

    pub fn get_plan(&self) -> &dyn Plan<VM = VM> {
        unsafe { &**(self.plan.get()) }
    }

    /// Get the plan as mutable reference.
    ///
    /// # Safety
    ///
    /// This is unsafe because the caller must ensure that the plan is not used by other threads.
    #[allow(clippy::mut_from_ref)]
    pub unsafe fn get_plan_mut(&self) -> &mut dyn Plan<VM = VM> {
        &mut **(self.plan.get())
    }

    pub fn get_options(&self) -> &Options {
        &self.options
    }
}<|MERGE_RESOLUTION|>--- conflicted
+++ resolved
@@ -52,9 +52,6 @@
     /// Create an MMTK builder with options read from environment variables, or using built-in
     /// default if not overridden by environment variables.
     pub fn new() -> Self {
-<<<<<<< HEAD
-        std::env::set_var("RUST_BACKTRACE", "1");
-=======
         let mut builder = Self::new_no_env_vars();
         builder.options.read_env_var_settings();
         builder
@@ -63,7 +60,7 @@
     /// Create an MMTK builder with build-in default options, but without reading options from
     /// environment variables.
     pub fn new_no_env_vars() -> Self {
->>>>>>> 42f109be
+        std::env::set_var("RUST_BACKTRACE", "1");
         MMTKBuilder {
             options: Options::default(),
         }
