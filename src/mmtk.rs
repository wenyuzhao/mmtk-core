//! MMTk instance.
use crate::plan::Plan;
use crate::policy::sft_map::{create_sft_map, SFTMap};
use crate::scheduler::GCWorkScheduler;

#[cfg(feature = "extreme_assertions")]
use crate::util::edge_logger::EdgeLogger;
use crate::util::finalizable_processor::FinalizableProcessor;
<<<<<<< HEAD
use crate::util::heap::layout::vm_layout_constants::{AddressSpaceKind, VMLayoutConstants};
=======
use crate::util::heap::layout::vm_layout::VMLayout;
>>>>>>> 039055ab
use crate::util::heap::layout::{self, Mmapper, VMMap};
use crate::util::opaque_pointer::*;
use crate::util::options::{GCTriggerSelector, Options};
use crate::util::reference_processor::ReferenceProcessors;
#[cfg(feature = "sanity")]
use crate::util::sanity::sanity_checker::SanityChecker;
use crate::vm::ReferenceGlue;
use crate::vm::VMBinding;
use std::default::Default;
use std::sync::atomic::{AtomicBool, Ordering};
use std::sync::Arc;
use std::sync::Mutex;

lazy_static! {
    // I am not sure if we should include these mmappers as part of MMTk struct.
    // The considerations are:
    // 1. We need VMMap and Mmapper to create spaces. It is natural that the mappers are not
    //    part of MMTK, as creating MMTK requires these mappers. We could use Rc/Arc for these mappers though.
    // 2. These mmappers are possibly global across multiple MMTk instances, as they manage the
    //    entire address space.
    // TODO: We should refactor this when we know more about how multiple MMTK instances work.

    /// A global VMMap that manages the mapping of spaces to virtual memory ranges.
    pub static ref VM_MAP: Box<dyn VMMap> = layout::create_vm_map();

    /// A global Mmapper for mmaping and protection of virtual memory.
    pub static ref MMAPPER: Box<dyn Mmapper> = layout::create_mmapper();
}

use crate::util::rust_util::InitializeOnce;

// A global space function table that allows efficient dispatch space specific code for addresses in our heap.
pub static SFT_MAP: InitializeOnce<Box<dyn SFTMap>> = InitializeOnce::new();

// MMTk builder. This is used to set options before actually creating an MMTk instance.
pub struct MMTKBuilder {
    /// The options for this instance.
    pub options: Options,
}

impl MMTKBuilder {
    /// Create an MMTK builder with default options
    pub fn new() -> Self {
        std::env::set_var("RUST_BACKTRACE", "1");
        MMTKBuilder {
            options: Options::default(),
        }
    }

    /// Set an option.
    pub fn set_option(&mut self, name: &str, val: &str) -> bool {
        self.options.set_from_command_line(name, val)
    }

    /// Set multiple options by a string. The string should be key-value pairs separated by white spaces,
    /// such as `threads=1 stress_factor=4096`.
    pub fn set_options_bulk_by_str(&mut self, options: &str) -> bool {
        self.options.set_bulk_from_command_line(options)
    }

    /// Custom VM layout constants. VM bindings may use this function for compressed or 39-bit heap support.
    /// This function must be called before MMTk::new()
    pub fn set_vm_layout(&mut self, constants: VMLayout) {
        VMLayout::set_custom_vm_layout(constants)
    }

    /// Build an MMTk instance from the builder.
    pub fn build<VM: VMBinding>(&self) -> MMTK<VM> {
        MMTK::new(Arc::new(self.options.clone()))
    }
}

impl Default for MMTKBuilder {
    fn default() -> Self {
        Self::new()
    }
}

/// An MMTk instance. MMTk allows multiple instances to run independently, and each instance gives users a separate heap.
/// *Note that multi-instances is not fully supported yet*
pub struct MMTK<VM: VMBinding> {
    pub options: Arc<Options>,
    pub(crate) plan: Box<dyn Plan<VM = VM>>,
    pub reference_processors: ReferenceProcessors,
    pub(crate) finalizable_processor:
        Mutex<FinalizableProcessor<<VM::VMReferenceGlue as ReferenceGlue<VM>>::FinalizableType>>,
    pub scheduler: Arc<GCWorkScheduler<VM>>,
    #[cfg(feature = "sanity")]
    pub(crate) sanity_checker: Mutex<SanityChecker<VM::VMEdge>>,
    #[cfg(feature = "extreme_assertions")]
    pub(crate) edge_logger: EdgeLogger<VM::VMEdge>,
    inside_harness: AtomicBool,
}

impl<VM: VMBinding> MMTK<VM> {
    pub fn new(options: Arc<Options>) -> Self {
        crate::VERBOSE.store(*options.verbose, Ordering::SeqCst);

        if cfg!(target_pointer_width = "32") {
            VMLayoutConstants::set_address_space(AddressSpaceKind::_32Bits);
        } else if *options.use_35bit_address_space {
            let heap_size = match *options.gc_trigger {
                GCTriggerSelector::FixedHeapSize(x) => x,
                _ => unimplemented!(),
            };
            VMLayoutConstants::set_address_space(AddressSpaceKind::_64BitsWithPointerCompression {
                heap_size: heap_size,
            });
        } else {
            VMLayoutConstants::set_address_space(AddressSpaceKind::_64Bits);
        }

        // Initialize SFT first in case we need to use this in the constructor.
        // The first call will initialize SFT map. Other calls will be blocked until SFT map is initialized.
        SFT_MAP.initialize_once(&create_sft_map);

        let num_workers = if cfg!(feature = "single_worker") {
            1
        } else {
            *options.threads
        };

        let scheduler = GCWorkScheduler::new(num_workers, (*options.thread_affinity).clone());

        let plan = crate::plan::create_plan(
            *options.plan,
            VM_MAP.as_ref(),
            MMAPPER.as_ref(),
            options.clone(),
            scheduler.clone(),
        );

        // TODO: This probably does not work if we have multiple MMTk instances.
        VM_MAP.boot();
        // This needs to be called after we create Plan. It needs to use HeapMeta, which is gradually built when we create spaces.
        VM_MAP.finalize_static_space_map(
            plan.base().heap.get_discontig_start(),
            plan.base().heap.get_discontig_end(),
        );

        if *options.transparent_hugepages {
            MMAPPER.set_mmap_strategy(crate::util::memory::MmapStrategy::TransparentHugePages);
        }

        MMTK {
            options,
            plan,
            reference_processors: ReferenceProcessors::new(),
            finalizable_processor: Mutex::new(FinalizableProcessor::<
                <VM::VMReferenceGlue as ReferenceGlue<VM>>::FinalizableType,
            >::new()),
            scheduler,
            #[cfg(feature = "sanity")]
            sanity_checker: Mutex::new(SanityChecker::new()),
            inside_harness: AtomicBool::new(false),
            #[cfg(feature = "extreme_assertions")]
            edge_logger: EdgeLogger::new(),
        }
    }

    pub fn harness_begin(&self, tls: VMMutatorThread) {
        #[cfg(feature = "tracing")]
        probe!(mmtk, harness_begin);
        self.plan.handle_user_collection_request(tls, true, true);
        if tls.0 .0.is_null() {
            use crate::vm::Collection;
            VM::VMCollection::block_for_gc(tls);
        }
        self.inside_harness.store(true, Ordering::SeqCst);
        self.plan.base().stats.start_all();
        self.scheduler.enable_stat();
        crate::INSIDE_HARNESS.store(true, Ordering::SeqCst);
    }

    pub fn harness_end(&'static self) {
        self.plan.base().stats.stop_all(self);
        crate::INSIDE_HARNESS.store(false, Ordering::SeqCst);
        self.inside_harness.store(false, Ordering::SeqCst);
        #[cfg(feature = "tracing")]
        probe!(mmtk, harness_end);
    }

    pub fn inside_harness(&'static self) -> bool {
        self.inside_harness.load(Ordering::SeqCst)
    }

    pub fn get_plan(&self) -> &dyn Plan<VM = VM> {
        self.plan.as_ref()
    }

    pub fn get_options(&self) -> &Options {
        &self.options
    }
}<|MERGE_RESOLUTION|>--- conflicted
+++ resolved
@@ -6,14 +6,10 @@
 #[cfg(feature = "extreme_assertions")]
 use crate::util::edge_logger::EdgeLogger;
 use crate::util::finalizable_processor::FinalizableProcessor;
-<<<<<<< HEAD
-use crate::util::heap::layout::vm_layout_constants::{AddressSpaceKind, VMLayoutConstants};
-=======
 use crate::util::heap::layout::vm_layout::VMLayout;
->>>>>>> 039055ab
 use crate::util::heap::layout::{self, Mmapper, VMMap};
 use crate::util::opaque_pointer::*;
-use crate::util::options::{GCTriggerSelector, Options};
+use crate::util::options::Options;
 use crate::util::reference_processor::ReferenceProcessors;
 #[cfg(feature = "sanity")]
 use crate::util::sanity::sanity_checker::SanityChecker;
@@ -109,20 +105,6 @@
     pub fn new(options: Arc<Options>) -> Self {
         crate::VERBOSE.store(*options.verbose, Ordering::SeqCst);
 
-        if cfg!(target_pointer_width = "32") {
-            VMLayoutConstants::set_address_space(AddressSpaceKind::_32Bits);
-        } else if *options.use_35bit_address_space {
-            let heap_size = match *options.gc_trigger {
-                GCTriggerSelector::FixedHeapSize(x) => x,
-                _ => unimplemented!(),
-            };
-            VMLayoutConstants::set_address_space(AddressSpaceKind::_64BitsWithPointerCompression {
-                heap_size: heap_size,
-            });
-        } else {
-            VMLayoutConstants::set_address_space(AddressSpaceKind::_64Bits);
-        }
-
         // Initialize SFT first in case we need to use this in the constructor.
         // The first call will initialize SFT map. Other calls will be blocked until SFT map is initialized.
         SFT_MAP.initialize_once(&create_sft_map);
