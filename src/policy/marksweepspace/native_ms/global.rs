use std::sync::Arc;

use atomic::Ordering;

use crate::{
    policy::{marksweepspace::native_ms::*, sft::GCWorkerMutRef},
    scheduler::{GCWorkScheduler, GCWorker},
    util::{
        copy::CopySemantics,
        heap::FreeListPageResource,
        metadata::{self, side_metadata::SideMetadataSpec, MetadataSpec},
        ObjectReference,
    },
    vm::VMBinding,
};

#[cfg(feature = "is_mmtk_object")]
use crate::util::Address;

use crate::plan::ObjectQueue;
use crate::plan::VectorObjectQueue;
use crate::policy::sft::SFT;
use crate::policy::space::{CommonSpace, Space};
use crate::util::constants::LOG_BYTES_IN_PAGE;
use crate::util::heap::chunk_map::*;
use crate::util::linear_scan::Region;
use crate::util::VMThread;
use crate::vm::ObjectModel;
use std::sync::Mutex;

/// The result for `MarkSweepSpace.acquire_block()`. `MarkSweepSpace` will attempt
/// to allocate from abandoned blocks first. If none found, it will get a new block
/// from the page resource.
pub enum BlockAcquireResult {
    Exhausted,
    /// A new block we just acquired from the page resource
    Fresh(Block),
    /// An available block. The block can be directly used if there is any free cell in it.
    AbandonedAvailable(Block),
    /// An unswept block. The block needs to be swept first before it can be used.
    AbandonedUnswept(Block),
}

/// A mark sweep space.
pub struct MarkSweepSpace<VM: VMBinding> {
    pub common: CommonSpace<VM>,
    pr: FreeListPageResource<VM>,
    /// Allocation status for all chunks in MS space
    pub chunk_map: ChunkMap,
    /// Work packet scheduler
    scheduler: Arc<GCWorkScheduler<VM>>,
    /// Abandoned blocks. If a mutator dies, all its blocks go to this abandoned block
    /// lists. In a GC, we also 'flush' all the local blocks to this global pool so they
    /// can be used by allocators from other threads.
    pub abandoned: Mutex<AbandonedBlockLists>,
}

pub struct AbandonedBlockLists {
    pub available: BlockLists,
    pub unswept: BlockLists,
    pub consumed: BlockLists,
}

impl AbandonedBlockLists {
    fn move_consumed_to_unswept(&mut self) {
        let mut i = 0;
        while i < MI_BIN_FULL {
            if !self.consumed[i].is_empty() {
                self.unswept[i].append(&mut self.consumed[i]);
            }
            i += 1;
        }
    }
}

impl<VM: VMBinding> SFT for MarkSweepSpace<VM> {
    fn name(&self) -> &str {
        self.common.name
    }

    fn is_live(&self, object: crate::util::ObjectReference) -> bool {
        VM::VMObjectModel::LOCAL_MARK_BIT_SPEC.is_marked::<VM>(object, Ordering::SeqCst)
    }

    #[cfg(feature = "object_pinning")]
    fn pin_object(&self, _object: ObjectReference) -> bool {
        false
    }

    #[cfg(feature = "object_pinning")]
    fn unpin_object(&self, _object: ObjectReference) -> bool {
        false
    }

    #[cfg(feature = "object_pinning")]
    fn is_object_pinned(&self, _object: ObjectReference) -> bool {
        false
    }

    fn is_movable(&self) -> bool {
        false
    }

    #[cfg(feature = "sanity")]
    fn is_sane(&self) -> bool {
        true
    }

    fn initialize_object_metadata(
        &self,
        _object: crate::util::ObjectReference,
        _bytes: usize,
        _alloc: bool,
    ) {
        #[cfg(feature = "global_alloc_bit")]
        crate::util::alloc_bit::set_alloc_bit::<VM>(_object);
    }

    #[cfg(feature = "is_mmtk_object")]
    fn is_mmtk_object(&self, addr: Address) -> bool {
        crate::util::alloc_bit::is_alloced_object::<VM>(addr).is_some()
    }

    fn sft_trace_object(
        &self,
        queue: &mut VectorObjectQueue,
        object: ObjectReference,
        _worker: GCWorkerMutRef,
    ) -> ObjectReference {
        self.trace_object(queue, object)
    }
}

impl<VM: VMBinding> Space<VM> for MarkSweepSpace<VM> {
    fn as_space(&self) -> &dyn Space<VM> {
        self
    }

    fn as_sft(&self) -> &(dyn SFT + Sync + 'static) {
        self
    }

    fn get_page_resource(&self) -> &dyn crate::util::heap::PageResource<VM> {
        &self.pr
    }

    fn initialize_sft(&self) {
        self.common()
            .initialize_sft(self.as_sft(), &self.get_page_resource().common().metadata)
    }

    fn common(&self) -> &CommonSpace<VM> {
        &self.common
    }

    fn release_multiple_pages(&mut self, _start: crate::util::Address) {
        todo!()
    }
}

impl<VM: VMBinding> crate::policy::gc_work::PolicyTraceObject<VM> for MarkSweepSpace<VM> {
    fn trace_object<Q: ObjectQueue, const KIND: crate::policy::gc_work::TraceKind>(
        &self,
        queue: &mut Q,
        object: ObjectReference,
        _copy: Option<CopySemantics>,
        _worker: &mut GCWorker<VM>,
    ) -> ObjectReference {
        self.trace_object(queue, object)
    }

    fn may_move_objects<const KIND: crate::policy::gc_work::TraceKind>() -> bool {
        false
    }
}

// We cannot allocate objects that are larger than the max bin size.
#[allow(dead_code)]
pub const MAX_OBJECT_SIZE: usize = crate::policy::marksweepspace::native_ms::MI_LARGE_OBJ_SIZE_MAX;

impl<VM: VMBinding> MarkSweepSpace<VM> {
    // Allow ptr_arg as we want to keep the function signature the same as for malloc marksweep
    #[allow(clippy::ptr_arg)]
    pub fn extend_global_side_metadata_specs(_specs: &mut Vec<SideMetadataSpec>) {
        // MarkSweepSpace does not need any special global specs. This method exists, as
        // we need this method for MallocSpace, and we want those two spaces to be used interchangably.
    }

    pub fn new(args: crate::policy::space::PlanCreateSpaceArgs<VM>) -> MarkSweepSpace<VM> {
        let scheduler = args.scheduler.clone();
        let vm_map = args.vm_map;
        let is_discontiguous = args.vmrequest.is_discontiguous();
        let local_specs = {
            metadata::extract_side_metadata(&vec![
                MetadataSpec::OnSide(Block::NEXT_BLOCK_TABLE),
                MetadataSpec::OnSide(Block::PREV_BLOCK_TABLE),
                MetadataSpec::OnSide(Block::FREE_LIST_TABLE),
                MetadataSpec::OnSide(Block::SIZE_TABLE),
                #[cfg(feature = "malloc_native_mimalloc")]
                MetadataSpec::OnSide(Block::LOCAL_FREE_LIST_TABLE),
                #[cfg(feature = "malloc_native_mimalloc")]
                MetadataSpec::OnSide(Block::THREAD_FREE_LIST_TABLE),
                MetadataSpec::OnSide(Block::BLOCK_LIST_TABLE),
                MetadataSpec::OnSide(Block::TLS_TABLE),
                MetadataSpec::OnSide(Block::MARK_TABLE),
                MetadataSpec::OnSide(ChunkMap::ALLOC_TABLE),
                *VM::VMObjectModel::LOCAL_MARK_BIT_SPEC,
            ])
        };
<<<<<<< HEAD

        let metadata = SideMetadataContext {
            global: global_side_metadata_specs,
            local: local_specs,
        };
        let common = CommonSpace::new(
            SpaceOptions {
                name,
                movable: false,
                immortal: false,
                needs_log_bit: false,
                needs_field_log_bit: false,
                zeroed,
                vmrequest,
            },
            vm_map,
            mmapper,
            heap,
        );
        MarkSweepSpace {
            pr: if vmrequest.is_discontiguous() {
                FreeListPageResource::new_discontiguous(vm_map, metadata)
=======
        let common = CommonSpace::new(args.into_policy_args(false, false, local_specs));
        MarkSweepSpace {
            pr: if is_discontiguous {
                FreeListPageResource::new_discontiguous(vm_map)
>>>>>>> 0cf77bb0
            } else {
                FreeListPageResource::new_contiguous(common.start, common.extent, vm_map, metadata)
            },
            common,
            chunk_map: ChunkMap::new(),
            scheduler,
            abandoned: Mutex::new(AbandonedBlockLists {
                available: new_empty_block_lists(),
                unswept: new_empty_block_lists(),
                consumed: new_empty_block_lists(),
            }),
        }
    }

    fn trace_object<Q: ObjectQueue>(
        &self,
        queue: &mut Q,
        object: ObjectReference,
    ) -> ObjectReference {
        if object.is_null() {
            return object;
        }
        debug_assert!(
            self.in_space(object),
            "Cannot mark an object {} that was not alloced by free list allocator.",
            object,
        );
        if !VM::VMObjectModel::LOCAL_MARK_BIT_SPEC.is_marked::<VM>(object, Ordering::SeqCst) {
            VM::VMObjectModel::LOCAL_MARK_BIT_SPEC.mark::<VM>(object, Ordering::SeqCst);
            let block = Block::containing::<VM>(object);
            block.set_state(BlockState::Marked);
            queue.enqueue(object);
        }
        object
    }

    pub fn record_new_block(&self, block: Block) {
        block.init();
        self.chunk_map.set(block.chunk(), ChunkState::Allocated);
    }

    pub fn get_next_metadata_spec(&self) -> SideMetadataSpec {
        Block::NEXT_BLOCK_TABLE
    }

    pub fn prepare(&mut self) {
        if let MetadataSpec::OnSide(side) = *VM::VMObjectModel::LOCAL_MARK_BIT_SPEC {
            for chunk in self.chunk_map.all_chunks() {
                side.bzero_metadata(chunk.start(), Chunk::BYTES);
            }
        } else {
            unimplemented!("in header mark bit is not supported");
        }
    }

    pub fn release(&mut self) {
        // We sweep and release unmarked blocks here. For sweeping cells inside each block, we either
        // do that when we release mutators (eager sweeping), or do that at allocation time (lazy sweeping).
        use crate::scheduler::WorkBucketStage;
        let work_packets = self.generate_sweep_tasks();
        self.scheduler.work_buckets[WorkBucketStage::Release].bulk_add(work_packets);

        let mut abandoned = self.abandoned.lock().unwrap();
        abandoned.move_consumed_to_unswept();
    }

    /// Release a block.
    pub fn release_block(&self, block: Block) {
        self.block_clear_metadata(block);

        block.deinit();
        self.pr.release_pages(block.start());
    }

    pub fn block_clear_metadata(&self, block: Block) {
        for metadata_spec in Block::METADATA_SPECS {
            metadata_spec.set_zero_atomic(block.start(), Ordering::SeqCst);
        }
        #[cfg(feature = "global_alloc_bit")]
        crate::util::alloc_bit::bzero_alloc_bit(block.start(), Block::BYTES);
    }

    pub fn acquire_block(&self, tls: VMThread, size: usize, align: usize) -> BlockAcquireResult {
        {
            let mut abandoned = self.abandoned.lock().unwrap();
            let bin = mi_bin::<VM>(size, align);

            {
                let abandoned_available = &mut abandoned.available;
                if !abandoned_available[bin].is_empty() {
                    let block = abandoned_available[bin].pop().unwrap();
                    return BlockAcquireResult::AbandonedAvailable(block);
                }
            }

            {
                let abandoned_unswept = &mut abandoned.unswept;
                if !abandoned_unswept[bin].is_empty() {
                    let block = abandoned_unswept[bin].pop().unwrap();
                    return BlockAcquireResult::AbandonedUnswept(block);
                }
            }
        }

        let acquired = self.acquire(tls, Block::BYTES >> LOG_BYTES_IN_PAGE);
        if acquired.is_zero() {
            BlockAcquireResult::Exhausted
        } else {
            BlockAcquireResult::Fresh(Block::from_unaligned_address(acquired))
        }
    }

    pub fn generate_sweep_tasks(&self) -> Vec<Box<dyn GCWork<VM>>> {
        // # Safety: ImmixSpace reference is always valid within this collection cycle.
        let space = unsafe { &*(self as *const Self) };
        self.chunk_map
            .generate_tasks(|chunk| Box::new(SweepChunk { space, chunk }))
    }
}

use crate::scheduler::GCWork;
use crate::MMTK;

/// Chunk sweeping work packet.
struct SweepChunk<VM: VMBinding> {
    space: &'static MarkSweepSpace<VM>,
    chunk: Chunk,
}

impl<VM: VMBinding> GCWork<VM> for SweepChunk<VM> {
    fn do_work(&mut self, _worker: &mut GCWorker<VM>, _mmtk: &'static MMTK<VM>) {
        debug_assert!(self.space.chunk_map.get(self.chunk) == ChunkState::Allocated);
        // number of allocated blocks.
        let mut allocated_blocks = 0;
        // Iterate over all allocated blocks in this chunk.
        for block in self
            .chunk
            .iter_region::<Block>()
            .filter(|block| block.get_state() != BlockState::Unallocated)
        {
            if !block.attempt_release(self.space) {
                // Block is live. Increment the allocated block count.
                allocated_blocks += 1;
            }
        }
        // Set this chunk as free if there is not live blocks.
        if allocated_blocks == 0 {
            self.space.chunk_map.set(self.chunk, ChunkState::Free)
        }
    }
}<|MERGE_RESOLUTION|>--- conflicted
+++ resolved
@@ -207,35 +207,12 @@
                 *VM::VMObjectModel::LOCAL_MARK_BIT_SPEC,
             ])
         };
-<<<<<<< HEAD
-
-        let metadata = SideMetadataContext {
-            global: global_side_metadata_specs,
-            local: local_specs,
-        };
-        let common = CommonSpace::new(
-            SpaceOptions {
-                name,
-                movable: false,
-                immortal: false,
-                needs_log_bit: false,
-                needs_field_log_bit: false,
-                zeroed,
-                vmrequest,
-            },
-            vm_map,
-            mmapper,
-            heap,
-        );
-        MarkSweepSpace {
-            pr: if vmrequest.is_discontiguous() {
-                FreeListPageResource::new_discontiguous(vm_map, metadata)
-=======
-        let common = CommonSpace::new(args.into_policy_args(false, false, local_specs));
+        let policy_args = args.into_policy_args(false, false, local_specs);
+        let metadata = policy_args.metadata();
+        let common = CommonSpace::new(policy_args);
         MarkSweepSpace {
             pr: if is_discontiguous {
-                FreeListPageResource::new_discontiguous(vm_map)
->>>>>>> 0cf77bb0
+                FreeListPageResource::new_discontiguous(vm_map, metadata)
             } else {
                 FreeListPageResource::new_contiguous(common.start, common.extent, vm_map, metadata)
             },
