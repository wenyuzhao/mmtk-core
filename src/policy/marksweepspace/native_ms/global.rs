--- conflicted
+++ resolved
@@ -300,15 +300,11 @@
         let common = CommonSpace::new(policy_args);
         MarkSweepSpace {
             pr: if is_discontiguous {
-<<<<<<< HEAD
-                FreeListPageResource::new_discontiguous(vm_map, metadata)
-            } else {
-                FreeListPageResource::new_contiguous(common.start, common.extent, vm_map, metadata)
-=======
                 BlockPageResource::new_discontiguous(
                     Block::LOG_PAGES,
                     vm_map,
                     scheduler.num_workers(),
+                    metadata,
                 )
             } else {
                 BlockPageResource::new_contiguous(
@@ -317,8 +313,8 @@
                     common.extent,
                     vm_map,
                     scheduler.num_workers(),
+                    metadata,
                 )
->>>>>>> 6cae51c4
             },
             common,
             chunk_map: ChunkMap::new(),
@@ -384,7 +380,8 @@
         self.block_clear_metadata(block);
 
         block.deinit();
-        self.pr.release_block(block);
+        // self.pr.release_block(block);
+        unimplemented!("Release block")
     }
 
     pub fn block_clear_metadata(&self, block: Block) {
@@ -566,6 +563,7 @@
             block.sweep::<VM>();
             allocated_blocks += 1;
         }
+        #[cfg(feature = "tracing")]
         probe!(mmtk, sweep_chunk, allocated_blocks);
         // Set this chunk as free if there is not live blocks.
         if allocated_blocks == 0 {
