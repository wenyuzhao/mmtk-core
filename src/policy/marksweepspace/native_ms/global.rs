--- conflicted
+++ resolved
@@ -106,20 +106,14 @@
         true
     }
 
-<<<<<<< HEAD
     fn initialize_object_metadata(
         &self,
         _object: crate::util::ObjectReference,
         _bytes: usize,
         _alloc: bool,
     ) {
-        #[cfg(feature = "global_alloc_bit")]
-        crate::util::alloc_bit::set_alloc_bit::<VM>(_object);
-=======
-    fn initialize_object_metadata(&self, _object: crate::util::ObjectReference, _alloc: bool) {
         #[cfg(feature = "vo_bit")]
         crate::util::metadata::vo_bit::set_vo_bit::<VM>(_object);
->>>>>>> df146b7a
     }
 
     #[cfg(feature = "is_mmtk_object")]
