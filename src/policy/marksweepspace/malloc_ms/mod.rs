--- conflicted
+++ resolved
@@ -1,10 +1,4 @@
 mod global;
 mod metadata;
 
-<<<<<<< HEAD
-pub use global::*;
-#[allow(unused)]
-pub use metadata::*;
-=======
-pub use global::*;
->>>>>>> 2d3677d6
+pub use global::*;