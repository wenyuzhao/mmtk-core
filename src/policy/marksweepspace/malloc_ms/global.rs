use super::metadata::*;
use crate::plan::ObjectQueue;
use crate::plan::VectorObjectQueue;
use crate::policy::sft::GCWorkerMutRef;
use crate::policy::sft::SFT;
use crate::policy::space::CommonSpace;
use crate::scheduler::GCWorkScheduler;
<<<<<<< HEAD
use crate::util::heap::layout::heap_layout::Map;
use crate::util::heap::layout::heap_layout::Mmapper;
use crate::util::heap::HeapMeta;
=======
use crate::util::heap::gc_trigger::GCTrigger;
>>>>>>> 2300ce1d
use crate::util::heap::PageResource;
use crate::util::malloc::library::{BYTES_IN_MALLOC_PAGE, LOG_BYTES_IN_MALLOC_PAGE};
use crate::util::malloc::malloc_ms_util::*;
use crate::util::metadata::side_metadata::{
    SideMetadataContext, SideMetadataSanity, SideMetadataSpec,
};
use crate::util::metadata::MetadataSpec;
use crate::util::opaque_pointer::*;
use crate::util::Address;
use crate::util::ObjectReference;
use crate::util::{conversions, metadata};
use crate::vm::VMBinding;
use crate::vm::{ActivePlan, Collection, ObjectModel};
use crate::{policy::space::Space, util::heap::layout::vm_layout_constants::BYTES_IN_CHUNK};
#[cfg(debug_assertions)]
use std::collections::HashMap;
use std::marker::PhantomData;
#[cfg(debug_assertions)]
use std::sync::atomic::AtomicU32;
use std::sync::atomic::{AtomicUsize, Ordering};
use std::sync::Arc;
#[cfg(debug_assertions)]
use std::sync::Mutex;
// If true, we will use a hashmap to store all the allocated memory from malloc, and use it
// to make sure our allocation is correct.
#[cfg(debug_assertions)]
const ASSERT_ALLOCATION: bool = false;

/// This space uses malloc to get new memory, and performs mark-sweep for the memory.
pub struct MallocSpace<VM: VMBinding> {
    phantom: PhantomData<VM>,
    active_bytes: AtomicUsize,
    active_pages: AtomicUsize,
    pub chunk_addr_min: AtomicUsize, // XXX: have to use AtomicUsize to represent an Address
    pub chunk_addr_max: AtomicUsize,
    metadata: SideMetadataContext,
    /// Work packet scheduler
    scheduler: Arc<GCWorkScheduler<VM>>,
    gc_trigger: Arc<GCTrigger<VM>>,
    // Mapping between allocated address and its size - this is used to check correctness.
    // Size will be set to zero when the memory is freed.
    #[cfg(debug_assertions)]
    active_mem: Mutex<HashMap<Address, usize>>,
    // The following fields are used for checking correctness of the parallel sweep implementation
    // as we need to check how many live bytes exist against `active_bytes` when the last sweep
    // work packet is executed
    #[cfg(debug_assertions)]
    pub total_work_packets: AtomicU32,
    #[cfg(debug_assertions)]
    pub completed_work_packets: AtomicU32,
    #[cfg(debug_assertions)]
    pub work_live_bytes: AtomicUsize,
}

impl<VM: VMBinding> SFT for MallocSpace<VM> {
    fn name(&self) -> &str {
        self.get_name()
    }

    fn is_live(&self, object: ObjectReference) -> bool {
        is_marked::<VM>(object, Ordering::SeqCst)
    }

    #[cfg(feature = "object_pinning")]
    fn pin_object(&self, _object: ObjectReference) -> bool {
        false
    }

    #[cfg(feature = "object_pinning")]
    fn unpin_object(&self, _object: ObjectReference) -> bool {
        false
    }

    #[cfg(feature = "object_pinning")]
    fn is_object_pinned(&self, _object: ObjectReference) -> bool {
        false
    }

    fn is_movable(&self) -> bool {
        false
    }

    #[cfg(feature = "sanity")]
    fn is_sane(&self) -> bool {
        true
    }

    // For malloc space, we need to further check the alloc bit.
    fn is_in_space(&self, object: ObjectReference) -> bool {
        is_alloced_by_malloc::<VM>(object)
    }

    /// For malloc space, we just use the side metadata.
    #[cfg(feature = "is_mmtk_object")]
    fn is_mmtk_object(&self, addr: Address) -> bool {
        debug_assert!(!addr.is_zero());
        // `addr` cannot be mapped by us. It should be mapped by the malloc library.
        debug_assert!(!addr.is_mapped());
        has_object_alloced_by_malloc::<VM>(addr).is_some()
    }

    fn initialize_object_metadata(&self, object: ObjectReference, _bytes: usize, _alloc: bool) {
        trace!("initialize_object_metadata for object {}", object);
        set_alloc_bit::<VM>(object);
    }

    fn sft_trace_object(
        &self,
        queue: &mut VectorObjectQueue,
        object: ObjectReference,
        _worker: GCWorkerMutRef,
    ) -> ObjectReference {
        self.trace_object(queue, object)
    }
}

impl<VM: VMBinding> Space<VM> for MallocSpace<VM> {
    fn as_space(&self) -> &dyn Space<VM> {
        self
    }

    fn as_sft(&self) -> &(dyn SFT + Sync + 'static) {
        self
    }

    fn get_page_resource(&self) -> &dyn PageResource<VM> {
        unreachable!()
    }

    fn common(&self) -> &CommonSpace<VM> {
        unreachable!()
    }

    fn get_gc_trigger(&self) -> &GCTrigger<VM> {
        self.gc_trigger.as_ref()
    }

    fn initialize_sft(&self) {
        // Do nothing - we will set sft when we get new results from malloc
    }

    fn release_multiple_pages(&mut self, _start: Address) {
        unreachable!()
    }

    // We have assertions in a debug build. We allow this pattern for the release build.
    #[allow(clippy::let_and_return)]
    fn in_space(&self, object: ObjectReference) -> bool {
        let ret = is_alloced_by_malloc::<VM>(object);

        #[cfg(debug_assertions)]
        if ASSERT_ALLOCATION {
            let addr = object.to_object_start::<VM>();
            let active_mem = self.active_mem.lock().unwrap();
            if ret {
                // The alloc bit tells that the object is in space.
                debug_assert!(
                    *active_mem.get(&addr).unwrap() != 0,
                    "active mem check failed for {} (object {}) - was freed",
                    addr,
                    object
                );
            } else {
                // The alloc bit tells that the object is not in space. It could never be allocated, or have been freed.
                debug_assert!(
                    (!active_mem.contains_key(&addr))
                        || (active_mem.contains_key(&addr) && *active_mem.get(&addr).unwrap() == 0),
                    "mem check failed for {} (object {}): allocated = {}, size = {:?}",
                    addr,
                    object,
                    active_mem.contains_key(&addr),
                    if active_mem.contains_key(&addr) {
                        active_mem.get(&addr)
                    } else {
                        None
                    }
                );
            }
        }
        ret
    }

    fn address_in_space(&self, _start: Address) -> bool {
        unreachable!("We do not know if an address is in malloc space. Use in_space() to check if an object is in malloc space.")
    }

    fn get_name(&self) -> &'static str {
        "MallocSpace"
    }

    #[allow(clippy::assertions_on_constants)]
    fn reserved_pages(&self) -> usize {
        use crate::util::constants::LOG_BYTES_IN_PAGE;
        // Assume malloc pages are no smaller than 4K pages. Otherwise the substraction below will fail.
        debug_assert!(LOG_BYTES_IN_MALLOC_PAGE >= LOG_BYTES_IN_PAGE);
        let data_pages = self.active_pages.load(Ordering::SeqCst)
            << (LOG_BYTES_IN_MALLOC_PAGE - LOG_BYTES_IN_PAGE);
        let meta_pages = self.metadata.calculate_reserved_pages(data_pages);
        data_pages + meta_pages
    }

    fn verify_side_metadata_sanity(&self, side_metadata_sanity_checker: &mut SideMetadataSanity) {
        side_metadata_sanity_checker
            .verify_metadata_context(std::any::type_name::<Self>(), &self.metadata)
    }
}

use crate::scheduler::GCWorker;
use crate::util::copy::CopySemantics;

impl<VM: VMBinding> crate::policy::gc_work::PolicyTraceObject<VM> for MallocSpace<VM> {
    fn trace_object<Q: ObjectQueue, const KIND: crate::policy::gc_work::TraceKind>(
        &self,
        queue: &mut Q,
        object: ObjectReference,
        _copy: Option<CopySemantics>,
        _worker: &mut GCWorker<VM>,
    ) -> ObjectReference {
        self.trace_object(queue, object)
    }

    fn may_move_objects<const KIND: crate::policy::gc_work::TraceKind>() -> bool {
        false
    }
}

// Actually no max object size.
#[allow(dead_code)]
pub const MAX_OBJECT_SIZE: usize = crate::util::constants::MAX_INT;

impl<VM: VMBinding> MallocSpace<VM> {
    pub fn extend_global_side_metadata_specs(specs: &mut Vec<SideMetadataSpec>) {
        // MallocSpace needs to use alloc bit. If the feature is turned on, the alloc bit spec is in the global specs.
        // Otherwise, we manually add it.
        if !cfg!(feature = "global_alloc_bit") {
            specs.push(crate::util::alloc_bit::ALLOC_SIDE_METADATA_SPEC);
        }
        // MallocSpace also need a global chunk metadata.
        // TODO: I don't know why this is a global spec. Can we replace it with the chunk map (and the local spec used in the chunk map)?
        // One reason could be that the address range in this space is not in our control, and it could be anywhere in the heap, thus we have
        // to make it a global spec. I am not too sure about this.
        specs.push(ACTIVE_CHUNK_METADATA_SPEC);
    }

<<<<<<< HEAD
    #[allow(clippy::too_many_arguments)]
    pub fn new(
        _name: &'static str,
        _zeroed: bool,
        _vmrequest: VMRequest,
        global_side_metadata_specs: Vec<SideMetadataSpec>,
        _vm_map: &'static dyn Map,
        _mmapper: &'static dyn Mmapper,
        _heap: &mut HeapMeta,
        scheduler: Arc<GCWorkScheduler<VM>>,
    ) -> Self {
=======
    pub fn new(args: crate::policy::space::PlanCreateSpaceArgs<VM>) -> Self {
>>>>>>> 2300ce1d
        MallocSpace {
            phantom: PhantomData,
            active_bytes: AtomicUsize::new(0),
            active_pages: AtomicUsize::new(0),
            chunk_addr_min: AtomicUsize::new(usize::max_value()), // XXX: have to use AtomicUsize to represent an Address
            chunk_addr_max: AtomicUsize::new(0),
            metadata: SideMetadataContext {
                global: args.global_side_metadata_specs.clone(),
                local: metadata::extract_side_metadata(&[
                    MetadataSpec::OnSide(ACTIVE_PAGE_METADATA_SPEC),
                    MetadataSpec::OnSide(OFFSET_MALLOC_METADATA_SPEC),
                    *VM::VMObjectModel::LOCAL_MARK_BIT_SPEC,
                ]),
            },
            scheduler: args.scheduler.clone(),
            gc_trigger: args.gc_trigger,
            #[cfg(debug_assertions)]
            active_mem: Mutex::new(HashMap::new()),
            #[cfg(debug_assertions)]
            total_work_packets: AtomicU32::new(0),
            #[cfg(debug_assertions)]
            completed_work_packets: AtomicU32::new(0),
            #[cfg(debug_assertions)]
            work_live_bytes: AtomicUsize::new(0),
        }
    }

    /// Set multiple pages, starting from the given address, for the given size, and increase the active page count if we set any page mark in the region.
    /// This is a thread-safe method, and can be used during mutator phase when mutators may access the same page.
    /// Performance-wise, this method may impose overhead, as we are doing a compare-exchange for every page in the range.
    fn set_page_mark(&self, start: Address, size: usize) {
        // Set first page
        let mut page = start.align_down(BYTES_IN_MALLOC_PAGE);
        let mut used_pages = 0;

        // It is important to go to the end of the object, which may span a page boundary
        while page < start + size {
            if compare_exchange_set_page_mark(page) {
                used_pages += 1;
            }

            page += BYTES_IN_MALLOC_PAGE;
        }

        if used_pages != 0 {
            self.active_pages.fetch_add(used_pages, Ordering::SeqCst);
        }
    }

    /// Unset multiple pages, starting from the given address, for the given size, and decrease the active page count if we unset any page mark in the region
    ///
    /// # Safety
    /// We need to ensure that only one GC thread is accessing the range.
    unsafe fn unset_page_mark(&self, start: Address, size: usize) {
        debug_assert!(start.is_aligned_to(BYTES_IN_MALLOC_PAGE));
        debug_assert!(crate::util::conversions::raw_is_aligned(
            size,
            BYTES_IN_MALLOC_PAGE
        ));
        let mut page = start;
        let mut cleared_pages = 0;
        while page < start + size {
            if is_page_marked_unsafe(page) {
                cleared_pages += 1;
                unset_page_mark_unsafe(page);
            }
            page += BYTES_IN_MALLOC_PAGE;
        }

        if cleared_pages != 0 {
            self.active_pages.fetch_sub(cleared_pages, Ordering::SeqCst);
        }
    }

    pub fn alloc(&self, tls: VMThread, size: usize, align: usize, offset: isize) -> Address {
        // TODO: Should refactor this and Space.acquire()
        if self.get_gc_trigger().poll(false, Some(self)) {
            assert!(VM::VMActivePlan::is_mutator(tls), "Polling in GC worker");
            VM::VMCollection::block_for_gc(VMMutatorThread(tls));
            return unsafe { Address::zero() };
        }

        let (address, is_offset_malloc) = alloc::<VM>(size, align, offset);
        if !address.is_zero() {
            let actual_size = get_malloc_usable_size(address, is_offset_malloc);

            // If the side metadata for the address has not yet been mapped, we will map all the side metadata for the range [address, address + actual_size).
            if !is_meta_space_mapped(address, actual_size) {
                // Map the metadata space for the associated chunk
                self.map_metadata_and_update_bound(address, actual_size);
                // Update SFT
                assert!(crate::mmtk::SFT_MAP.has_sft_entry(address)); // make sure the address is okay with our SFT map
                unsafe { crate::mmtk::SFT_MAP.update(self, address, actual_size) };
            }

            // Set page marks for current object
            self.set_page_mark(address, actual_size);
            self.active_bytes.fetch_add(actual_size, Ordering::SeqCst);

            if is_offset_malloc {
                set_offset_malloc_bit(address);
            }

            #[cfg(debug_assertions)]
            if ASSERT_ALLOCATION {
                debug_assert!(actual_size != 0);
                self.active_mem.lock().unwrap().insert(address, actual_size);
            }
        }

        address
    }

    pub fn free(&self, addr: Address) {
        let offset_malloc_bit = is_offset_malloc(addr);
        let bytes = get_malloc_usable_size(addr, offset_malloc_bit);
        self.free_internal(addr, bytes, offset_malloc_bit);
    }

    // XXX optimize: We pass the bytes in to free as otherwise there were multiple
    // indirect call instructions in the generated assembly
    fn free_internal(&self, addr: Address, bytes: usize, offset_malloc_bit: bool) {
        if offset_malloc_bit {
            trace!("Free memory {:x}", addr);
            offset_free(addr);
            unsafe { unset_offset_malloc_bit_unsafe(addr) };
        } else {
            let ptr = addr.to_mut_ptr();
            trace!("Free memory {:?}", ptr);
            unsafe {
                free(ptr);
            }
        }

        self.active_bytes.fetch_sub(bytes, Ordering::SeqCst);

        #[cfg(debug_assertions)]
        if ASSERT_ALLOCATION {
            self.active_mem.lock().unwrap().insert(addr, 0).unwrap();
        }
    }

    pub fn trace_object<Q: ObjectQueue>(
        &self,
        queue: &mut Q,
        object: ObjectReference,
    ) -> ObjectReference {
        if object.is_null() {
            return object;
        }

        assert!(
            self.in_space(object),
            "Cannot mark an object {} that was not alloced by malloc.",
            object,
        );

        if !is_marked::<VM>(object, Ordering::Relaxed) {
            let chunk_start = conversions::chunk_align_down(object.to_object_start::<VM>());
            set_mark_bit::<VM>(object, Ordering::SeqCst);
            set_chunk_mark(chunk_start);
            queue.enqueue(object);
        }

        object
    }

    fn map_metadata_and_update_bound(&self, addr: Address, size: usize) {
        // Map the metadata space for the range [addr, addr + size)
        map_meta_space(&self.metadata, addr, size);

        // Update the bounds of the max and min chunk addresses seen -- this is used later in the sweep
        // Lockless compare-and-swap loops perform better than a locking variant

        // Update chunk_addr_min, basing on the start of the allocation: addr.
        {
            let min_chunk_start = conversions::chunk_align_down(addr);
            let min_chunk_usize = min_chunk_start.as_usize();
            let mut min = self.chunk_addr_min.load(Ordering::Relaxed);
            while min_chunk_usize < min {
                match self.chunk_addr_min.compare_exchange_weak(
                    min,
                    min_chunk_usize,
                    Ordering::AcqRel,
                    Ordering::Relaxed,
                ) {
                    Ok(_) => break,
                    Err(x) => min = x,
                }
            }
        }

        // Update chunk_addr_max, basing on the end of the allocation: addr + size.
        {
            let max_chunk_start = conversions::chunk_align_down(addr + size);
            let max_chunk_usize = max_chunk_start.as_usize();
            let mut max = self.chunk_addr_max.load(Ordering::Relaxed);
            while max_chunk_usize > max {
                match self.chunk_addr_max.compare_exchange_weak(
                    max,
                    max_chunk_usize,
                    Ordering::AcqRel,
                    Ordering::Relaxed,
                ) {
                    Ok(_) => break,
                    Err(x) => max = x,
                }
            }
        }
    }

    pub fn prepare(&mut self) {}

    pub fn release(&mut self) {
        use crate::scheduler::WorkBucketStage;
        let mut work_packets: Vec<Box<dyn GCWork<VM>>> = vec![];
        let mut chunk = unsafe { Address::from_usize(self.chunk_addr_min.load(Ordering::Relaxed)) }; // XXX: have to use AtomicUsize to represent an Address
        let end = unsafe { Address::from_usize(self.chunk_addr_max.load(Ordering::Relaxed)) }
            + BYTES_IN_CHUNK;

        // Since only a single thread generates the sweep work packets as well as it is a Stop-the-World collector,
        // we can assume that the chunk mark metadata is not being accessed by anything else and hence we use
        // non-atomic accesses
        let space = unsafe { &*(self as *const Self) };
        while chunk < end {
            if is_chunk_mapped(chunk) && unsafe { is_chunk_marked_unsafe(chunk) } {
                work_packets.push(Box::new(MSSweepChunk { ms: space, chunk }));
            }

            chunk += BYTES_IN_CHUNK;
        }

        debug!("Generated {} sweep work packets", work_packets.len());
        #[cfg(debug_assertions)]
        {
            self.total_work_packets
                .store(work_packets.len() as u32, Ordering::SeqCst);
            self.completed_work_packets.store(0, Ordering::SeqCst);
            self.work_live_bytes.store(0, Ordering::SeqCst);
        }

        self.scheduler.work_buckets[WorkBucketStage::Release].bulk_add(work_packets);
    }

    pub fn sweep_chunk(&self, chunk_start: Address) {
        // Call the relevant sweep function depending on the location of the mark bits
        match *VM::VMObjectModel::LOCAL_MARK_BIT_SPEC {
            MetadataSpec::OnSide(local_mark_bit_side_spec) => {
                self.sweep_chunk_mark_on_side(chunk_start, local_mark_bit_side_spec);
            }
            _ => {
                self.sweep_chunk_mark_in_header(chunk_start);
            }
        }
    }

    /// Given an object in MallocSpace, return its malloc address, whether it is an offset malloc, and malloc size
    fn get_malloc_addr_size(object: ObjectReference) -> (Address, bool, usize) {
        let obj_start = object.to_object_start::<VM>();
        let offset_malloc_bit = is_offset_malloc(obj_start);
        let bytes = get_malloc_usable_size(obj_start, offset_malloc_bit);
        (obj_start, offset_malloc_bit, bytes)
    }

    /// Clean up for an empty chunk
    fn clean_up_empty_chunk(&self, chunk_start: Address) {
        // Since the chunk mark metadata is a byte, we don't need synchronization
        unsafe { unset_chunk_mark_unsafe(chunk_start) };
        // Clear the SFT entry
        unsafe { crate::mmtk::SFT_MAP.clear(chunk_start) };
        // Clear the page marks - we are the only GC thread that is accessing this chunk
        unsafe { self.unset_page_mark(chunk_start, BYTES_IN_CHUNK) };
    }

    /// Sweep an object if it is dead, and unset page marks for empty pages before this object.
    /// Return true if the object is swept.
    fn sweep_object(&self, object: ObjectReference, empty_page_start: &mut Address) -> bool {
        let (obj_start, offset_malloc, bytes) = Self::get_malloc_addr_size(object);

        // We are the only thread that is dealing with the object. We can use non-atomic methods for the metadata.
        if !unsafe { is_marked_unsafe::<VM>(object) } {
            // Dead object
            trace!("Object {} has been allocated but not marked", object);

            // Free object
            self.free_internal(obj_start, bytes, offset_malloc);
            trace!("free object {}", object);
            unsafe { unset_alloc_bit_unsafe::<VM>(object) };

            true
        } else {
            // Live object that we have marked

            // Unset marks for free pages and update last_object_end
            if !empty_page_start.is_zero() {
                // unset marks for pages since last object
                let current_page = object
                    .to_object_start::<VM>()
                    .align_down(BYTES_IN_MALLOC_PAGE);
                if current_page > *empty_page_start {
                    // we are the only GC thread that is accessing this chunk
                    unsafe {
                        self.unset_page_mark(*empty_page_start, current_page - *empty_page_start)
                    };
                }
            }

            // Update last_object_end
            *empty_page_start = (obj_start + bytes).align_up(BYTES_IN_MALLOC_PAGE);

            false
        }
    }

    /// Used when each chunk is done. Only called in debug build.
    #[cfg(debug_assertions)]
    fn debug_sweep_chunk_done(&self, live_bytes_in_the_chunk: usize) {
        debug!(
            "Used bytes after releasing: {}",
            self.active_bytes.load(Ordering::SeqCst)
        );

        let completed_packets = self.completed_work_packets.fetch_add(1, Ordering::SeqCst) + 1;
        self.work_live_bytes
            .fetch_add(live_bytes_in_the_chunk, Ordering::SeqCst);

        if completed_packets == self.total_work_packets.load(Ordering::Relaxed) {
            trace!(
                "work_live_bytes = {}, live_bytes = {}, active_bytes = {}",
                self.work_live_bytes.load(Ordering::Relaxed),
                live_bytes_in_the_chunk,
                self.active_bytes.load(Ordering::Relaxed)
            );
            debug_assert_eq!(
                self.work_live_bytes.load(Ordering::Relaxed),
                self.active_bytes.load(Ordering::Relaxed)
            );
        }
    }

    /// This function is called when the mark bits sit on the side metadata.
    /// This has been optimized with the use of bulk loading and bulk zeroing of
    /// metadata.
    ///
    /// This function uses non-atomic accesses to side metadata (although these
    /// non-atomic accesses should not have race conditions associated with them)
    /// as well as calls libc functions (`malloc_usable_size()`, `free()`)
    fn sweep_chunk_mark_on_side(&self, chunk_start: Address, mark_bit_spec: SideMetadataSpec) {
        // We can do xor on bulk for mark bits and valid object bits. If the result is zero, that means
        // the objects in it are all alive (both valid object bit and mark bit is set), and we do not
        // need to do anything for the region. Otherwise, we will sweep each single object in the region.
        // Note: Enabling this would result in inaccurate page accounting. We disable this by default, and
        // we will sweep object one by one.
        const BULK_XOR_ON_MARK_BITS: bool = false;

        if BULK_XOR_ON_MARK_BITS {
            #[cfg(debug_assertions)]
            let mut live_bytes = 0;

            debug!("Check active chunk {:?}", chunk_start);
            let mut address = chunk_start;
            let chunk_end = chunk_start + BYTES_IN_CHUNK;

            debug_assert!(
                crate::util::alloc_bit::ALLOC_SIDE_METADATA_SPEC.log_bytes_in_region
                    == mark_bit_spec.log_bytes_in_region,
                "Alloc-bit and mark-bit metadata have different minimum object sizes!"
            );

            // For bulk xor'ing 128-bit vectors on architectures with vector instructions
            // Each bit represents an object of LOG_MIN_OBJ_SIZE size
            let bulk_load_size: usize =
                128 * (1 << crate::util::alloc_bit::ALLOC_SIDE_METADATA_SPEC.log_bytes_in_region);

            // The start of a possibly empty page. This will be updated during the sweeping, and always points to the next page of last live objects.
            let mut empty_page_start = Address::ZERO;

            // Scan the chunk by every 'bulk_load_size' region.
            while address < chunk_end {
                let alloc_128: u128 =
                    unsafe { load128(&crate::util::alloc_bit::ALLOC_SIDE_METADATA_SPEC, address) };
                let mark_128: u128 = unsafe { load128(&mark_bit_spec, address) };

                // Check if there are dead objects in the bulk loaded region
                if alloc_128 ^ mark_128 != 0 {
                    let end = address + bulk_load_size;

                    // We will do non atomic load on the alloc bit, as this is the only thread that access the alloc bit for a chunk.
                    // Linear scan through the bulk load region.
                    let bulk_load_scan = crate::util::linear_scan::ObjectIterator::<
                        VM,
                        MallocObjectSize<VM>,
                        false,
                    >::new(address, end);
                    for object in bulk_load_scan {
                        self.sweep_object(object, &mut empty_page_start);
                    }
                } else {
                    // TODO we aren't actually accounting for the case where an object is alive and spans
                    // a page boundary as we don't know what the object sizes are/what is alive in the bulk region
                    if alloc_128 != 0 {
                        empty_page_start = address + bulk_load_size;
                    }
                }

                // We have processed this bulk load memory. Step to the next.
                address += bulk_load_size;
                debug_assert!(address.is_aligned_to(bulk_load_size));
            }

            // Linear scan through the chunk, and add up all the live object sizes.
            // We have to do this as a separate pass, as in the above pass, we did not go through all the live objects
            #[cfg(debug_assertions)]
            {
                let chunk_linear_scan = crate::util::linear_scan::ObjectIterator::<
                    VM,
                    MallocObjectSize<VM>,
                    false,
                >::new(chunk_start, chunk_end);
                for object in chunk_linear_scan {
                    let (obj_start, _, bytes) = Self::get_malloc_addr_size(object);

                    if ASSERT_ALLOCATION {
                        debug_assert!(
                            self.active_mem.lock().unwrap().contains_key(&obj_start),
                            "Address {} with alloc bit is not in active_mem",
                            obj_start
                        );
                        debug_assert_eq!(
                            self.active_mem.lock().unwrap().get(&obj_start),
                            Some(&bytes),
                            "Address {} size in active_mem does not match the size from malloc_usable_size",
                            obj_start
                        );
                    }

                    debug_assert!(
                        unsafe { is_marked_unsafe::<VM>(object) },
                        "Dead object = {} found after sweep",
                        object
                    );

                    live_bytes += bytes;
                }
            }

            // Clear all the mark bits
            mark_bit_spec.bzero_metadata(chunk_start, BYTES_IN_CHUNK);

            // If we never updated empty_page_start, the entire chunk is empty.
            if empty_page_start.is_zero() {
                self.clean_up_empty_chunk(chunk_start);
            }

            #[cfg(debug_assertions)]
            self.debug_sweep_chunk_done(live_bytes);
        } else {
            self.sweep_each_object_in_chunk(chunk_start);
        }
    }

    /// This sweep function is called when the mark bit sits in the object header
    ///
    /// This function uses non-atomic accesses to side metadata (although these
    /// non-atomic accesses should not have race conditions associated with them)
    /// as well as calls libc functions (`malloc_usable_size()`, `free()`)
    fn sweep_chunk_mark_in_header(&self, chunk_start: Address) {
        self.sweep_each_object_in_chunk(chunk_start)
    }

    fn sweep_each_object_in_chunk(&self, chunk_start: Address) {
        #[cfg(debug_assertions)]
        let mut live_bytes = 0;

        debug!("Check active chunk {:?}", chunk_start);

        // The start of a possibly empty page. This will be updated during the sweeping, and always points to the next page of last live objects.
        let mut empty_page_start = Address::ZERO;

        let chunk_linear_scan = crate::util::linear_scan::ObjectIterator::<
            VM,
            MallocObjectSize<VM>,
            false,
        >::new(chunk_start, chunk_start + BYTES_IN_CHUNK);

        for object in chunk_linear_scan {
            #[cfg(debug_assertions)]
            if ASSERT_ALLOCATION {
                let (obj_start, _, bytes) = Self::get_malloc_addr_size(object);
                debug_assert!(
                    self.active_mem.lock().unwrap().contains_key(&obj_start),
                    "Address {} with alloc bit is not in active_mem",
                    obj_start
                );
                debug_assert_eq!(
                    self.active_mem.lock().unwrap().get(&obj_start),
                    Some(&bytes),
                    "Address {} size in active_mem does not match the size from malloc_usable_size",
                    obj_start
                );
            }

            let live = !self.sweep_object(object, &mut empty_page_start);
            if live {
                // Live object. Unset mark bit.
                // We should be the only thread that access this chunk, it is okay to use non-atomic store.
                unsafe { unset_mark_bit::<VM>(object) };

                #[cfg(debug_assertions)]
                {
                    // Accumulate live bytes
                    let (_, _, bytes) = Self::get_malloc_addr_size(object);
                    live_bytes += bytes;
                }
            }
        }

        // If we never updated empty_page_start, the entire chunk is empty.
        if empty_page_start.is_zero() {
            self.clean_up_empty_chunk(chunk_start);
        } else if empty_page_start < chunk_start + BYTES_IN_CHUNK {
            // This is for the edge case where we have a live object and then no other live
            // objects afterwards till the end of the chunk. For example consider chunk
            // 0x0-0x400000 where only one object at 0x100 is alive. We will unset page bits
            // for 0x0-0x100 but then not unset it for the pages after 0x100. This checks
            // if we have empty pages at the end of a chunk that needs to be cleared.
            unsafe {
                self.unset_page_mark(
                    empty_page_start,
                    chunk_start + BYTES_IN_CHUNK - empty_page_start,
                )
            };
        }

        #[cfg(debug_assertions)]
        self.debug_sweep_chunk_done(live_bytes);
    }
}

struct MallocObjectSize<VM>(PhantomData<VM>);
impl<VM: VMBinding> crate::util::linear_scan::LinearScanObjectSize for MallocObjectSize<VM> {
    fn size(object: ObjectReference) -> usize {
        let (_, _, bytes) = MallocSpace::<VM>::get_malloc_addr_size(object);
        bytes
    }
}

use crate::scheduler::GCWork;
use crate::MMTK;

/// Simple work packet that just sweeps a single chunk
pub struct MSSweepChunk<VM: VMBinding> {
    ms: &'static MallocSpace<VM>,
    // starting address of a chunk
    chunk: Address,
}

impl<VM: VMBinding> GCWork<VM> for MSSweepChunk<VM> {
    fn do_work(&mut self, _worker: &mut GCWorker<VM>, _mmtk: &'static MMTK<VM>) {
        self.ms.sweep_chunk(self.chunk);
    }
}<|MERGE_RESOLUTION|>--- conflicted
+++ resolved
@@ -5,13 +5,7 @@
 use crate::policy::sft::SFT;
 use crate::policy::space::CommonSpace;
 use crate::scheduler::GCWorkScheduler;
-<<<<<<< HEAD
-use crate::util::heap::layout::heap_layout::Map;
-use crate::util::heap::layout::heap_layout::Mmapper;
-use crate::util::heap::HeapMeta;
-=======
 use crate::util::heap::gc_trigger::GCTrigger;
->>>>>>> 2300ce1d
 use crate::util::heap::PageResource;
 use crate::util::malloc::library::{BYTES_IN_MALLOC_PAGE, LOG_BYTES_IN_MALLOC_PAGE};
 use crate::util::malloc::malloc_ms_util::*;
@@ -256,21 +250,7 @@
         specs.push(ACTIVE_CHUNK_METADATA_SPEC);
     }
 
-<<<<<<< HEAD
-    #[allow(clippy::too_many_arguments)]
-    pub fn new(
-        _name: &'static str,
-        _zeroed: bool,
-        _vmrequest: VMRequest,
-        global_side_metadata_specs: Vec<SideMetadataSpec>,
-        _vm_map: &'static dyn Map,
-        _mmapper: &'static dyn Mmapper,
-        _heap: &mut HeapMeta,
-        scheduler: Arc<GCWorkScheduler<VM>>,
-    ) -> Self {
-=======
     pub fn new(args: crate::policy::space::PlanCreateSpaceArgs<VM>) -> Self {
->>>>>>> 2300ce1d
         MallocSpace {
             phantom: PhantomData,
             active_bytes: AtomicUsize::new(0),
