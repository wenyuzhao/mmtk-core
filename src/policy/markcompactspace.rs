use super::sft::SFT;
use super::space::{CommonSpace, Space};
use crate::plan::VectorObjectQueue;
use crate::policy::gc_work::TraceKind;
use crate::policy::sft::GCWorkerMutRef;
use crate::scheduler::GCWorker;
use crate::util::alloc::allocator::align_allocation_no_fill;
use crate::util::constants::LOG_BYTES_IN_WORD;
use crate::util::copy::CopySemantics;
use crate::util::heap::{MonotonePageResource, PageResource};
use crate::util::metadata::{extract_side_metadata, vo_bit};
use crate::util::{Address, ObjectReference};
use crate::{vm::*, ObjectQueue};
use atomic::Ordering;

pub(crate) const TRACE_KIND_MARK: TraceKind = 0;
pub(crate) const TRACE_KIND_FORWARD: TraceKind = 1;

pub struct MarkCompactSpace<VM: VMBinding> {
    common: CommonSpace<VM>,
    pr: MonotonePageResource<VM>,
}

const GC_MARK_BIT_MASK: u8 = 1;

/// For each MarkCompact object, we need one extra word for storing forwarding pointer (Lisp-2 implementation).
/// Note that considering the object alignment, we may end up allocating/reserving more than one word per object.
/// See [`MarkCompactSpace::HEADER_RESERVED_IN_BYTES`].
pub const GC_EXTRA_HEADER_WORD: usize = 1;
const GC_EXTRA_HEADER_BYTES: usize = GC_EXTRA_HEADER_WORD << LOG_BYTES_IN_WORD;

impl<VM: VMBinding> SFT for MarkCompactSpace<VM> {
    fn name(&self) -> &str {
        self.get_name()
    }

    fn get_forwarded_object(&self, object: ObjectReference) -> Option<ObjectReference> {
        let forwarding_pointer = Self::get_header_forwarding_pointer(object);
        if forwarding_pointer.is_null() {
            None
        } else {
            Some(forwarding_pointer)
        }
    }

    fn is_live(&self, object: ObjectReference) -> bool {
        // Sanity checker cannot use this method to do the verification
        // since the mark bit will be cleared during the second trace(update forwarding pointer)
        Self::is_marked(object)
    }

    #[cfg(feature = "object_pinning")]
    fn pin_object(&self, _object: ObjectReference) -> bool {
        panic!("Cannot pin/unpin objects of MarkCompactSpace.")
    }

    #[cfg(feature = "object_pinning")]
    fn unpin_object(&self, _object: ObjectReference) -> bool {
        panic!("Cannot pin/unpin objects of MarkCompactSpace.")
    }

    #[cfg(feature = "object_pinning")]
    fn is_object_pinned(&self, _object: ObjectReference) -> bool {
        false
    }

    fn is_movable(&self) -> bool {
        true
    }

<<<<<<< HEAD
    fn initialize_object_metadata(&self, object: ObjectReference, _bytes: usize, _alloc: bool) {
        crate::util::alloc_bit::set_alloc_bit::<VM>(object);
=======
    fn initialize_object_metadata(&self, object: ObjectReference, _alloc: bool) {
        crate::util::metadata::vo_bit::set_vo_bit::<VM>(object);
>>>>>>> df146b7a
    }

    #[cfg(feature = "sanity")]
    fn is_sane(&self) -> bool {
        true
    }

    #[cfg(feature = "is_mmtk_object")]
    fn is_mmtk_object(&self, addr: Address) -> bool {
        crate::util::metadata::vo_bit::is_vo_bit_set_for_addr::<VM>(addr).is_some()
    }

    fn sft_trace_object(
        &self,
        _queue: &mut VectorObjectQueue,
        _object: ObjectReference,
        _worker: GCWorkerMutRef,
    ) -> ObjectReference {
        // We should not use trace_object for markcompact space.
        // Depending on which trace it is, we should manually call either trace_mark or trace_forward.
        panic!("sft_trace_object() cannot be used with mark compact space")
    }
}

impl<VM: VMBinding> Space<VM> for MarkCompactSpace<VM> {
    fn as_space(&self) -> &dyn Space<VM> {
        self
    }

    fn as_sft(&self) -> &(dyn SFT + Sync + 'static) {
        self
    }

    fn get_page_resource(&self) -> &dyn PageResource<VM> {
        &self.pr
    }

    fn common(&self) -> &CommonSpace<VM> {
        &self.common
    }

    fn initialize_sft(&self) {
        self.common()
            .initialize_sft(self.as_sft(), &self.get_page_resource().common().metadata)
    }

    fn release_multiple_pages(&mut self, _start: Address) {
        panic!("markcompactspace only releases pages enmasse")
    }
}

impl<VM: VMBinding> crate::policy::gc_work::PolicyTraceObject<VM> for MarkCompactSpace<VM> {
    fn trace_object<Q: ObjectQueue, const KIND: crate::policy::gc_work::TraceKind>(
        &self,
        queue: &mut Q,
        object: ObjectReference,
        _copy: Option<CopySemantics>,
        _worker: &mut GCWorker<VM>,
    ) -> ObjectReference {
        if KIND == TRACE_KIND_MARK {
            self.trace_mark_object(queue, object)
        } else if KIND == TRACE_KIND_FORWARD {
            self.trace_forward_object(queue, object)
        } else {
            unreachable!()
        }
    }
    fn may_move_objects<const KIND: crate::policy::gc_work::TraceKind>() -> bool {
        if KIND == TRACE_KIND_MARK {
            false
        } else if KIND == TRACE_KIND_FORWARD {
            true
        } else {
            unreachable!()
        }
    }
}

impl<VM: VMBinding> MarkCompactSpace<VM> {
    /// We need one extra header word for each object. Considering the alignment requirement, this is
    /// the actual bytes we need to reserve for each allocation.
    pub const HEADER_RESERVED_IN_BYTES: usize = if VM::MAX_ALIGNMENT > GC_EXTRA_HEADER_BYTES {
        VM::MAX_ALIGNMENT
    } else {
        GC_EXTRA_HEADER_BYTES
    }
    .next_power_of_two();

    // The following are a few functions for manipulating header forwarding poiner.
    // Basically for each allocation request, we allocate extra bytes of [`HEADER_RESERVED_IN_BYTES`].
    // From the allocation result we get (e.g. `alloc_res`), `alloc_res + HEADER_RESERVED_IN_BYTES` is the cell
    // address we return to the binding. It ensures we have at least one word (`GC_EXTRA_HEADER_WORD`) before
    // the cell address, and ensures the cell address is properly aligned.
    // From the cell address, `cell - GC_EXTRA_HEADER_WORD` is where we store the header forwarding pointer.

    /// Get the address for header forwarding pointer
    fn header_forwarding_pointer_address(object: ObjectReference) -> Address {
        object.to_object_start::<VM>() - GC_EXTRA_HEADER_BYTES
    }

    /// Get header forwarding pointer for an object
    fn get_header_forwarding_pointer(object: ObjectReference) -> ObjectReference {
        unsafe { Self::header_forwarding_pointer_address(object).load::<ObjectReference>() }
    }

    /// Store header forwarding pointer for an object
    fn store_header_forwarding_pointer(
        object: ObjectReference,
        forwarding_pointer: ObjectReference,
    ) {
        unsafe {
            Self::header_forwarding_pointer_address(object)
                .store::<ObjectReference>(forwarding_pointer);
        }
    }

    // Clear header forwarding pointer for an object
    fn clear_header_forwarding_pointer(object: ObjectReference) {
        crate::util::memory::zero(
            Self::header_forwarding_pointer_address(object),
            GC_EXTRA_HEADER_BYTES,
        );
    }

    pub fn new(args: crate::policy::space::PlanCreateSpaceArgs<VM>) -> Self {
        let vm_map = args.vm_map;
        let is_discontiguous = args.vmrequest.is_discontiguous();
        let local_specs = extract_side_metadata(&[*VM::VMObjectModel::LOCAL_MARK_BIT_SPEC]);
        let policy_args = args.into_policy_args(true, false, local_specs);
        let metadata = policy_args.metadata();
        let common = CommonSpace::new(policy_args);
        MarkCompactSpace {
            pr: if is_discontiguous {
                MonotonePageResource::new_discontiguous(vm_map, metadata)
            } else {
                MonotonePageResource::new_contiguous(common.start, common.extent, vm_map, metadata)
            },
            common,
        }
    }

    pub fn prepare(&self) {}

    pub fn release(&self) {}

    pub fn trace_mark_object<Q: ObjectQueue>(
        &self,
        queue: &mut Q,
        object: ObjectReference,
    ) -> ObjectReference {
        debug_assert!(
            crate::util::metadata::vo_bit::is_vo_bit_set::<VM>(object),
            "{:x}: VO bit not set",
            object
        );
        if MarkCompactSpace::<VM>::test_and_mark(object) {
            queue.enqueue(object);
        }
        object
    }

    pub fn trace_forward_object<Q: ObjectQueue>(
        &self,
        queue: &mut Q,
        object: ObjectReference,
    ) -> ObjectReference {
        debug_assert!(
            crate::util::metadata::vo_bit::is_vo_bit_set::<VM>(object),
            "{:x}: VO bit not set",
            object
        );
        // from this stage and onwards, mark bit is no longer needed
        // therefore, it can be reused to save one extra bit in metadata
        if MarkCompactSpace::<VM>::test_and_clear_mark(object) {
            queue.enqueue(object);
        }

        Self::get_header_forwarding_pointer(object)
    }

    pub fn test_and_mark(object: ObjectReference) -> bool {
        loop {
            let old_value = VM::VMObjectModel::LOCAL_MARK_BIT_SPEC.load_atomic::<VM, u8>(
                object,
                None,
                Ordering::SeqCst,
            );
            let mark_bit = old_value & GC_MARK_BIT_MASK;
            if mark_bit != 0 {
                return false;
            }
            if VM::VMObjectModel::LOCAL_MARK_BIT_SPEC
                .compare_exchange_metadata::<VM, u8>(
                    object,
                    old_value,
                    1,
                    None,
                    Ordering::SeqCst,
                    Ordering::SeqCst,
                )
                .is_ok()
            {
                break;
            }
        }
        true
    }

    pub fn test_and_clear_mark(object: ObjectReference) -> bool {
        loop {
            let old_value = VM::VMObjectModel::LOCAL_MARK_BIT_SPEC.load_atomic::<VM, u8>(
                object,
                None,
                Ordering::SeqCst,
            );
            let mark_bit = old_value & GC_MARK_BIT_MASK;
            if mark_bit == 0 {
                return false;
            }

            if VM::VMObjectModel::LOCAL_MARK_BIT_SPEC
                .compare_exchange_metadata::<VM, u8>(
                    object,
                    old_value,
                    0,
                    None,
                    Ordering::SeqCst,
                    Ordering::SeqCst,
                )
                .is_ok()
            {
                break;
            }
        }
        true
    }

    pub fn is_marked(object: ObjectReference) -> bool {
        let old_value = VM::VMObjectModel::LOCAL_MARK_BIT_SPEC.load_atomic::<VM, u8>(
            object,
            None,
            Ordering::SeqCst,
        );
        let mark_bit = old_value & GC_MARK_BIT_MASK;
        mark_bit != 0
    }

    pub fn to_be_compacted(object: ObjectReference) -> bool {
        Self::is_marked(object)
    }

    pub fn calculate_forwarding_pointer(&self) {
        let start = self.common.start;
        let end = self.pr.cursor();
        let mut to = start;

        let linear_scan =
            crate::util::linear_scan::ObjectIterator::<VM, MarkCompactObjectSize<VM>, true>::new(
                start, end,
            );
        for obj in linear_scan.filter(|obj| Self::to_be_compacted(*obj)) {
            let copied_size =
                VM::VMObjectModel::get_size_when_copied(obj) + Self::HEADER_RESERVED_IN_BYTES;
            let align = VM::VMObjectModel::get_align_when_copied(obj);
            let offset = VM::VMObjectModel::get_align_offset_when_copied(obj);
            to = align_allocation_no_fill::<VM>(to, align, offset);
            let new_obj = VM::VMObjectModel::get_reference_when_copied_to(
                obj,
                to + Self::HEADER_RESERVED_IN_BYTES,
            );

            Self::store_header_forwarding_pointer(obj, new_obj);

            trace!(
                "Calculate forward: {} (size when copied = {}) ~> {} (size = {})",
                obj,
                VM::VMObjectModel::get_size_when_copied(obj),
                to,
                copied_size
            );

            to += copied_size;
        }
        debug!("Calculate forward end: to = {}", to);
    }

    pub fn compact(&self) {
        let start = self.common.start;
        let end = self.pr.cursor();
        let mut to = end;

        let linear_scan =
            crate::util::linear_scan::ObjectIterator::<VM, MarkCompactObjectSize<VM>, true>::new(
                start, end,
            );
        for obj in linear_scan {
            // clear the VO bit
            vo_bit::unset_vo_bit::<VM>(obj);

            let forwarding_pointer = Self::get_header_forwarding_pointer(obj);

            trace!("Compact {} to {}", obj, forwarding_pointer);
            if !forwarding_pointer.is_null() {
                let copied_size = VM::VMObjectModel::get_size_when_copied(obj);
                let new_object = forwarding_pointer;
                Self::clear_header_forwarding_pointer(new_object);

                // copy object
                trace!(" copy from {} to {}", obj, new_object);
                let end_of_new_object = VM::VMObjectModel::copy_to(obj, new_object, Address::ZERO);
                // update VO bit,
                vo_bit::set_vo_bit::<VM>(new_object);
                to = new_object.to_object_start::<VM>() + copied_size;
                debug_assert_eq!(end_of_new_object, to);
            }
        }

        debug!("Compact end: to = {}", to);

        // reset the bump pointer
        self.pr.reset_cursor(to);
    }
}

struct MarkCompactObjectSize<VM>(std::marker::PhantomData<VM>);
impl<VM: VMBinding> crate::util::linear_scan::LinearScanObjectSize for MarkCompactObjectSize<VM> {
    fn size(object: ObjectReference) -> usize {
        VM::VMObjectModel::get_current_size(object)
    }
}<|MERGE_RESOLUTION|>--- conflicted
+++ resolved
@@ -68,13 +68,8 @@
         true
     }
 
-<<<<<<< HEAD
     fn initialize_object_metadata(&self, object: ObjectReference, _bytes: usize, _alloc: bool) {
-        crate::util::alloc_bit::set_alloc_bit::<VM>(object);
-=======
-    fn initialize_object_metadata(&self, object: ObjectReference, _alloc: bool) {
         crate::util::metadata::vo_bit::set_vo_bit::<VM>(object);
->>>>>>> df146b7a
     }
 
     #[cfg(feature = "sanity")]
