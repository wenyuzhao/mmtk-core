use super::{
    block::{Block, BlockState},
    line::Line,
    ImmixSpace,
};
use crate::util::linear_scan::Region;
use crate::{policy::space::Space, Plan};
use crate::{util::constants::LOG_BYTES_IN_PAGE, vm::*};
use spin::Mutex;
use std::sync::atomic::{AtomicBool, AtomicUsize, Ordering};

pub type Histogram = [usize; Defrag::NUM_BINS];

#[derive(Debug, Default)]
pub struct Defrag {
    /// Is current GC a defrag GC?
    in_defrag_collection: AtomicBool,
    /// Is defrag space exhausted?
    defrag_space_exhausted: AtomicBool,
    /// A list of completed mark histograms reported by workers
    pub mark_histograms: Mutex<Vec<Histogram>>,
    /// A block with number of holes greater than this threshold will be defragmented.
    pub defrag_spill_threshold: AtomicUsize,
    /// The number of remaining clean pages in defrag space.
    available_clean_pages_for_defrag: AtomicUsize,
}

pub struct StatsForDefrag {
    total_pages: usize,
    reserved_pages: usize,
    collection_reserved_pages: usize,
}

impl StatsForDefrag {
    pub fn new<VM: VMBinding>(plan: &dyn Plan<VM = VM>) -> Self {
        Self {
            total_pages: plan.get_total_pages(),
            reserved_pages: plan.get_reserved_pages(),
            collection_reserved_pages: plan.get_collection_reserved_pages(),
        }
    }
}

impl Defrag {
    #[cfg(feature = "ix_live_size_based_defrag")]
    pub const NUM_BINS: usize = Block::LINES + 1;
    #[cfg(not(feature = "ix_live_size_based_defrag"))]
    pub const NUM_BINS: usize = (Block::LINES >> 1) + 1;
    const DEFRAG_LINE_REUSE_RATIO: f32 = 0.99;
    const MIN_SPILL_THRESHOLD: usize = 2;
    const DEFRAG_HEADROOM_PERCENT: usize = super::DEFRAG_HEADROOM_PERCENT;

    /// Allocate a new local histogram.
    pub const fn new_histogram(&self) -> Histogram {
        [0; Self::NUM_BINS]
    }

    /// Report back a completed mark histogram
    pub fn add_completed_mark_histogram(&self, histogram: Histogram) {
        self.mark_histograms.lock().push(histogram)
    }

    /// Check if the current GC is a defrag GC.
    pub fn in_defrag(&self) -> bool {
        self.in_defrag_collection.load(Ordering::Acquire)
    }

    /// Determine whether the current GC should do defragmentation.
    pub fn decide_whether_to_defrag(
        &self,
        emergency_collection: bool,
        collect_whole_heap: bool,
        collection_attempts: usize,
        user_triggered: bool,
        exhausted_reusable_space: bool,
        full_heap_system_gc: bool,
        concurrent_marking_enabled: bool,
        rc_enabled: bool,
    ) {
        let mut in_defrag = super::DEFRAG
            && (emergency_collection
                || (collection_attempts > 1)
                || !exhausted_reusable_space
                || super::STRESS_DEFRAG
<<<<<<< HEAD
                || (collect_whole_heap && user_triggered && full_heap_system_gc))
            && !rc_enabled
            && !concurrent_marking_enabled;
        if cfg!(feature = "ix_always_defrag") {
            in_defrag = true;
        }
        // println!("Defrag: {}", in_defrag);
=======
                || (collect_whole_heap && user_triggered && full_heap_system_gc));
        info!("Defrag: {}", in_defrag);
>>>>>>> 6cae51c4
        self.in_defrag_collection
            .store(in_defrag, Ordering::Release)
    }

    /// Get the number of defrag headroom pages.
    pub fn defrag_headroom_pages<VM: VMBinding>(&self, space: &ImmixSpace<VM>) -> usize {
        space.get_page_resource().reserved_pages() * Self::DEFRAG_HEADROOM_PERCENT / 100
    }

    /// Check if the defrag space is exhausted.
    pub fn space_exhausted(&self) -> bool {
        self.defrag_space_exhausted.load(Ordering::Acquire)
    }

    /// Update available_clean_pages_for_defrag counter when a clean block is allocated.
    pub fn notify_new_clean_block(&self, copy: bool) {
        if copy {
            let available_clean_pages_for_defrag =
                self.available_clean_pages_for_defrag.fetch_update(
                    Ordering::SeqCst,
                    Ordering::SeqCst,
                    |available_clean_pages_for_defrag| {
                        if available_clean_pages_for_defrag <= Block::PAGES {
                            Some(0)
                        } else {
                            Some(available_clean_pages_for_defrag - Block::PAGES)
                        }
                    },
                );
            if available_clean_pages_for_defrag.unwrap() <= Block::PAGES {
                self.defrag_space_exhausted.store(true, Ordering::SeqCst);
            }
        }
    }

    /// Prepare work. Should be called in ImmixSpace::prepare.
    #[allow(clippy::assertions_on_constants)]
    pub fn prepare<VM: VMBinding>(&self, space: &ImmixSpace<VM>, plan_stats: StatsForDefrag) {
        debug_assert!(super::DEFRAG);
        self.defrag_space_exhausted.store(false, Ordering::Release);

        // Calculate available free space for defragmentation.

        let mut available_clean_pages_for_defrag = plan_stats.total_pages as isize
            - plan_stats.reserved_pages as isize
            + self.defrag_headroom_pages(space) as isize;
        if available_clean_pages_for_defrag < 0 {
            available_clean_pages_for_defrag = 0
        };

        self.available_clean_pages_for_defrag
            .store(available_clean_pages_for_defrag as usize, Ordering::Release);

        if self.in_defrag() {
            self.establish_defrag_spill_threshold(space)
        }

        self.available_clean_pages_for_defrag.store(
            available_clean_pages_for_defrag as usize + plan_stats.collection_reserved_pages,
            Ordering::Release,
        );
    }

    /// Get the numebr of all the recyclable lines in all the reusable blocks.
    fn get_available_lines<VM: VMBinding>(
        &self,
        space: &ImmixSpace<VM>,
        spill_avail_histograms: &mut Histogram,
    ) -> usize {
        let mut total_available_lines = 0;
        for chunk in space.chunk_map.all_chunks() {
            if !space.address_in_space(chunk.start()) {
                continue;
            }
            for block in chunk.iter_region::<Block>().filter(|b| b.is_reusable()) {
                let bucket = block.get_holes();
                let unavailable_lines = match block.get_state() {
                    BlockState::Reusable { unavailable_lines } => unavailable_lines as usize,
                    s => unreachable!("{:?} {:?}", block, s),
                };
                let available_lines = Block::LINES - unavailable_lines;
                spill_avail_histograms[bucket] += available_lines;
                total_available_lines += available_lines;
            }
        }
        total_available_lines
    }

    /// Calculate the defrag threshold.
    fn establish_defrag_spill_threshold<VM: VMBinding>(&self, space: &ImmixSpace<VM>) {
        let mut spill_avail_histograms = self.new_histogram();
        let clean_lines = self.get_available_lines(space, &mut spill_avail_histograms);
        let available_lines = clean_lines
            + (self
                .available_clean_pages_for_defrag
                .load(Ordering::Acquire)
                << (LOG_BYTES_IN_PAGE as usize - Line::LOG_BYTES));

        // Number of lines we will evacuate.
        let mut required_lines = 0isize;
        // Number of to-space free lines we can use for defragmentation.
        let mut limit = (available_lines as f32 / Self::DEFRAG_LINE_REUSE_RATIO) as isize;
        let mut threshold = Block::LINES >> 1;
        let mark_histograms = self.mark_histograms.lock();
        // Blocks are grouped by buckets, indexed by the number of holes in the block.
        // `mark_histograms` remembers the number of live lines for each bucket.
        // Here, reversely iterate all the bucket to find a threshold that all buckets above this
        // threshold can be evacuated, without causing to-space overflow.
        for index in (Self::MIN_SPILL_THRESHOLD..Self::NUM_BINS).rev() {
            threshold = index;
            // Calculate total number of live lines in this bucket.
            let this_bucket_mark = mark_histograms
                .iter()
                .map(|v| v[threshold] as isize)
                .sum::<isize>();
            // Calculate the number of free lines in this bucket.
            let this_bucket_avail = spill_avail_histograms[threshold] as isize;
            // Update counters
            limit -= this_bucket_avail;
            required_lines += this_bucket_mark;
            // Stop scanning. Lines to evacuate exceeds the free to-space lines.
            if limit < required_lines {
                break;
            }
        }
        // println!("threshold: {}", threshold);
        debug_assert!(threshold >= Self::MIN_SPILL_THRESHOLD);
        gc_log!([2] "defrag_spill_threshold {}", threshold);
        self.defrag_spill_threshold
            .store(threshold, Ordering::Release);
    }

    /// Reset the in-defrag state.
    #[allow(clippy::assertions_on_constants)]
    pub fn reset_in_defrag(&self) {
        debug_assert!(super::DEFRAG);
        self.in_defrag_collection.store(false, Ordering::Release);
    }
}<|MERGE_RESOLUTION|>--- conflicted
+++ resolved
@@ -82,18 +82,13 @@
                 || (collection_attempts > 1)
                 || !exhausted_reusable_space
                 || super::STRESS_DEFRAG
-<<<<<<< HEAD
                 || (collect_whole_heap && user_triggered && full_heap_system_gc))
             && !rc_enabled
             && !concurrent_marking_enabled;
         if cfg!(feature = "ix_always_defrag") {
             in_defrag = true;
         }
-        // println!("Defrag: {}", in_defrag);
-=======
-                || (collect_whole_heap && user_triggered && full_heap_system_gc));
         info!("Defrag: {}", in_defrag);
->>>>>>> 6cae51c4
         self.in_defrag_collection
             .store(in_defrag, Ordering::Release)
     }
