use std::ops::Range;

use atomic::Ordering;

use super::block::Block;
use crate::util::constants::{LOG_BITS_IN_BYTE, LOG_BYTES_IN_WORD};
use crate::util::linear_scan::{Region, RegionIterator};
<<<<<<< HEAD
use crate::util::metadata::side_metadata::{self, *};
use crate::util::metadata::store_metadata;
use crate::util::rc;
=======
use crate::util::metadata::side_metadata::SideMetadataSpec;
>>>>>>> 4ae23b1d
use crate::{
    util::{Address, ObjectReference},
    vm::*,
};

/// Data structure to reference a line within an immix block.
#[repr(C)]
#[derive(Debug, Clone, Copy, PartialOrd, PartialEq, Eq)]
pub struct Line(Address);

impl From<Address> for Line {
    #[allow(clippy::assertions_on_constants)]
    #[inline(always)]
    fn from(address: Address) -> Line {
        debug_assert!(!super::BLOCK_ONLY);
        debug_assert!(address.is_aligned_to(Self::BYTES));
        Self(address)
    }
}

impl From<Line> for Address {
    #[inline(always)]
    fn from(line: Line) -> Address {
        line.0
    }
}

impl Region for Line {
    const LOG_BYTES: usize = 8;
}

#[allow(clippy::assertions_on_constants)]
impl Line {
    pub const RESET_MARK_STATE: u8 = 1;
    pub const MAX_MARK_STATE: u8 = 127;

    /// Line mark table (side)
    pub const MARK_TABLE: SideMetadataSpec =
        crate::util::metadata::side_metadata::spec_defs::IX_LINE_MARK;

    pub const VALIDITY_STATE: SideMetadataSpec =
        crate::util::metadata::side_metadata::spec_defs::IX_LINE_VALIDITY;

    /// Align the give address to the line boundary.
    #[inline(always)]
    pub fn align(address: Address) -> Address {
        debug_assert!(!super::BLOCK_ONLY);
        address.align_down(Self::BYTES)
    }

    /// Test if the given address is line-aligned
    #[inline(always)]
    pub fn is_aligned(address: Address) -> bool {
        debug_assert!(!super::BLOCK_ONLY);
        Self::align(address).as_usize() == address.as_usize()
    }

    /// Get the line from a given address.
    /// The address must be line-aligned.
    #[inline(always)]
    pub fn from(address: Address) -> Self {
        debug_assert!(!super::BLOCK_ONLY);
        debug_assert!(address.is_aligned_to(Self::BYTES));
        Self(address)
    }

    #[inline(always)]
    pub fn of(a: Address) -> Self {
        Self(a.align_down(Self::BYTES))
    }

    #[inline(always)]
    pub fn containing<VM: VMBinding>(object: ObjectReference) -> Self {
        Self(VM::VMObjectModel::ref_to_address(object).align_down(Self::BYTES))
    }

    /// Get the block containing the line.
    #[inline(always)]
    pub fn block(&self) -> Block {
        debug_assert!(!super::BLOCK_ONLY);
        Block::from(Block::align(self.0))
    }

    /// Get line start address
    #[inline(always)]
    pub const fn start(&self) -> Address {
        debug_assert!(!super::BLOCK_ONLY);
        self.0
    }

    #[inline(always)]
    pub const fn end(&self) -> Address {
        debug_assert!(!super::BLOCK_ONLY);
        unsafe { Address::from_usize(self.0.as_usize() + Self::BYTES) }
    }

    /// Get line index within its containing block.
    #[inline(always)]
    pub const fn get_index_within_block(&self) -> usize {
        let addr = self.start();
        addr.get_extent(Block::align(addr)) >> Line::LOG_BYTES
    }

    /// Mark the line. This will update the side line mark table.
    #[inline]
    pub fn mark(&self, state: u8) {
        debug_assert!(!super::BLOCK_ONLY);
        unsafe {
            Self::MARK_TABLE.store::<u8>(self.start(), state);
        }
    }

    /// Test line mark state.
    #[inline(always)]
    pub fn is_marked(&self, state: u8) -> bool {
        debug_assert!(!super::BLOCK_ONLY);
        unsafe { Self::MARK_TABLE.load::<u8>(self.start()) == state }
    }

    /// Mark all lines the object is spanned to.
    #[inline]
    pub fn mark_lines_for_object<VM: VMBinding>(object: ObjectReference, state: u8) -> usize {
        debug_assert!(!super::BLOCK_ONLY);
        let start = VM::VMObjectModel::object_start_ref(object);
        let end = start + VM::VMObjectModel::get_current_size(object);
        let start_line = Line::from(Line::align(start));
        let mut end_line = Line::from(Line::align(end));
        if !Line::is_aligned(end) {
            end_line = end_line.next();
        }
        let mut marked_lines = 0;
        let iter = RegionIterator::<Line>::new(start_line, end_line);
        for line in iter {
            if !line.is_marked(state) {
                marked_lines += 1;
            }
            line.mark(state)
        }
        marked_lines
    }

    #[inline(always)]
    pub fn encode_validity_state(ptr: Address, valid: u8) -> Address {
        unsafe { Address::from_usize(ptr.as_usize() | ((valid as usize) << 56)) }
    }

    #[inline(always)]
    pub fn decode_validity_state(x: Address) -> (Address, u8) {
        let v = (x.as_usize() >> 56) as u8;
        let p = unsafe { Address::from_usize(x.as_usize() & 0x00ff_ffff_ffff_ffff_usize) };
        (p, v)
    }

    #[inline(always)]
    pub fn currrent_validity_state(&self) -> u8 {
        unsafe { side_metadata::load(&Self::VALIDITY_STATE, self.start()) as _ }
    }

    #[inline(always)]
    pub fn pointer_is_valid(&self, pointer_epoch: u8) -> bool {
        pointer_epoch == self.currrent_validity_state()
    }

    #[inline(always)]
    pub fn update_validity(lines: RegionIterator<Line>) {
        if !crate::REMSET_RECORDING.load(Ordering::SeqCst) {
            return;
        }
        for line in lines {
            unsafe {
                let old = side_metadata::load(&Self::VALIDITY_STATE, line.start());
                debug_assert_ne!(old, 255);
                side_metadata::store(&Self::VALIDITY_STATE, line.start(), old + 1);
            }
        }
    }

    #[inline(always)]
    pub fn clear_log_table<VM: VMBinding>(lines: Range<Line>) {
        const LOG_META_BITS_PER_LINE: usize = Line::LOG_BYTES - LOG_BYTES_IN_WORD as usize;
        debug_assert!((1 << LOG_META_BITS_PER_LINE) >= 8);
        const LOG_META_BYTES_PER_LINE: usize = LOG_META_BITS_PER_LINE - LOG_BITS_IN_BYTE as usize;
        // FIXME: Performance
        let start = lines.start.start();
        let meta_start = address_to_meta_address(
            VM::VMObjectModel::GLOBAL_LOG_BIT_SPEC.extract_side_spec(),
            start,
        );
        let meta_bytes =
            Line::steps_between(&lines.start, &lines.end).unwrap() << LOG_META_BYTES_PER_LINE;
        crate::util::memory::zero(meta_start, meta_bytes)
    }

    #[inline(always)]
    pub fn initialize_log_table_as_unlogged<VM: VMBinding>(lines: Range<Line>) {
        const LOG_META_BITS_PER_LINE: usize = Line::LOG_BYTES - LOG_BYTES_IN_WORD as usize;
        debug_assert!((1 << LOG_META_BITS_PER_LINE) >= 8);
        const LOG_META_BYTES_PER_LINE: usize = LOG_META_BITS_PER_LINE - LOG_BITS_IN_BYTE as usize;
        // FIXME: Performance
        let start = lines.start.start();
        let meta_start = address_to_meta_address(
            VM::VMObjectModel::GLOBAL_LOG_BIT_SPEC.extract_side_spec(),
            start,
        );
        let meta_bytes =
            Line::steps_between(&lines.start, &lines.end).unwrap() << LOG_META_BYTES_PER_LINE;
        unsafe {
            std::ptr::write_bytes::<u8>(meta_start.to_mut_ptr(), 0xffu8, meta_bytes);
        }
    }

    #[inline(always)]
    pub fn clear_mark_table<VM: VMBinding>(lines: Range<Line>) {
        // FIXME: Performance
        let start = lines.start.start();
        let size = Line::steps_between(&lines.start, &lines.end).unwrap() << Line::LOG_BYTES;
        for i in (0..size).step_by(16) {
            let a = start + i;
            store_metadata::<VM>(
                &VM::VMObjectModel::LOCAL_MARK_BIT_SPEC,
                unsafe { a.to_object_reference() },
                0,
                None,
                Some(Ordering::SeqCst),
            );
        }
    }
}

// type UInt<const BITS: usize> =

pub trait UintType: 'static + Sized {
    type Type: 'static + Sized + Copy + Eq + PartialEq;
    fn is_zero(v: Self::Type) -> bool;
}

pub struct Uint<const BITS: usize> {}

impl UintType for Uint<8> {
    type Type = u8;
    #[inline(always)]
    fn is_zero(v: Self::Type) -> bool {
        v == 0
    }
}

impl UintType for Uint<16> {
    type Type = u16;
    #[inline(always)]
    fn is_zero(v: Self::Type) -> bool {
        v == 0
    }
}

impl UintType for Uint<32> {
    type Type = u32;
    #[inline(always)]
    fn is_zero(v: Self::Type) -> bool {
        v == 0
    }
}

impl UintType for Uint<64> {
    type Type = u64;
    #[inline(always)]
    fn is_zero(v: Self::Type) -> bool {
        v == 0
    }
}

impl UintType for Uint<128> {
    type Type = u128;
    #[inline(always)]
    fn is_zero(v: Self::Type) -> bool {
        v == 0
    }
}

#[repr(transparent)]
#[derive(Clone, Copy, Eq, PartialEq)]
pub struct UInt512([u8; 512 / 8]);

impl UintType for Uint<512> {
    type Type = UInt512;
    #[inline(always)]
    fn is_zero(v: Self::Type) -> bool {
        v == UInt512([0; 512 / 8])
    }
}

#[repr(transparent)]
#[derive(Clone, Copy, Eq, PartialEq)]
pub struct UInt1024([u8; 1024 / 8]);

impl UintType for Uint<1024> {
    type Type = UInt1024;
    #[inline(always)]
    fn is_zero(v: Self::Type) -> bool {
        v == UInt1024([0; 1024 / 8])
    }
}

#[repr(transparent)]
#[derive(Clone, Copy, Eq, PartialEq)]
pub struct UInt2048([u8; 2048 / 8]);

impl UintType for Uint<2048> {
    type Type = UInt2048;
    #[inline(always)]
    fn is_zero(v: Self::Type) -> bool {
        v == UInt2048([0; 2048 / 8])
    }
}

const LOG_BITS_PER_LINE: usize = Line::LOG_BYTES - rc::LOG_MIN_OBJECT_SIZE + rc::LOG_REF_COUNT_BITS;
const BITS_PER_LINE: usize = 1 << LOG_BITS_PER_LINE;
const LOG_BITS_PER_BLOCK: usize =
    Block::LOG_BYTES - rc::LOG_MIN_OBJECT_SIZE + rc::LOG_REF_COUNT_BITS;
const BITS_PER_BLOCK: usize = 1 << LOG_BITS_PER_BLOCK;

pub struct RCArray {
    table: &'static [<Uint<{ BITS_PER_LINE }> as UintType>::Type; BITS_PER_BLOCK / BITS_PER_LINE],
}

impl RCArray {
    #[inline(always)]
    pub fn of(block: Block) -> Self {
        Self {
            table: unsafe { &*block.rc_table_start().to_ptr() },
        }
    }

    #[inline(always)]
    pub fn is_dead(&self, i: usize) -> bool {
        <Uint<{ BITS_PER_LINE }> as UintType>::is_zero(self.table[i])
    }
}<|MERGE_RESOLUTION|>--- conflicted
+++ resolved
@@ -5,13 +5,8 @@
 use super::block::Block;
 use crate::util::constants::{LOG_BITS_IN_BYTE, LOG_BYTES_IN_WORD};
 use crate::util::linear_scan::{Region, RegionIterator};
-<<<<<<< HEAD
-use crate::util::metadata::side_metadata::{self, *};
-use crate::util::metadata::store_metadata;
+use crate::util::metadata::side_metadata::*;
 use crate::util::rc;
-=======
-use crate::util::metadata::side_metadata::SideMetadataSpec;
->>>>>>> 4ae23b1d
 use crate::{
     util::{Address, ObjectReference},
     vm::*,
@@ -167,7 +162,7 @@
 
     #[inline(always)]
     pub fn currrent_validity_state(&self) -> u8 {
-        unsafe { side_metadata::load(&Self::VALIDITY_STATE, self.start()) as _ }
+        unsafe { Self::VALIDITY_STATE.load(self.start()) }
     }
 
     #[inline(always)]
@@ -181,11 +176,9 @@
             return;
         }
         for line in lines {
-            unsafe {
-                let old = side_metadata::load(&Self::VALIDITY_STATE, line.start());
-                debug_assert_ne!(old, 255);
-                side_metadata::store(&Self::VALIDITY_STATE, line.start(), old + 1);
-            }
+            let old = line.currrent_validity_state();
+            debug_assert_ne!(old, 255);
+            unsafe { Self::VALIDITY_STATE.store(line.start(), old + 1) };
         }
     }
 
@@ -228,15 +221,9 @@
         // FIXME: Performance
         let start = lines.start.start();
         let size = Line::steps_between(&lines.start, &lines.end).unwrap() << Line::LOG_BYTES;
+        let mark_bit = VM::VMObjectModel::LOCAL_MARK_BIT_SPEC.extract_side_spec();
         for i in (0..size).step_by(16) {
-            let a = start + i;
-            store_metadata::<VM>(
-                &VM::VMObjectModel::LOCAL_MARK_BIT_SPEC,
-                unsafe { a.to_object_reference() },
-                0,
-                None,
-                Some(Ordering::SeqCst),
-            );
+            mark_bit.store_atomic(start + i, 0u8, Ordering::SeqCst);
         }
     }
 }
