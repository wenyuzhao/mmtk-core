--- conflicted
+++ resolved
@@ -333,11 +333,8 @@
         // Iterate over all blocks in this chunk
         for block in self.chunk.blocks() {
             let state = block.get_state();
-<<<<<<< HEAD
-=======
             block.clear_line_validity_states();
             // Skip unallocated blocks.
->>>>>>> b68e303b
             if state == BlockState::Unallocated {
                 continue;
             }
