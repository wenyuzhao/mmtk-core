use super::block_allocation::BlockAllocation;
use super::line::*;
use super::rc_work::*;
use super::{block::*, defrag::Defrag};
use crate::plan::immix::Pause;
use crate::plan::lxr::RemSet;
use crate::plan::VectorObjectQueue;
use crate::policy::gc_work::TraceKind;
use crate::policy::largeobjectspace::{RCReleaseMatureLOS, RCSweepMatureLOS};
use crate::policy::sft::GCWorkerMutRef;
use crate::policy::sft::SFT;
use crate::policy::sft_map::SFTMap;
use crate::policy::space::{CommonSpace, Space};
use crate::util::constants::LOG_BYTES_IN_PAGE;
use crate::util::copy::*;
use crate::util::heap::chunk_map::*;
use crate::util::heap::BlockPageResource;
use crate::util::heap::PageResource;
use crate::util::linear_scan::{Region, RegionIterator};
use crate::util::metadata::side_metadata::*;
use crate::util::metadata::{self, MetadataSpec};
use crate::util::object_forwarding as ForwardingWord;
use crate::util::rc::RefCountHelper;
use crate::util::{Address, ObjectReference};
use crate::{
    plan::ObjectQueue,
    scheduler::{GCWork, GCWorkScheduler, GCWorker, WorkBucketStage},
    util::opaque_pointer::{VMThread, VMWorkerThread},
    MMTK,
};
use crate::{vm::*, LazySweepingJobsCounter};
use atomic::Ordering;
use crossbeam::queue::SegQueue;
use std::mem;
use std::sync::atomic::AtomicUsize;
use std::sync::Mutex;
use std::sync::{atomic::AtomicU8, Arc};

pub static RELEASED_NURSERY_BLOCKS: AtomicUsize = AtomicUsize::new(0);
pub static RELEASED_BLOCKS: AtomicUsize = AtomicUsize::new(0);

pub(crate) const TRACE_KIND_FAST: TraceKind = 0;
pub(crate) const TRACE_KIND_DEFRAG: TraceKind = 1;

pub struct ImmixSpace<VM: VMBinding> {
    common: CommonSpace<VM>,
    pub pr: BlockPageResource<VM, Block>,
    /// Allocation status for all chunks in immix space
    pub chunk_map: ChunkMap,
    /// Current line mark state
    pub line_mark_state: AtomicU8,
    /// Line mark state in previous GC
    line_unavail_state: AtomicU8,
    /// A list of all reusable blocks
    pub reusable_blocks: ReusableBlockPool,
    /// Defrag utilities
    pub(super) defrag: Defrag,
    /// How many lines have been consumed since last GC?
    lines_consumed: AtomicUsize,
    reused_lines_consumed: AtomicUsize,
    /// Object mark state
    mark_state: u8,
    /// Work packet scheduler
    scheduler: Arc<GCWorkScheduler<VM>>,
    /// Some settings for this space
    space_args: ImmixSpaceArgs,
    pub block_allocation: BlockAllocation<VM>,
    possibly_dead_mature_blocks: SegQueue<(Block, bool)>,
    initial_mark_pause: bool,
    pub mature_evac_remsets: Mutex<Vec<Box<dyn GCWork<VM>>>>,
    pub num_clean_blocks_released_young: AtomicUsize,
    pub num_clean_blocks_released_mature: AtomicUsize,
    pub num_clean_blocks_released_lazy: AtomicUsize,
    pub copy_alloc_bytes: AtomicUsize,
    pub rc_killed_bytes: AtomicUsize,
    pub remset: RemSet<VM>,
    pub cm_enabled: bool,
    pub rc_enabled: bool,
    pub is_end_of_satb_or_full_gc: bool,
    pub rc: RefCountHelper<VM>,
    pub(super) evac_set: MatureEvacuationSet,
}

/// Some arguments for Immix Space.
pub struct ImmixSpaceArgs {
    /// Mark an object as unlogged when we trace an object.
    /// Normally we set the log bit when we copy an object with [`crate::util::copy::CopySemantics::PromoteToMature`].
    /// In sticky immix, we 'promote' an object to mature when we trace the object
    /// (no matter we copy an object or not). So we have to use `PromoteToMature`, and instead
    /// just set the log bit in the space when an object is traced.
    pub unlog_object_when_traced: bool,
    /// Reset log bit at the start of a major GC.
    /// Normally we do not need to do this. When immix is used as the mature space,
    /// any object should be set as unlogged, and that bit does not need to be cleared
    /// even if the object is dead. But in sticky Immix, the mature object and
    /// the nursery object are in the same space, we will have to use the
    /// bit to differentiate them. So we reset all the log bits in major GCs,
    /// and unlogged the objects when they are traced (alive).
    pub reset_log_bit_in_major_gc: bool,
    /// Whether this ImmixSpace instance contains both young and old objects.
    /// This affects the updating of valid-object bits.  If some lines or blocks of this ImmixSpace
    /// instance contain young objects, their VO bits need to be updated during this GC.  Currently
    /// only StickyImmix is affected.  GenImmix allocates young objects in a separete CopySpace
    /// nursery and its VO bits can be cleared in bulk.
    pub mixed_age: bool,
}

unsafe impl<VM: VMBinding> Sync for ImmixSpace<VM> {}

impl<VM: VMBinding> SFT for ImmixSpace<VM> {
    fn name(&self) -> &str {
        self.get_name()
    }

    fn get_forwarded_object(&self, object: ObjectReference) -> Option<ObjectReference> {
        debug_assert!(!object.is_null());
        if ForwardingWord::is_forwarded::<VM>(object) {
            Some(ForwardingWord::read_forwarding_pointer::<VM>(object))
        } else {
            None
        }
    }

    fn is_live(&self, object: ObjectReference) -> bool {
        if self.rc_enabled {
            if self.is_end_of_satb_or_full_gc {
                if self.is_marked(object) {
                    let block = Block::containing::<VM>(object);
                    if block.is_defrag_source() {
                        if ForwardingWord::is_forwarded::<VM>(object) {
                            let forwarded = ForwardingWord::read_forwarding_pointer::<VM>(object);
                            return self.is_marked(forwarded) && self.rc.count(forwarded) > 0;
                        } else {
                            return false;
                        }
                    }
                    return self.rc.count(object) > 0;
                } else if ForwardingWord::is_forwarded::<VM>(object) {
                    let forwarded = ForwardingWord::read_forwarding_pointer::<VM>(object);
                    debug_assert!(
                        forwarded.to_raw_address().is_mapped(),
                        "Invalid forwarded object: {:?} -> {:?}",
                        object,
                        forwarded
                    );
                    return self.is_marked(forwarded) && self.rc.count(forwarded) > 0;
                } else {
                    return false;
                }
            }
            return self.rc.count(object) > 0 || ForwardingWord::is_forwarded::<VM>(object);
        }
        if self.initial_mark_pause {
            return true;
        }
        if self.cm_enabled {
            let block_state = Block::containing::<VM>(object).get_state();
            if block_state == BlockState::Nursery {
                return true;
            }
        }

        // If the mark bit is set, it is live.
        if self.is_marked(object) {
            return true;
        }

        // If we never move objects, look no further.
        if super::NEVER_MOVE_OBJECTS {
            return false;
        }

        // If the forwarding bits are on the side,
        if VM::VMObjectModel::LOCAL_FORWARDING_BITS_SPEC.is_on_side() {
            // we need to ensure `object` is in a defrag source
            // because `PrepareBlockState` does not clear forwarding bits
            // for non-defrag-source blocks.
            if !Block::containing::<VM>(object).is_defrag_source() {
                // Objects not in defrag sources cannot be forwarded.
                return false;
            }
        }

        // If the object is forwarded, it is live, too.
        ForwardingWord::is_forwarded::<VM>(object)
    }

    fn is_reachable(&self, object: ObjectReference) -> bool {
        if self.rc_enabled {
            if ForwardingWord::is_forwarded::<VM>(object) {
                let forwarded = ForwardingWord::read_forwarding_pointer::<VM>(object);
                return self.is_marked(forwarded) && self.rc.count(forwarded) > 0;
            }
            return self.is_marked(object) && self.rc.count(object) > 0;
        } else {
            self.is_live(object)
        }
    }
    #[cfg(feature = "object_pinning")]
    fn pin_object(&self, object: ObjectReference) -> bool {
        VM::VMObjectModel::LOCAL_PINNING_BIT_SPEC.pin_object::<VM>(object)
    }
    #[cfg(feature = "object_pinning")]
    fn unpin_object(&self, object: ObjectReference) -> bool {
        VM::VMObjectModel::LOCAL_PINNING_BIT_SPEC.unpin_object::<VM>(object)
    }
    #[cfg(feature = "object_pinning")]
    fn is_object_pinned(&self, object: ObjectReference) -> bool {
        VM::VMObjectModel::LOCAL_PINNING_BIT_SPEC.is_object_pinned::<VM>(object)
    }
    fn is_movable(&self) -> bool {
        !super::NEVER_MOVE_OBJECTS
    }

    #[cfg(feature = "sanity")]
    fn is_sane(&self) -> bool {
        true
    }
    fn initialize_object_metadata(&self, _object: ObjectReference, _bytes: usize, _alloc: bool) {
        self.copy_alloc_bytes.store(0, Ordering::SeqCst);
        #[cfg(feature = "vo_bit")]
        crate::util::metadata::vo_bit::set_vo_bit::<VM>(_object);
    }
    #[cfg(feature = "is_mmtk_object")]
    fn is_mmtk_object(&self, addr: Address) -> bool {
        crate::util::metadata::vo_bit::is_vo_bit_set_for_addr::<VM>(addr).is_some()
    }
    fn sft_trace_object(
        &self,
        _queue: &mut VectorObjectQueue,
        _object: ObjectReference,
        _worker: GCWorkerMutRef,
    ) -> ObjectReference {
        panic!("We do not use SFT to trace objects for Immix. sft_trace_object() cannot be used.")
    }
}

impl<VM: VMBinding> Space<VM> for ImmixSpace<VM> {
    fn as_space(&self) -> &dyn Space<VM> {
        self
    }
    fn as_sft(&self) -> &(dyn SFT + Sync + 'static) {
        self
    }
    fn get_page_resource(&self) -> &dyn PageResource<VM> {
        &self.pr
    }
    fn common(&self) -> &CommonSpace<VM> {
        &self.common
    }
<<<<<<< HEAD
    fn initialize_sft(&self) {
        self.common()
            .initialize_sft(self.as_sft(), &self.get_page_resource().common().metadata);
        // Initialize the block queues in `reusable_blocks` and `pr`.
        self.block_allocation.init(self);
=======
    fn initialize_sft(&self, sft_map: &mut dyn SFTMap) {
        self.common().initialize_sft(self.as_sft(), sft_map)
>>>>>>> 253e8823
    }
    fn release_multiple_pages(&mut self, _start: Address) {
        panic!("immixspace only releases pages enmasse")
    }
    fn set_copy_for_sft_trace(&mut self, _semantics: Option<CopySemantics>) {
        panic!("We do not use SFT to trace objects for Immix. set_copy_context() cannot be used.")
    }
}

impl<VM: VMBinding> crate::policy::gc_work::PolicyTraceObject<VM> for ImmixSpace<VM> {
    fn trace_object<Q: ObjectQueue, const KIND: TraceKind>(
        &self,
        queue: &mut Q,
        object: ObjectReference,
        copy: Option<CopySemantics>,
        worker: &mut GCWorker<VM>,
    ) -> ObjectReference {
        if KIND == TRACE_KIND_DEFRAG {
            if Block::containing::<VM>(object).is_defrag_source() {
                debug_assert!(self.in_defrag());
                debug_assert!(
                    !crate::plan::is_nursery_gc(worker.mmtk.get_plan()),
                    "Calling PolicyTraceObject on Immix in nursery GC"
                );
                self.trace_object_with_opportunistic_copy(
                    queue,
                    object,
                    copy.unwrap(),
                    worker,
                    // This should not be nursery collection. Nursery collection does not use PolicyTraceObject.
                    false,
                )
            } else {
                self.trace_object_without_moving(queue, object)
            }
        } else if KIND == TRACE_KIND_FAST {
            self.trace_object_without_moving(queue, object)
        } else {
            unreachable!()
        }
    }

    fn post_scan_object(&self, object: ObjectReference) {
        if super::MARK_LINE_AT_SCAN_TIME && !super::BLOCK_ONLY {
            debug_assert!(self.in_space(object));
            self.mark_lines(object);
        }
    }

    fn may_move_objects<const KIND: TraceKind>() -> bool {
        if KIND == TRACE_KIND_DEFRAG {
            true
        } else if KIND == TRACE_KIND_FAST {
            false
        } else {
            unreachable!()
        }
    }
}

impl<VM: VMBinding> ImmixSpace<VM> {
    #[allow(unused)]
    const UNMARKED_STATE: u8 = 0;
    const MARKED_STATE: u8 = 1;

    /// Get side metadata specs
    fn side_metadata_specs(rc_enabled: bool) -> Vec<SideMetadataSpec> {
        if rc_enabled {
            return metadata::extract_side_metadata(&vec![
                MetadataSpec::OnSide(Block::DEFRAG_STATE_TABLE),
                MetadataSpec::OnSide(Block::MARK_TABLE),
                MetadataSpec::OnSide(ChunkMap::ALLOC_TABLE),
                *VM::VMObjectModel::LOCAL_MARK_BIT_SPEC,
                MetadataSpec::OnSide(crate::util::rc::RC_STRADDLE_LINES),
                MetadataSpec::OnSide(Block::LOG_TABLE),
                MetadataSpec::OnSide(Block::NURSERY_PROMOTION_STATE_TABLE),
                MetadataSpec::OnSide(Block::DEAD_WORDS),
                MetadataSpec::OnSide(Line::VALIDITY_STATE),
            ]);
        }
        metadata::extract_side_metadata(&if super::BLOCK_ONLY {
            vec![
                MetadataSpec::OnSide(Block::DEFRAG_STATE_TABLE),
                MetadataSpec::OnSide(Block::MARK_TABLE),
                MetadataSpec::OnSide(ChunkMap::ALLOC_TABLE),
                *VM::VMObjectModel::LOCAL_MARK_BIT_SPEC,
                *VM::VMObjectModel::LOCAL_FORWARDING_BITS_SPEC,
                *VM::VMObjectModel::LOCAL_FORWARDING_POINTER_SPEC,
                #[cfg(feature = "object_pinning")]
                *VM::VMObjectModel::LOCAL_PINNING_BIT_SPEC,
            ]
        } else {
            vec![
                MetadataSpec::OnSide(Line::MARK_TABLE),
                MetadataSpec::OnSide(Block::DEFRAG_STATE_TABLE),
                MetadataSpec::OnSide(Block::MARK_TABLE),
                MetadataSpec::OnSide(ChunkMap::ALLOC_TABLE),
                *VM::VMObjectModel::LOCAL_MARK_BIT_SPEC,
                *VM::VMObjectModel::LOCAL_FORWARDING_BITS_SPEC,
                *VM::VMObjectModel::LOCAL_FORWARDING_POINTER_SPEC,
                #[cfg(feature = "object_pinning")]
                *VM::VMObjectModel::LOCAL_PINNING_BIT_SPEC,
            ]
        })
    }

    pub fn new(
        args: crate::policy::space::PlanCreateSpaceArgs<VM>,
        space_args: ImmixSpaceArgs,
    ) -> Self {
        #[cfg(feature = "immix_non_moving")]
        info!(
            "Creating non-moving ImmixSpace: {}. Block size: 2^{}",
            args.name,
            Block::LOG_BYTES
        );

        if space_args.unlog_object_when_traced || space_args.reset_log_bit_in_major_gc {
            assert!(
                args.constraints.needs_log_bit,
                "Invalid args when the plan does not use log bit"
            );
        }

        super::validate_features();
        #[cfg(feature = "vo_bit")]
        vo_bit::helper::validate_config::<VM>();
        let vm_map = args.vm_map;
        let scheduler = args.scheduler.clone();
        let rc_enabled = args.constraints.rc_enabled;
        let policy_args = args.into_policy_args(true, false, Self::side_metadata_specs(rc_enabled));
        let metadata = policy_args.metadata();
        let common = CommonSpace::new(policy_args);
        ImmixSpace {
            pr: if common.vmrequest.is_discontiguous() {
                BlockPageResource::new_discontiguous(
                    Block::LOG_PAGES,
                    vm_map,
                    scheduler.num_workers(),
                    metadata,
                )
            } else {
                BlockPageResource::new_contiguous(
                    Block::LOG_PAGES,
                    common.start,
                    common.extent,
                    vm_map,
                    scheduler.num_workers(),
                    metadata,
                )
            },
            common,
            chunk_map: ChunkMap::new(),
            line_mark_state: AtomicU8::new(Line::RESET_MARK_STATE),
            line_unavail_state: AtomicU8::new(Line::RESET_MARK_STATE),
            lines_consumed: AtomicUsize::new(0),
            reused_lines_consumed: AtomicUsize::new(0),
            reusable_blocks: ReusableBlockPool::new(scheduler.num_workers()),
            defrag: Defrag::default(),
            // Set to the correct mark state when inititialized. We cannot rely on prepare to set it (prepare may get skipped in nursery GCs).
            mark_state: Self::MARKED_STATE,
            remset: RemSet::new(scheduler.num_workers()),
            scheduler,
            space_args,
            block_allocation: BlockAllocation::new(),
            possibly_dead_mature_blocks: Default::default(),
            initial_mark_pause: false,
            mature_evac_remsets: Default::default(),
            num_clean_blocks_released_young: Default::default(),
            num_clean_blocks_released_mature: Default::default(),
            num_clean_blocks_released_lazy: Default::default(),
            copy_alloc_bytes: Default::default(),
            rc_killed_bytes: Default::default(),
            cm_enabled: false,
            rc_enabled,
            is_end_of_satb_or_full_gc: false,
            rc: RefCountHelper::NEW,
            evac_set: MatureEvacuationSet::default(),
        }
    }

    /// Flush the thread-local queues in BlockPageResource
    pub fn flush_page_resource(&self) {
        self.reusable_blocks.flush_all();
        #[cfg(target_pointer_width = "64")]
        self.pr.flush_all()
    }

    /// Get the number of defrag headroom pages.
    pub fn defrag_headroom_pages(&self) -> usize {
        self.defrag.defrag_headroom_pages(self)
    }

    /// Check if current GC is a defrag GC.
    pub fn in_defrag(&self) -> bool {
        self.defrag.in_defrag()
    }

    /// check if the current GC should do defragmentation.
    pub fn decide_whether_to_defrag(
        &self,
        emergency_collection: bool,
        collect_whole_heap: bool,
        collection_attempts: usize,
        user_triggered_collection: bool,
        full_heap_system_gc: bool,
    ) -> bool {
        self.defrag.decide_whether_to_defrag(
            emergency_collection,
            collect_whole_heap,
            collection_attempts,
            user_triggered_collection,
            self.reusable_blocks.len() == 0,
            full_heap_system_gc,
            self.cm_enabled,
            self.rc_enabled,
        );
        self.defrag.in_defrag()
    }

    /// Get work packet scheduler
    pub fn scheduler(&self) -> &GCWorkScheduler<VM> {
        &self.scheduler
    }

    fn schedule_defrag_selection_packets(&self, _pause: Pause) {
        self.evac_set.schedule_defrag_selection_packets(self)
    }

    pub fn rc_eager_prepare(&self, pause: Pause) {
        self.block_allocation.notify_mutator_phase_end();
        if pause == Pause::Full || pause == Pause::InitialMark {
            // Update mark_state
            // if VM::VMObjectModel::LOCAL_MARK_BIT_SPEC.is_on_side() {
            //     self.mark_state = Self::MARKED_STATE;
            // } else {
            //     // For header metadata, we use cyclic mark bits.
            //     unimplemented!("cyclic mark bits is not supported at the moment");
            // }
            // Reset block mark and object mark table.
            let work_packets = self.generate_lxr_full_trace_prepare_tasks();
            self.scheduler().work_buckets[WorkBucketStage::Initial].bulk_add(work_packets);
        }
    }

    pub fn schedule_mark_table_zeroing_tasks(&self, stage: WorkBucketStage) {
        let work_packets = self.generate_concurrent_mark_table_zeroing_tasks();
        self.scheduler().work_buckets[stage].bulk_add(work_packets);
    }

    pub fn prepare_rc(&mut self, pause: Pause) {
        self.num_clean_blocks_released_young
            .store(0, Ordering::SeqCst);
        self.num_clean_blocks_released_mature
            .store(0, Ordering::SeqCst);
        self.num_clean_blocks_released_lazy
            .store(0, Ordering::SeqCst);
        self.copy_alloc_bytes.store(0, Ordering::SeqCst);
        self.rc_killed_bytes.store(0, Ordering::SeqCst);
        debug_assert_ne!(pause, Pause::FullDefrag);
        if pause == Pause::InitialMark || pause == Pause::Full {
            // Select mature evacuation set
            self.schedule_defrag_selection_packets(pause);
        }
        // Initialize mark state for tracing
        if pause == Pause::Full || pause == Pause::InitialMark {
            // Update mark_state
            if VM::VMObjectModel::LOCAL_MARK_BIT_SPEC.is_on_side() {
                self.mark_state = Self::MARKED_STATE;
            } else {
                // For header metadata, we use cyclic mark bits.
                unimplemented!("cyclic mark bits is not supported at the moment");
            }
        }
        // Release nursery blocks
        if pause != Pause::RefCount {
            if pause == Pause::Full {
                // Reset worker TLABs.
                // The block of the current worker TLAB may be selected as part of the mature evacuation set.
                // So the copied mature objects might be copied into defrag blocks, and get copied out again.
                crate::scheduler::worker::reset_workers::<VM>();
            }
            // Release young blocks to reduce to-space overflow
            // self.block_allocation
            //     .sweep_nursery_blocks(&self.scheduler, pause);
            self.flush_page_resource();
        }
        self.block_allocation
            .reset_block_mark_for_mutator_reused_blocks(pause);
        if pause == Pause::FinalMark {
            crate::REMSET_RECORDING.store(false, Ordering::SeqCst);
            self.is_end_of_satb_or_full_gc = true;
        } else if pause == Pause::Full {
            self.is_end_of_satb_or_full_gc = true;
        }
    }

    pub fn release_rc(&mut self, pause: Pause) {
        #[cfg(feature = "lxr_release_stage_timer")]
        gc_log!([3]
            "    - ({:.3}ms) sweep_nursery_blocks start",
            crate::gc_start_time_ms(),
        );
        debug_assert_ne!(pause, Pause::FullDefrag);
        self.block_allocation
            .sweep_nursery_blocks(&self.scheduler, pause);
        #[cfg(feature = "lxr_release_stage_timer")]
        gc_log!([3]
            "    - ({:.3}ms) sweep_mutator_reused_blocks start",
            crate::gc_start_time_ms(),
        );
        self.block_allocation
            .sweep_mutator_reused_blocks(&self.scheduler, pause);
        #[cfg(feature = "lxr_release_stage_timer")]
        gc_log!([3]
            "    - ({:.3}ms) sweep_mutator_reused_blocks finish",
            crate::gc_start_time_ms(),
        );
        if cfg!(feature = "lxr_log_reclaim") {
            gc_log!([3]
                " - copy alloc size {}({}M)",
                self.copy_alloc_bytes.load( Ordering::Relaxed),
                self.copy_alloc_bytes.load( Ordering::Relaxed) >> 20,
            );
        }
        self.flush_page_resource();
        let disable_lasy_dec_for_current_gc = crate::disable_lasy_dec_for_current_gc();
        if disable_lasy_dec_for_current_gc {
            self.scheduler().process_lazy_decrement_packets();
        } else {
            debug_assert_ne!(pause, Pause::Full);
        }
        self.rc.reset_inc_buffer_size();
        self.is_end_of_satb_or_full_gc = false;
        // This cannot be done in parallel in a separate thread
        self.schedule_mature_sweeping(pause);
        self.reused_lines_consumed.store(0, Ordering::Relaxed);
    }

    pub fn schedule_mature_sweeping(&self, pause: Pause) {
        if pause == Pause::Full || pause == Pause::FinalMark {
            self.evac_set.sweep_mature_evac_candidates(self);
            let disable_lasy_dec_for_current_gc = crate::disable_lasy_dec_for_current_gc();
            let dead_cycle_sweep_packets = self.generate_dead_cycle_sweep_tasks();
            let sweep_los = RCSweepMatureLOS::new(LazySweepingJobsCounter::new_decs());
            if crate::args::LAZY_DECREMENTS && !disable_lasy_dec_for_current_gc {
                debug_assert_ne!(pause, Pause::Full);
                self.scheduler().postpone_all(dead_cycle_sweep_packets);
                self.scheduler().postpone(sweep_los);
            } else {
                self.scheduler().work_buckets[WorkBucketStage::STWRCDecsAndSweep]
                    .bulk_add(dead_cycle_sweep_packets);
                self.scheduler().work_buckets[WorkBucketStage::STWRCDecsAndSweep].add(sweep_los);
            }
        }
    }

    pub fn prepare(&mut self, major_gc: bool, initial_mark_pause: bool) {
        self.initial_mark_pause = initial_mark_pause;
        debug_assert!(!self.rc_enabled);
        // self.block_allocation.reset();
        if major_gc {
            // Update mark_state
            if VM::VMObjectModel::LOCAL_MARK_BIT_SPEC.is_on_side() {
                self.mark_state = Self::MARKED_STATE;
            } else {
                // For header metadata, we use cyclic mark bits.
                unimplemented!("cyclic mark bits is not supported at the moment");
            }

            // Prepare defrag info
            if super::DEFRAG {
                self.defrag.prepare(self);
            }

            // Prepare each block for GC
            let threshold = self.defrag.defrag_spill_threshold.load(Ordering::Acquire);
            // # Safety: ImmixSpace reference is always valid within this collection cycle.
            let space = unsafe { &*(self as *const Self) };
            let work_packets = self.chunk_map.generate_tasks(|chunk| {
                Box::new(PrepareBlockState {
                    space,
                    chunk,
                    defrag_threshold: if space.in_defrag() {
                        Some(threshold)
                    } else {
                        None
                    },
                })
            });
            self.scheduler().work_buckets[WorkBucketStage::Prepare].bulk_add(work_packets);

            if !super::BLOCK_ONLY {
                self.line_mark_state.fetch_add(1, Ordering::AcqRel);
                if self.line_mark_state.load(Ordering::Acquire) > Line::MAX_MARK_STATE {
                    self.line_mark_state
                        .store(Line::RESET_MARK_STATE, Ordering::Release);
                }
            }
        }

        #[cfg(feature = "vo_bit")]
        if vo_bit::helper::need_to_clear_vo_bits_before_tracing::<VM>() {
            let maybe_scope = if major_gc {
                // If it is major GC, we always clear all VO bits because we are doing full-heap
                // tracing.
                Some(VOBitsClearingScope::FullGC)
            } else if self.space_args.mixed_age {
                // StickyImmix nursery GC.
                // Some lines (or blocks) contain only young objects,
                // while other lines (or blocks) contain only old objects.
                if super::BLOCK_ONLY {
                    // Block only.  Young objects are only allocated into fully empty blocks.
                    // Only clear unmarked blocks.
                    Some(VOBitsClearingScope::BlockOnly)
                } else {
                    // Young objects are allocated into empty lines.
                    // Only clear unmarked lines.
                    let line_mark_state = self.line_mark_state.load(Ordering::SeqCst);
                    Some(VOBitsClearingScope::Line {
                        state: line_mark_state,
                    })
                }
            } else {
                // GenImmix nursery GC.  We do nothing to the ImmixSpace because the nursery is a
                // separate CopySpace.  It'll clear its own VO bits.
                None
            };

            if let Some(scope) = maybe_scope {
                let work_packets = self
                    .chunk_map
                    .generate_tasks(|chunk| Box::new(ClearVOBitsAfterPrepare { chunk, scope }));
                self.scheduler.work_buckets[WorkBucketStage::ClearVOBits].bulk_add(work_packets);
            }
        }
    }

    /// Release for the immix space. This is called when a GC finished.
    /// Return whether this GC was a defrag GC, as a plan may want to know this.
    pub fn release(&mut self, major_gc: bool) -> bool {
        debug_assert!(!self.rc_enabled);
        // self.block_allocation.reset();
        let did_defrag = self.defrag.in_defrag();
        if major_gc {
            // Update line_unavail_state for hole searching afte this GC.
            if !super::BLOCK_ONLY {
                self.line_unavail_state.store(
                    self.line_mark_state.load(Ordering::Acquire),
                    Ordering::Release,
                );
            }
        }
        // Clear reusable blocks list
        if !super::BLOCK_ONLY {
            self.reusable_blocks.reset();
        }
        // Sweep chunks and blocks
        let work_packets = self.generate_sweep_tasks();
        self.scheduler().work_buckets[WorkBucketStage::Release].bulk_add(work_packets);
        if super::DEFRAG {
            self.defrag.release(self);
        }
        self.initial_mark_pause = false;

        self.lines_consumed.store(0, Ordering::Relaxed);

        did_defrag
    }

    /// Generate chunk sweep tasks
    fn generate_sweep_tasks(&self) -> Vec<Box<dyn GCWork<VM>>> {
        self.defrag.mark_histograms.lock().clear();
        // # Safety: ImmixSpace reference is always valid within this collection cycle.
        let space = unsafe { &*(self as *const Self) };
        let epilogue = Arc::new(FlushPageResource {
            space,
            counter: AtomicUsize::new(0),
        });
        let tasks = self.chunk_map.generate_tasks(|chunk| {
            Box::new(SweepChunk {
                space,
                chunk,
                epilogue: epilogue.clone(),
            })
        });
        epilogue.counter.store(tasks.len(), Ordering::SeqCst);
        tasks
    }

    /// Generate chunk sweep work packets.
    pub fn generate_dead_cycle_sweep_tasks(&self) -> Vec<Box<dyn GCWork<VM>>> {
        self.chunk_map.generate_tasks(|chunk| {
            Box::new(SweepDeadCyclesChunk::new(
                chunk,
                LazySweepingJobsCounter::new_decs(),
            ))
        })
    }

    /// Generate chunk sweep work packets.
    fn generate_lxr_full_trace_prepare_tasks(&self) -> Vec<Box<dyn GCWork<VM>>> {
        let rc_enabled = self.rc_enabled;
        let cm_enabled = self.cm_enabled;
        self.chunk_map.generate_tasks(|chunk| {
            Box::new(PrepareChunk {
                chunk,
                rc_enabled,
                cm_enabled,
            })
        })
    }

    pub fn generate_concurrent_mark_table_zeroing_tasks(&self) -> Vec<Box<dyn GCWork<VM>>> {
        self.chunk_map
            .generate_tasks(|chunk| Box::new(ConcurrentChunkMetadataZeroing { chunk }))
    }

    /// Release a block.
    pub fn release_block(
        &self,
        block: Block,
        nursery: bool,
        zero_unlog_table: bool,
        single_thread: bool,
    ) {
        // println!(
        //     "Release {:?} nursery={} defrag={}",
        //     block,
        //     nursery,
        //     block.is_defrag_source()
        // );
        if crate::verbose(2) {
            if nursery {
                RELEASED_NURSERY_BLOCKS.fetch_add(1, Ordering::SeqCst);
            }
            RELEASED_BLOCKS.fetch_add(1, Ordering::SeqCst);
        }
        if crate::args::BARRIER_MEASUREMENT || zero_unlog_table {
            block.clear_field_unlog_table::<VM>();
        }
        block.deinit(self);
        crate::stat(|s| {
            if nursery {
                s.reclaimed_blocks_nursery += 1;
            } else {
                s.reclaimed_blocks_mature += 1;
            }
        });
        self.pr.release_block(block, single_thread);
    }

    /// Allocate a clean block.
    pub fn get_clean_block(&self, tls: VMThread, copy: bool) -> Option<Block> {
        let block_address = self.acquire(tls, Block::PAGES);
        if block_address.is_zero() {
            return None;
        }
        if !self.rc_enabled {
            self.defrag.notify_new_clean_block(copy);
        }
        let block = Block::from_aligned_address(block_address);
        if !copy && self.rc_enabled {
            self.block_allocation.nursery_blocks.push(block);
        }
        self.block_allocation
            .initialize_new_clean_block(block, copy, self.cm_enabled);
        self.chunk_map.set(block.chunk(), ChunkState::Allocated);
        if !self.rc_enabled {
            self.lines_consumed
                .fetch_add(Block::LINES, Ordering::SeqCst);
        }

        #[cfg(feature = "lxr_srv_ratio_counter")]
        if !copy {
            crate::plan::lxr::SURVIVAL_RATIO_PREDICTOR
                .ix_clean_alloc_vol
                .fetch_add(Block::BYTES, Ordering::SeqCst);
        }
        Some(block)
    }

    /// Pop a reusable block from the reusable block list.
    pub fn get_reusable_block(&self, copy: bool) -> Option<Block> {
        if super::BLOCK_ONLY {
            return None;
        }
        loop {
            if let Some(block) = self.reusable_blocks.pop() {
                // Skip blocks that should be evacuated.
                if copy && block.is_defrag_source() {
                    continue;
                }
                if self.rc_enabled {
                    if crate::args::RC_MATURE_EVACUATION && block.is_defrag_source() {
                        continue;
                    }
                    // Blocks in the `reusable_blocks` queue can be released after some RC collections.
                    // These blocks can either have `Unallocated` state, or be reallocated again.
                    // Skip these cases and only return the truly reusable blocks.
                    if !block.get_state().is_reusable() {
                        continue;
                    }
                    if !copy && !block.attempt_mutator_reuse() {
                        continue;
                    }
                    if !copy {
                        self.block_allocation.reused_blocks.push(block);
                    }
                } else {
                    // Get available lines. Do this before block.init which will reset block state.
                    let lines_delta = match block.get_state() {
                        BlockState::Reusable { unavailable_lines } => {
                            Block::LINES - unavailable_lines as usize
                        }
                        BlockState::Unmarked => Block::LINES,
                        _ => unreachable!("{:?} {:?}", block, block.get_state()),
                    };
                    self.lines_consumed.fetch_add(lines_delta, Ordering::SeqCst);
                }

                block.init(copy, true, self);
                return Some(block);
            } else {
                return None;
            }
        }
    }

    pub fn reusable_blocks_drained(&self) -> bool {
        self.reusable_blocks.len() == 0
    }

    /// Trace and mark objects without evacuation.
    pub fn process_mature_evacuation_remset(&self) {
        let mut remsets = vec![];
        mem::swap(&mut remsets, &mut self.mature_evac_remsets.lock().unwrap());
        self.scheduler.work_buckets[WorkBucketStage::RCEvacuateMature].bulk_add(remsets);
    }

    /// Trace and mark objects without evacuation.
    pub fn trace_object_without_moving(
        &self,
        queue: &mut impl ObjectQueue,
        object: ObjectReference,
    ) -> ObjectReference {
        #[cfg(feature = "vo_bit")]
        vo_bit::helper::on_trace_object::<VM>(object);

        if self.attempt_mark(object) {
            if self.rc_enabled {
                let straddle = self
                    .rc
                    .is_straddle_line(Line::from(Line::align(object.to_address::<VM>())));
                if straddle {
                    return object;
                }
            } else {
                // Mark block and lines
                if !super::BLOCK_ONLY {
                    if !super::MARK_LINE_AT_SCAN_TIME {
                        self.mark_lines(object);
                    }
                } else {
                    let block = Block::containing::<VM>(object);
                    let state = block.get_state();
                    if state != BlockState::Nursery && state != BlockState::Marked {
                        block.set_state(BlockState::Marked);
                    }
                }
            }

            #[cfg(feature = "vo_bit")]
            vo_bit::helper::on_object_marked::<VM>(object);

            // Visit node
            queue.enqueue(object);
            if !self.rc_enabled {
                self.unlog_object_if_needed(object);
            }
            return object;
        }
        object
    }

    /// Trace object and do evacuation if required.
    #[allow(clippy::assertions_on_constants)]
    pub fn trace_object_with_opportunistic_copy(
        &self,
        queue: &mut impl ObjectQueue,
        object: ObjectReference,
        semantics: CopySemantics,
        worker: &mut GCWorker<VM>,
        nursery_collection: bool,
    ) -> ObjectReference {
        let copy_context = worker.get_copy_context_mut();
        debug_assert!(!super::BLOCK_ONLY);

        #[cfg(feature = "vo_bit")]
        vo_bit::helper::on_trace_object::<VM>(object);

        let forwarding_status = ForwardingWord::attempt_to_forward::<VM>(object);
        if ForwardingWord::state_is_forwarded_or_being_forwarded(forwarding_status) {
            // We lost the forwarding race as some other thread has set the forwarding word; wait
            // until the object has been forwarded by the winner. Note that the object may not
            // necessarily get forwarded since Immix opportunistically moves objects.
            #[allow(clippy::let_and_return)]
            let new_object =
                ForwardingWord::spin_and_get_forwarded_object::<VM>(object, forwarding_status);
            #[cfg(debug_assertions)]
            {
                if new_object == object {
                    debug_assert!(
                        self.is_marked(object) || self.defrag.space_exhausted() || self.is_pinned(object),
                        "Forwarded object is the same as original object {} even though it should have been copied",
                        object,
                    );
                } else {
                    // new_object != object
                    debug_assert!(
                        !Block::containing::<VM>(new_object).is_defrag_source(),
                        "Block {:?} containing forwarded object {} should not be a defragmentation source",
                        Block::containing::<VM>(new_object),
                        new_object,
                    );
                }
            }
            new_object
        } else if self.is_marked(object) {
            // We won the forwarding race but the object is already marked so we clear the
            // forwarding status and return the unmoved object
            debug_assert!(
                nursery_collection || self.defrag.space_exhausted() || self.is_pinned(object),
                "Forwarded object is the same as original object {} even though it should have been copied",
                object,
            );
            ForwardingWord::clear_forwarding_bits::<VM>(object);
            object
        } else {
            // We won the forwarding race; actually forward and copy the object if it is not pinned
            // and we have sufficient space in our copy allocator
            debug_assert!(!nursery_collection || !self.rc_enabled);
            let new_object = if self.is_pinned(object)
                || (!nursery_collection && self.defrag.space_exhausted())
            {
                self.attempt_mark(object);
                ForwardingWord::clear_forwarding_bits::<VM>(object);
                Block::containing::<VM>(object).set_state(BlockState::Marked);

                #[cfg(feature = "vo_bit")]
                vo_bit::helper::on_object_marked::<VM>(object);

                object
            } else {
                // We are forwarding objects. When the copy allocator allocates the block, it should
                // mark the block. So we do not need to explicitly mark it here.
                // Clippy complains if the "vo_bit" feature is not enabled.
                #[allow(clippy::let_and_return)]
                let new_object =
                    ForwardingWord::try_forward_object::<VM>(object, semantics, copy_context)
                        .expect("to-space overflow");

                #[cfg(feature = "vo_bit")]
                vo_bit::helper::on_object_forwarded::<VM>(new_object);

                new_object
            };
            debug_assert!({
                let state = Block::containing::<VM>(new_object).get_state();
                state == BlockState::Marked || state == BlockState::Nursery
            });
            queue.enqueue(new_object);
            debug_assert!(new_object.is_live());
            self.unlog_object_if_needed(new_object);
            new_object
        }
    }

    pub fn rc_trace_object<Q: ObjectQueue>(
        &self,
        queue: &mut Q,
        object: ObjectReference,
        semantics: CopySemantics,
        pause: Pause,
        mark: bool,
        worker: &mut GCWorker<VM>,
    ) -> ObjectReference {
        debug_assert!(self.rc_enabled);
        if crate::args::RC_MATURE_EVACUATION && Block::containing::<VM>(object).is_defrag_source() {
            self.trace_forward_rc_mature_object(queue, object, semantics, pause, worker)
        } else if crate::args::RC_MATURE_EVACUATION {
            self.trace_mark_rc_mature_object(queue, object, pause, mark)
        } else {
            self.trace_object_without_moving(queue, object)
        }
    }

    pub fn trace_mark_rc_mature_object(
        &self,
        queue: &mut impl ObjectQueue,
        object: ObjectReference,
        _pause: Pause,
        mark: bool,
    ) -> ObjectReference {
        debug_assert!(
            !ForwardingWord::is_forwarded::<VM>(object),
            "object {:?} is forwarded",
            object
        );
        if mark && self.attempt_mark(object) {
            queue.enqueue(object);
        }
        object
    }

    #[allow(clippy::assertions_on_constants)]
    pub fn trace_forward_rc_mature_object<Q: ObjectQueue>(
        &self,
        queue: &mut Q,
        object: ObjectReference,
        _semantics: CopySemantics,
        _pause: Pause,
        worker: &mut GCWorker<VM>,
    ) -> ObjectReference {
        let copy_context = worker.get_copy_context_mut();
        let forwarding_status = ForwardingWord::attempt_to_forward::<VM>(object);
        if ForwardingWord::state_is_forwarded_or_being_forwarded(forwarding_status) {
            let new =
                ForwardingWord::spin_and_get_forwarded_object::<VM>(object, forwarding_status);
            new
        } else {
            // Evacuate the mature object
            let new = ForwardingWord::try_forward_object::<VM>(
                object,
                CopySemantics::DefaultCopy,
                copy_context,
            )
            .expect("to-space overflow");
            crate::stat(|s| {
                s.mature_copy_objects += 1usize;
                s.mature_copy_volume += new.get_size::<VM>();
            });
            if crate::should_record_copy_bytes() {
                crate::SLOPPY_COPY_BYTES.store(
                    crate::SLOPPY_COPY_BYTES.load(Ordering::Relaxed) + new.get_size::<VM>(),
                    Ordering::Relaxed,
                );
            }
            // Transfer RC count
            new.log_start_address::<VM>();
            if !crate::args::BLOCK_ONLY && new.get_size::<VM>() > Line::BYTES {
                self.rc.mark_straddle_object(new);
            }
            self.rc.set(new, self.rc.count(object));
            self.attempt_mark(new);
            self.unmark(object);
            queue.enqueue(new);
            new
        }
    }

    fn unlog_object_if_needed(&self, object: ObjectReference) {
        debug_assert!(!self.rc_enabled);
        if self.space_args.unlog_object_when_traced {
            // Make sure the side metadata for the line can fit into one byte. For smaller line size, we should
            // use `mark_as_unlogged` instead to mark the bit.
            // const_assert!(
            //     Line::BYTES
            //         >= (1
            //             << (crate::util::constants::LOG_BITS_IN_BYTE
            //                 + crate::util::constants::LOG_MIN_OBJECT_SIZE))
            // );
            // const_assert_eq!(
            //     crate::vm::object_model::specs::VMGlobalLogBitSpec::LOG_NUM_BITS,
            //     0
            // ); // We should put this to the addition, but type casting is not allowed in constant assertions.

            // Every immix line is 256 bytes, which is mapped to 4 bytes in the side metadata.
            // If we have one object in the line that is mature, we can assume all the objects in the line are mature objects.
            // So we can just mark the byte.
            VM::VMObjectModel::GLOBAL_LOG_BIT_SPEC
                .mark_byte_as_unlogged::<VM>(object, Ordering::Relaxed);
        }
    }

    /// Mark all the lines that the given object spans.
    #[allow(clippy::assertions_on_constants)]
    pub fn mark_lines(&self, object: ObjectReference) {
        debug_assert!(!super::BLOCK_ONLY);
        if self.rc_enabled {
            return;
        }
        Line::mark_lines_for_object::<VM>(object, self.line_mark_state.load(Ordering::Acquire));
    }

    /// Atomically mark an object.
    pub fn attempt_mark(&self, object: ObjectReference) -> bool {
        loop {
            let old_value = VM::VMObjectModel::LOCAL_MARK_BIT_SPEC.load_atomic::<VM, u8>(
                object,
                None,
                Ordering::SeqCst,
            );
            if old_value == self.mark_state {
                return false;
            }

            if VM::VMObjectModel::LOCAL_MARK_BIT_SPEC
                .compare_exchange_metadata::<VM, u8>(
                    object,
                    old_value,
                    self.mark_state,
                    None,
                    Ordering::SeqCst,
                    Ordering::SeqCst,
                )
                .is_ok()
            {
                break;
            }
        }
        true
    }

    /// Atomically mark an object.
    pub fn unmark(&self, object: ObjectReference) -> bool {
        let mark_bit = VM::VMObjectModel::LOCAL_MARK_BIT_SPEC.extract_side_spec();
        let obj_addr = VM::VMObjectModel::ref_to_address(object);
        loop {
            let old_value: u8 = mark_bit.load_atomic(obj_addr, Ordering::SeqCst);
            if old_value == Self::UNMARKED_STATE {
                return false;
            }

            if mark_bit
                .compare_exchange_atomic(
                    obj_addr,
                    Self::MARKED_STATE,
                    Self::UNMARKED_STATE,
                    Ordering::SeqCst,
                    Ordering::SeqCst,
                )
                .is_ok()
            {
                break;
            }
        }
        true
    }

    /// Check if an object is marked.
    fn is_marked_with(&self, object: ObjectReference, mark_state: u8) -> bool {
        let old_value = VM::VMObjectModel::LOCAL_MARK_BIT_SPEC.load_atomic::<VM, u8>(
            object,
            None,
            Ordering::SeqCst,
        );
        old_value == mark_state
    }

    pub fn is_marked(&self, object: ObjectReference) -> bool {
        self.is_marked_with(object, self.mark_state)
    }

    /// Check if an object is pinned.
    fn is_pinned(&self, _object: ObjectReference) -> bool {
        #[cfg(feature = "object_pinning")]
        return self.is_object_pinned(_object);

        #[cfg(not(feature = "object_pinning"))]
        false
    }

    /// Hole searching.
    ///
    /// Linearly scan lines in a block to search for the next
    /// hole, starting from the given line. If we find available lines,
    /// return a tuple of the start line and the end line (non-inclusive).
    ///
    /// Returns None if the search could not find any more holes.
    #[allow(clippy::assertions_on_constants)]
    pub fn get_next_available_lines(&self, copy: bool, search_start: Line) -> Option<(Line, Line)> {
        debug_assert!(!super::BLOCK_ONLY);
        if self.rc_enabled {
            self.rc_get_next_available_lines(copy, search_start)
        } else {
            self.normal_get_next_available_lines(copy, search_start)
        }
    }

    /// Search holes by ref-counts instead of line marks
    #[allow(clippy::assertions_on_constants)]
    pub fn rc_get_next_available_lines(
        &self,
        copy: bool,
        search_start: Line,
    ) -> Option<(Line, Line)> {
        debug_assert!(!super::BLOCK_ONLY);
        debug_assert!(self.rc_enabled);
        let block = search_start.block();
        let rc_array = RCArray::of(block);
        let limit = Block::LINES;
        // Find start
        let first_free_cursor = {
            let start_cursor = search_start.get_index_within_block();
            let mut first_free_cursor = None;
            let mut find_free_line = false;
            for i in start_cursor..limit {
                if rc_array.is_dead(i) {
                    if i == 0 {
                        first_free_cursor = Some(i);
                        break;
                    } else if !find_free_line {
                        find_free_line = true;
                    } else {
                        first_free_cursor = Some(i);
                        break;
                    }
                } else {
                    find_free_line = false;
                }
            }
            first_free_cursor
        };
        let start = match first_free_cursor {
            Some(c) => c,
            _ => return None,
        };
        // Find limit
        let end = {
            let mut cursor = start + 1;
            while cursor < limit {
                if !rc_array.is_dead(cursor) {
                    break;
                }
                cursor += 1;
            }
            cursor
        };
        let start = Line::from(block.start() + (start << Line::LOG_BYTES));
        let end = Line::from(block.start() + (end << Line::LOG_BYTES));
        if Line::steps_between(&start, &end).unwrap() < crate::args().min_reuse_lines {
            if end == block.end_line() {
                return None;
            } else {
                return self.rc_get_next_available_lines(copy, end);
            };
        }
        if self.common.needs_log_bit {
            if !copy {
                Line::clear_field_unlog_table::<VM>(start..end);
            } else {
                Line::initialize_field_unlog_table_as_unlogged::<VM>(start..end);
            }
            Line::update_validity::<VM>(RegionIterator::<Line>::new(start, end));
        }
        let num_lines = Line::steps_between(&start, &end).unwrap();
        if !copy {
            self.reused_lines_consumed
                .fetch_add(num_lines, Ordering::Relaxed);
        }
        block.dec_dead_bytes_sloppy((num_lines as u32) << Line::LOG_BYTES);
        #[cfg(feature = "lxr_srv_ratio_counter")]
        crate::plan::lxr::SURVIVAL_RATIO_PREDICTOR
            .reused_alloc_vol
            .fetch_add(num_lines << Line::LOG_BYTES, Ordering::SeqCst);
        if self
            .block_allocation
            .concurrent_marking_in_progress_or_final_mark()
        {
            Line::initialize_mark_table_as_marked::<VM>(start..end);
        } else {
            // Line::clear_mark_table::<VM>(start..end);
        }
        // if !_copy {
        //     println!("reuse {:?} copy={}", start..end, copy);
        // }
        Some((start, end))
    }

    #[allow(clippy::assertions_on_constants)]
    pub fn normal_get_next_available_lines(
        &self,
        copy: bool,
        search_start: Line,
    ) -> Option<(Line, Line)> {
        debug_assert!(!super::BLOCK_ONLY);
        debug_assert!(!self.rc_enabled);
        let unavail_state = self.line_unavail_state.load(Ordering::Acquire);
        let current_state = self.line_mark_state.load(Ordering::Acquire);
        let block = search_start.block();
        let mut mark_data = block.line_mark_table();
        let start_cursor = search_start.get_index_within_block();
        let mut cursor = start_cursor;
        // Find start
        while cursor < Block::LINES {
            let mark = mark_data.get(cursor);
            if mark != unavail_state && mark != current_state {
                break;
            }
            cursor += 1;
        }
        if cursor == Block::LINES {
            return None;
        }
        let start = search_start.next_nth(cursor - start_cursor);
        // Find limit
        while cursor < Block::LINES {
            let mark = mark_data.get(cursor);
            if mark == unavail_state || mark == current_state {
                break;
            }
            if self.cm_enabled {
                mark_data.set(cursor, current_state);
            }
            cursor += 1;
        }
        let end = search_start.next_nth(cursor - start_cursor);
        if Line::steps_between(&start, &end).unwrap() < crate::args().min_reuse_lines {
            if end == block.end_line() {
                return None;
            } else {
                return self.normal_get_next_available_lines(copy, end);
            };
        }
        if self.common.needs_log_bit && !crate::args::BARRIER_MEASUREMENT_NO_SLOW {
            if !copy {
                Line::clear_field_unlog_table::<VM>(start..end);
            } else {
                Line::initialize_field_unlog_table_as_unlogged::<VM>(start..end);
            }
        }
        Some((start, end))
    }

    pub fn is_last_gc_exhaustive(did_defrag_for_last_gc: bool) -> bool {
        if super::DEFRAG {
            did_defrag_for_last_gc
        } else {
            // If defrag is disabled, every GC is exhaustive.
            true
        }
    }

    pub fn add_to_possibly_dead_mature_blocks(&self, block: Block, is_defrag_source: bool) {
        if block.log() {
            self.possibly_dead_mature_blocks
                .push((block, is_defrag_source));
        }
    }

    pub fn schedule_rc_block_sweeping_tasks(&self, counter: LazySweepingJobsCounter) {
        // while let Some(x) = self.last_mutator_recycled_blocks.pop() {
        //     x.set_state(BlockState::Marked);
        // }
        // This may happen either within a pause, or in concurrent.
        let size = self.possibly_dead_mature_blocks.len();
        let num_bins = self.scheduler().num_workers();
        let bin_cap = size / num_bins + if size % num_bins == 0 { 0 } else { 1 };
        let mut bins = (0..num_bins)
            .map(|_| Vec::with_capacity(bin_cap))
            .collect::<Vec<Vec<(Block, bool)>>>();
        'out: for i in 0..num_bins {
            for _ in 0..bin_cap {
                if let Some(block) = self.possibly_dead_mature_blocks.pop() {
                    bins[i].push(block);
                } else {
                    break 'out;
                }
            }
        }
        let packets = bins
            .into_iter()
            .map::<Box<dyn GCWork<VM>>, _>(|blocks| {
                Box::new(SweepBlocksAfterDecs::new(blocks, counter.clone()))
            })
            .collect();
        self.scheduler().work_buckets[WorkBucketStage::Unconstrained].bulk_add_prioritized(packets);
        self.scheduler().work_buckets[WorkBucketStage::Unconstrained]
            .add_prioritized(Box::new(RCReleaseMatureLOS::new(counter.clone())));
    }

    pub(crate) fn get_mutator_recycled_lines_in_pages(&self) -> usize {
        debug_assert!(self.rc_enabled);
        self.reused_lines_consumed.load(Ordering::Relaxed)
            >> (LOG_BYTES_IN_PAGE - Line::LOG_BYTES as u8)
    }

    pub(crate) fn get_pages_allocated(&self) -> usize {
        debug_assert!(!self.rc_enabled);
        self.lines_consumed.load(Ordering::Relaxed) >> (LOG_BYTES_IN_PAGE - Line::LOG_BYTES as u8)
    }

    /// Post copy routine for Immix copy contexts
    fn post_copy(&self, object: ObjectReference, _bytes: usize) {
        if self.rc_enabled {
            if cfg!(feature = "lxr_log_reclaim") {
                self.copy_alloc_bytes.fetch_add(_bytes, Ordering::Relaxed);
            }
            return;
        }
        // Mark the object
        VM::VMObjectModel::LOCAL_MARK_BIT_SPEC.store_atomic::<VM, u8>(
            object,
            self.mark_state,
            None,
            Ordering::SeqCst,
        );
        // Mark the line
        if !super::MARK_LINE_AT_SCAN_TIME {
            self.mark_lines(object);
        }
    }
}

/// A work packet to prepare each block for a major GC.
/// Performs the action on a range of chunks.
pub struct PrepareBlockState<VM: VMBinding> {
    pub space: &'static ImmixSpace<VM>,
    pub chunk: Chunk,
    pub defrag_threshold: Option<usize>,
}
impl<VM: VMBinding> PrepareBlockState<VM> {
    /// Clear object mark table
    fn reset_object_mark(&self) {
        // NOTE: We reset the mark bits because cyclic mark bit is currently not supported, yet.
        // See `ImmixSpace::prepare`.
        if let MetadataSpec::OnSide(side) = *VM::VMObjectModel::LOCAL_MARK_BIT_SPEC {
            side.bzero_metadata(self.chunk.start(), Chunk::BYTES);
        }
        if self.space.space_args.reset_log_bit_in_major_gc {
            if let MetadataSpec::OnSide(side) = *VM::VMObjectModel::GLOBAL_LOG_BIT_SPEC {
                // We zero all the log bits in major GC, and for every object we trace, we will mark the log bit again.
                side.bzero_metadata(self.chunk.start(), Chunk::BYTES);
            } else {
                // If the log bit is not in side metadata, we cannot bulk zero. We can either
                // clear the bit for dead objects in major GC, or clear the log bit for new
                // objects. In either cases, we do not need to set log bit at tracing.
                unimplemented!("We cannot bulk zero unlogged bit.")
            }
        }
    }
}

impl<VM: VMBinding> GCWork<VM> for PrepareBlockState<VM> {
    fn do_work(&mut self, _worker: &mut GCWorker<VM>, _mmtk: &'static MMTK<VM>) {
        // Clear object mark table for this chunk
        self.reset_object_mark();
        // Iterate over all blocks in this chunk
        for block in self.chunk.iter_region::<Block>() {
            let state = block.get_state();
            // Skip unallocated blocks.
            if state == BlockState::Unallocated {
                continue;
            }
            // Check if this block needs to be defragmented.
            let is_defrag_source = if !super::DEFRAG {
                // Do not set any block as defrag source if defrag is disabled.
                false
            } else if super::DEFRAG_EVERY_BLOCK {
                // Set every block as defrag source if so desired.
                true
            } else if let Some(defrag_threshold) = self.defrag_threshold {
                // This GC is a defrag GC.
                block.get_holes() > defrag_threshold
            } else {
                // Not a defrag GC.
                false
            };
            block.set_as_defrag_source(is_defrag_source);
            // Clear block mark data.
            block.set_state(BlockState::Unmarked);
            debug_assert!(!block.get_state().is_reusable());
            debug_assert_ne!(block.get_state(), BlockState::Marked);
            // Clear forwarding bits if necessary.
            if is_defrag_source {
                // Note that `ImmixSpace::is_live` depends on the fact that we only clear side
                // forwarding bits for defrag sources.  If we change the code here, we need to
                // make sure `ImmixSpace::is_live` is fixed, too.
                if let MetadataSpec::OnSide(side) = *VM::VMObjectModel::LOCAL_FORWARDING_BITS_SPEC {
                    // Clear on-the-side forwarding bits.
                    side.bzero_metadata(block.start(), Block::BYTES);
                }
            }
            // NOTE: We don't need to reset the forwarding pointer metadata because it is meaningless
            // until the forwarding bits are also set, at which time we also write the forwarding
            // pointer.
        }
    }
}

/// Chunk sweeping work packet.
struct SweepChunk<VM: VMBinding> {
    space: &'static ImmixSpace<VM>,
    chunk: Chunk,
    /// A destructor invoked when all `SweepChunk` packets are finished.
    epilogue: Arc<FlushPageResource<VM>>,
}

impl<VM: VMBinding> GCWork<VM> for SweepChunk<VM> {
    fn do_work(&mut self, _worker: &mut GCWorker<VM>, _mmtk: &'static MMTK<VM>) {
        let mut histogram = self.space.defrag.new_histogram();
        if self.space.chunk_map.get(self.chunk) == ChunkState::Allocated {
            let line_mark_state = if super::BLOCK_ONLY {
                None
            } else {
                Some(self.space.line_mark_state.load(Ordering::Acquire))
            };
            // number of allocated blocks.
            let mut allocated_blocks = 0;
            // Iterate over all allocated blocks in this chunk.
            for block in self
                .chunk
                .iter_region::<Block>()
                .filter(|block| block.get_state() != BlockState::Unallocated)
            {
                if !block.sweep(self.space, &mut histogram, line_mark_state) {
                    // Block is live. Increment the allocated block count.
                    allocated_blocks += 1;
                }
            }
            // Set this chunk as free if there is not live blocks.
            if allocated_blocks == 0 {
                self.space.chunk_map.set(self.chunk, ChunkState::Free)
            }
        }
        self.space.defrag.add_completed_mark_histogram(histogram);
        self.epilogue.finish_one_work_packet();
    }
}

/// Count number of remaining work pacets, and flush page resource if all packets are finished.
struct FlushPageResource<VM: VMBinding> {
    space: &'static ImmixSpace<VM>,
    counter: AtomicUsize,
}

impl<VM: VMBinding> FlushPageResource<VM> {
    /// Called after a related work packet is finished.
    fn finish_one_work_packet(&self) {
        if 1 == self.counter.fetch_sub(1, Ordering::SeqCst) {
            // We've finished releasing all the dead blocks to the BlockPageResource's thread-local queues.
            // Now flush the BlockPageResource.
            self.space.flush_page_resource()
        }
    }
}

use crate::plan::Plan;
use crate::policy::copy_context::PolicyCopyContext;
use crate::util::alloc::Allocator;
use crate::util::alloc::ImmixAllocator;

/// Normal immix copy context. It has one copying Immix allocator.
/// Most immix plans use this copy context.
pub struct ImmixCopyContext<VM: VMBinding> {
    allocator: ImmixAllocator<VM>,
}

impl<VM: VMBinding> PolicyCopyContext for ImmixCopyContext<VM> {
    type VM = VM;

    fn prepare(&mut self) {
        self.allocator.reset();
    }
    fn release(&mut self) {
        self.allocator.reset();
    }
    fn alloc_copy(
        &mut self,
        _original: ObjectReference,
        bytes: usize,
        align: usize,
        offset: usize,
    ) -> Address {
        self.allocator.alloc(bytes, align, offset)
    }
    fn post_copy(&mut self, obj: ObjectReference, bytes: usize) {
        self.get_space().post_copy(obj, bytes)
    }
}

impl<VM: VMBinding> ImmixCopyContext<VM> {
    pub fn new(
        tls: VMWorkerThread,
        plan: &'static dyn Plan<VM = VM>,
        space: &'static ImmixSpace<VM>,
    ) -> Self {
        ImmixCopyContext {
            allocator: ImmixAllocator::new(tls.0, Some(space), plan, true),
        }
    }

    fn get_space(&self) -> &ImmixSpace<VM> {
        self.allocator.immix_space()
    }
}

/// Hybrid Immix copy context. It includes two different immix allocators. One with `copy = true`
/// is used for defrag GCs, and the other is used for other purposes (such as promoting objects from
/// nursery to Immix mature space). This is used by generational immix.
pub struct ImmixHybridCopyContext<VM: VMBinding> {
    copy_allocator: ImmixAllocator<VM>,
    defrag_allocator: ImmixAllocator<VM>,
}

impl<VM: VMBinding> PolicyCopyContext for ImmixHybridCopyContext<VM> {
    type VM = VM;

    fn prepare(&mut self) {
        self.copy_allocator.reset();
        self.defrag_allocator.reset();
    }
    fn release(&mut self) {
        self.copy_allocator.reset();
        self.defrag_allocator.reset();
    }
    fn alloc_copy(
        &mut self,
        _original: ObjectReference,
        bytes: usize,
        align: usize,
        offset: usize,
    ) -> Address {
        if self.get_space().in_defrag() {
            self.defrag_allocator.alloc(bytes, align, offset)
        } else {
            self.copy_allocator.alloc(bytes, align, offset)
        }
    }
    fn post_copy(&mut self, obj: ObjectReference, bytes: usize) {
        self.get_space().post_copy(obj, bytes)
    }
}

impl<VM: VMBinding> ImmixHybridCopyContext<VM> {
    pub fn new(
        tls: VMWorkerThread,
        plan: &'static dyn Plan<VM = VM>,
        space: &'static ImmixSpace<VM>,
    ) -> Self {
        ImmixHybridCopyContext {
            copy_allocator: ImmixAllocator::new(tls.0, Some(space), plan, true),
            defrag_allocator: ImmixAllocator::new(tls.0, Some(space), plan, true),
        }
    }

    fn get_space(&self) -> &ImmixSpace<VM> {
        // Both copy allocators should point to the same space.
        debug_assert_eq!(
            self.defrag_allocator.immix_space().common().descriptor,
            self.copy_allocator.immix_space().common().descriptor
        );
        // Just get the space from either allocator
        self.defrag_allocator.immix_space()
    }
}

#[cfg(feature = "vo_bit")]
#[derive(Clone, Copy)]
enum VOBitsClearingScope {
    /// Clear all VO bits in all blocks.
    FullGC,
    /// Clear unmarked blocks, only.
    BlockOnly,
    /// Clear unmarked lines, only.  (i.e. lines with line mark state **not** equal to `state`).
    Line { state: u8 },
}

/// A work packet to clear VO bit metadata after Prepare.
#[cfg(feature = "vo_bit")]
struct ClearVOBitsAfterPrepare {
    chunk: Chunk,
    scope: VOBitsClearingScope,
}

#[cfg(feature = "vo_bit")]
impl<VM: VMBinding> GCWork<VM> for ClearVOBitsAfterPrepare {
    fn do_work(&mut self, _worker: &mut GCWorker<VM>, _mmtk: &'static MMTK<VM>) {
        match self.scope {
            VOBitsClearingScope::FullGC => {
                vo_bit::bzero_vo_bit(self.chunk.start(), Chunk::BYTES);
            }
            VOBitsClearingScope::BlockOnly => {
                self.clear_blocks(None);
            }
            VOBitsClearingScope::Line { state } => {
                self.clear_blocks(Some(state));
            }
        }
    }
}

#[cfg(feature = "vo_bit")]
impl ClearVOBitsAfterPrepare {
    fn clear_blocks(&mut self, line_mark_state: Option<u8>) {
        for block in self
            .chunk
            .iter_region::<Block>()
            .filter(|block| block.get_state() != BlockState::Unallocated)
        {
            block.clear_vo_bits_for_unmarked_regions(line_mark_state);
        }
    }
}<|MERGE_RESOLUTION|>--- conflicted
+++ resolved
@@ -248,16 +248,14 @@
     fn common(&self) -> &CommonSpace<VM> {
         &self.common
     }
-<<<<<<< HEAD
-    fn initialize_sft(&self) {
-        self.common()
-            .initialize_sft(self.as_sft(), &self.get_page_resource().common().metadata);
+    fn initialize_sft(&self, sft_map: &mut dyn SFTMap) {
+        self.common().initialize_sft(
+            self.as_sft(),
+            sft_map,
+            &self.get_page_resource().common().metadata,
+        );
         // Initialize the block queues in `reusable_blocks` and `pr`.
         self.block_allocation.init(self);
-=======
-    fn initialize_sft(&self, sft_map: &mut dyn SFTMap) {
-        self.common().initialize_sft(self.as_sft(), sft_map)
->>>>>>> 253e8823
     }
     fn release_multiple_pages(&mut self, _start: Address) {
         panic!("immixspace only releases pages enmasse")
