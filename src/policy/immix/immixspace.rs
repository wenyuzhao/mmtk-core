use super::block_allocation::BlockAllocation;
use super::line::*;
use super::{
    block::*,
    chunk::{Chunk, ChunkMap},
    defrag::Defrag,
};
use crate::plan::immix::Pause;
use crate::plan::lxr::{RemSet, LXR};
use crate::plan::ObjectsClosure;
use crate::plan::PlanConstraints;
use crate::policy::gc_work::TraceKind;
use crate::policy::immix::block_allocation::RCSweepNurseryBlocks;
use crate::policy::largeobjectspace::{RCReleaseMatureLOS, RCSweepMatureLOS};
use crate::policy::sft::GCWorkerMutRef;
use crate::policy::sft::SFT;
use crate::policy::space::SpaceOptions;
use crate::policy::space::{CommonSpace, Space};
use crate::scheduler::gc_work::EdgeOf;
use crate::scheduler::ProcessEdgesWork;
use crate::util::copy::*;
use crate::util::heap::layout::heap_layout::{Mmapper, VMMap};
use crate::util::heap::BlockPageResource;
use crate::util::heap::HeapMeta;
use crate::util::heap::PageResource;
use crate::util::heap::VMRequest;
use crate::util::linear_scan::{Region, RegionIterator};
use crate::util::metadata::side_metadata::*;
use crate::util::metadata::{self, MetadataSpec};
use crate::util::object_forwarding as ForwardingWord;
use crate::util::rc;
use crate::util::{Address, ObjectReference};
use crate::{
    plan::ObjectQueue,
    scheduler::{GCWork, GCWorkScheduler, GCWorker, WorkBucketStage},
    util::opaque_pointer::{VMThread, VMWorkerThread},
    MMTK,
};
use crate::{vm::*, LazySweepingJobsCounter};
use atomic::Ordering;
use crossbeam::queue::SegQueue;
use spin::Mutex;
use std::sync::atomic::AtomicUsize;
use std::sync::{atomic::AtomicU8, Arc};
use std::{mem, ptr};

pub static RELEASED_NURSERY_BLOCKS: AtomicUsize = AtomicUsize::new(0);
pub static RELEASED_BLOCKS: AtomicUsize = AtomicUsize::new(0);

// For 32-bit platforms, we still use FreeListPageResource
#[cfg(target_pointer_width = "32")]
use crate::util::heap::FreeListPageResource as ImmixPageResource;

// BlockPageResource is for 64-bit platforms only
#[cfg(target_pointer_width = "64")]
use crate::util::heap::BlockPageResource as ImmixPageResource;

pub(crate) const TRACE_KIND_FAST: TraceKind = 0;
pub(crate) const TRACE_KIND_DEFRAG: TraceKind = 1;

pub struct ImmixSpace<VM: VMBinding> {
    common: CommonSpace<VM>,
<<<<<<< HEAD
    pub pr: ImmixPageResource<VM>,
=======
    pr: BlockPageResource<VM, Block>,
>>>>>>> d4d6827a
    /// Allocation status for all chunks in immix space
    pub chunk_map: ChunkMap,
    /// Current line mark state
    pub line_mark_state: AtomicU8,
    /// Line mark state in previous GC
    line_unavail_state: AtomicU8,
    /// A list of all reusable blocks
    pub reusable_blocks: ReusableBlockPool,
    /// Defrag utilities
    pub(super) defrag: Defrag,
    /// Object mark state
    mark_state: u8,
    /// Work packet scheduler
    scheduler: Arc<GCWorkScheduler<VM>>,
    pub block_allocation: BlockAllocation<VM>,
    possibly_dead_mature_blocks: SegQueue<(Block, bool)>,
    initial_mark_pause: bool,
    pub mutator_recycled_blocks: SegQueue<Vec<Block>>,
    pub mature_evac_remsets: Mutex<Vec<Box<dyn GCWork<VM>>>>,
    pub last_defrag_blocks: Vec<Block>,
    defrag_blocks: Vec<Block>,
    num_defrag_blocks: AtomicUsize,
    #[allow(dead_code)]
    defrag_chunk_cursor: AtomicUsize,
    fragmented_blocks: SegQueue<Vec<(Block, usize)>>,
    fragmented_blocks_size: AtomicUsize,
    pub num_clean_blocks_released: AtomicUsize,
    pub num_clean_blocks_released_lazy: AtomicUsize,
    pub remset: RemSet<VM>,
    pub cm_enabled: bool,
    pub rc_enabled: bool,
}

unsafe impl<VM: VMBinding> Sync for ImmixSpace<VM> {}

impl<VM: VMBinding> SFT for ImmixSpace<VM> {
    fn name(&self) -> &str {
        self.get_name()
    }
    fn is_live(&self, object: ObjectReference) -> bool {
        if self.rc_enabled {
            return crate::util::rc::count(object) > 0
                || ForwardingWord::is_forwarded::<VM>(object);
        }
        if self.initial_mark_pause {
            return true;
        }
        if self.cm_enabled {
            let block_state = Block::containing::<VM>(object).get_state();
            if block_state == BlockState::Nursery {
                return true;
            }
        }
        self.is_marked(object) || ForwardingWord::is_forwarded::<VM>(object)
    }
    fn is_movable(&self) -> bool {
        super::DEFRAG
    }
    #[cfg(feature = "sanity")]
    fn is_sane(&self) -> bool {
        true
    }
    fn initialize_object_metadata(&self, _object: ObjectReference, _bytes: usize, _alloc: bool) {
        #[cfg(feature = "global_alloc_bit")]
        crate::util::alloc_bit::set_alloc_bit(_object);
    }
    #[inline(always)]
    fn get_forwarded_object(&self, object: ObjectReference) -> Option<ObjectReference> {
        debug_assert!(!object.is_null());
        if ForwardingWord::is_forwarded::<VM>(object) {
            Some(ForwardingWord::read_forwarding_pointer::<VM>(object))
        } else {
            None
        }
    }
    fn sft_trace_object(
        &self,
        _queue: &mut VectorObjectQueue,
        _object: ObjectReference,
        _worker: GCWorkerMutRef,
    ) -> ObjectReference {
        panic!("We do not use SFT to trace objects for Immix. sft_trace_object() cannot be used.")
    }
}

impl<VM: VMBinding> Space<VM> for ImmixSpace<VM> {
    fn as_space(&self) -> &dyn Space<VM> {
        self
    }
    fn as_sft(&self) -> &(dyn SFT + Sync + 'static) {
        self
    }
    #[inline(always)]
    fn get_page_resource(&self) -> &dyn PageResource<VM> {
        &self.pr
    }
    #[inline(always)]
    fn common(&self) -> &CommonSpace<VM> {
        &self.common
    }
    fn initialize_sft(&self) {
        self.common().initialize_sft(self.as_sft());
        // Initialize the block queues in `reusable_blocks` and `pr`.
        let me = unsafe { &mut *(self as *const Self as *mut Self) };
        me.block_allocation.init(unsafe { &*(self as *const Self) })
    }
    fn release_multiple_pages(&mut self, _start: Address) {
        panic!("immixspace only releases pages enmasse")
    }
    fn set_copy_for_sft_trace(&mut self, _semantics: Option<CopySemantics>) {
        panic!("We do not use SFT to trace objects for Immix. set_copy_context() cannot be used.")
    }
}

impl<VM: VMBinding> crate::policy::gc_work::PolicyTraceObject<VM> for ImmixSpace<VM> {
    #[inline(always)]
    fn trace_object<Q: ObjectQueue, const KIND: TraceKind>(
        &self,
        queue: &mut Q,
        object: ObjectReference,
        copy: Option<CopySemantics>,
        worker: &mut GCWorker<VM>,
    ) -> ObjectReference {
        if KIND == TRACE_KIND_DEFRAG {
            self.trace_object(queue, object, copy.unwrap(), worker)
        } else if KIND == TRACE_KIND_FAST {
            self.fast_trace_object(queue, object)
        } else {
            unreachable!()
        }
    }

    #[inline(always)]
    fn post_scan_object(&self, object: ObjectReference) {
        if super::MARK_LINE_AT_SCAN_TIME && !super::BLOCK_ONLY {
            debug_assert!(self.in_space(object));
            self.mark_lines(object);
        }
    }

    #[inline(always)]
    fn may_move_objects<const KIND: TraceKind>() -> bool {
        if KIND == TRACE_KIND_DEFRAG {
            true
        } else if KIND == TRACE_KIND_FAST {
            false
        } else {
            unreachable!()
        }
    }
}

impl<VM: VMBinding> ImmixSpace<VM> {
    const UNMARKED_STATE: u8 = 0;
    const MARKED_STATE: u8 = 1;

    /// Get side metadata specs
    fn side_metadata_specs(rc_enabled: bool) -> Vec<SideMetadataSpec> {
        if rc_enabled {
            return metadata::extract_side_metadata(&vec![
                MetadataSpec::OnSide(Block::DEFRAG_STATE_TABLE),
                MetadataSpec::OnSide(Block::MARK_TABLE),
                MetadataSpec::OnSide(ChunkMap::ALLOC_TABLE),
                *VM::VMObjectModel::LOCAL_MARK_BIT_SPEC,
                MetadataSpec::OnSide(crate::util::rc::RC_STRADDLE_LINES),
                MetadataSpec::OnSide(Block::LOG_TABLE),
                MetadataSpec::OnSide(Block::DEAD_WORDS),
                MetadataSpec::OnSide(Line::VALIDITY_STATE),
            ]);
        }
        metadata::extract_side_metadata(&if super::BLOCK_ONLY {
            vec![
                MetadataSpec::OnSide(Block::DEFRAG_STATE_TABLE),
                MetadataSpec::OnSide(Block::MARK_TABLE),
                MetadataSpec::OnSide(ChunkMap::ALLOC_TABLE),
                *VM::VMObjectModel::LOCAL_MARK_BIT_SPEC,
            ]
        } else {
            vec![
                MetadataSpec::OnSide(Line::MARK_TABLE),
                MetadataSpec::OnSide(Block::DEFRAG_STATE_TABLE),
                MetadataSpec::OnSide(Block::MARK_TABLE),
                MetadataSpec::OnSide(ChunkMap::ALLOC_TABLE),
                *VM::VMObjectModel::LOCAL_MARK_BIT_SPEC,
            ]
        })
    }

    pub fn new(
        name: &'static str,
        vm_map: &'static VMMap,
        mmapper: &'static Mmapper,
        heap: &mut HeapMeta,
        scheduler: Arc<GCWorkScheduler<VM>>,
        global_side_metadata_specs: Vec<SideMetadataSpec>,
        constraints: &'static PlanConstraints,
        rc_enabled: bool,
    ) -> Self {
        #[cfg(feature = "immix_no_defrag")]
        info!(
            "Creating non-moving ImmixSpace: {}. Block size: 2^{}",
            name,
            Block::LOG_BYTES
        );

        super::validate_features();
        let common = CommonSpace::new(
            SpaceOptions {
                name,
                movable: true,
                immortal: false,
                zeroed: true,
                vmrequest: VMRequest::discontiguous(),
                side_metadata_specs: SideMetadataContext {
                    global: global_side_metadata_specs,
                    local: Self::side_metadata_specs(rc_enabled),
                },
                needs_log_bit: constraints.needs_log_bit,
                needs_field_log_bit: constraints.needs_field_log_bit,
            },
            vm_map,
            mmapper,
            heap,
        );
        println!("Workers: {}", scheduler.num_workers());
        ImmixSpace {
            #[cfg(target_pointer_width = "32")]
            pr: if common.vmrequest.is_discontiguous() {
<<<<<<< HEAD
                ImmixPageResource::new_discontiguous(vm_map)
            } else {
                ImmixPageResource::new_contiguous(common.start, common.extent, vm_map)
=======
                BlockPageResource::new_discontiguous(
                    Block::LOG_PAGES,
                    vm_map,
                    scheduler.num_workers(),
                )
            } else {
                BlockPageResource::new_contiguous(
                    Block::LOG_PAGES,
                    common.start,
                    common.extent,
                    vm_map,
                    scheduler.num_workers(),
                )
>>>>>>> d4d6827a
            },
            #[cfg(target_pointer_width = "64")]
            pr: ImmixPageResource::new_contiguous(
                Block::LOG_PAGES,
                common.start,
                common.extent,
                vm_map,
                scheduler.num_workers(),
            ),
            common,
            chunk_map: ChunkMap::new(),
            line_mark_state: AtomicU8::new(Line::RESET_MARK_STATE),
            line_unavail_state: AtomicU8::new(Line::RESET_MARK_STATE),
<<<<<<< HEAD
            reusable_blocks: BlockList::new(scheduler.num_workers()),
=======
            reusable_blocks: ReusableBlockPool::new(scheduler.num_workers()),
>>>>>>> d4d6827a
            defrag: Defrag::default(),
            mark_state: Self::UNMARKED_STATE,
            scheduler,
            block_allocation: BlockAllocation::new(),
            possibly_dead_mature_blocks: Default::default(),
            initial_mark_pause: false,
            mutator_recycled_blocks: Default::default(),
            mature_evac_remsets: Default::default(),
            num_defrag_blocks: AtomicUsize::new(0),
            defrag_chunk_cursor: AtomicUsize::new(0),
            defrag_blocks: Default::default(),
            last_defrag_blocks: Default::default(),
            fragmented_blocks: Default::default(),
            fragmented_blocks_size: Default::default(),
            num_clean_blocks_released: Default::default(),
            num_clean_blocks_released_lazy: Default::default(),
            remset: RemSet::new(),
            cm_enabled: false,
            rc_enabled,
        }
    }

    /// Flush the thread-local queues in BlockPageResource
    pub fn flush_page_resource(&self) {
        self.reusable_blocks.flush_all();
        #[cfg(target_pointer_width = "64")]
        self.pr.flush_all()
    }

    /// Get the number of defrag headroom pages.
    pub fn defrag_headroom_pages(&self) -> usize {
        self.defrag.defrag_headroom_pages(self)
    }

    pub fn num_defrag_blocks(&self) -> usize {
        self.num_defrag_blocks.load(Ordering::SeqCst)
    }

    /// Check if current GC is a defrag GC.
    #[inline(always)]
    pub fn in_defrag(&self) -> bool {
        self.defrag.in_defrag()
    }

    /// check if the current GC should do defragmentation.
    pub fn decide_whether_to_defrag(
        &self,
        emergency_collection: bool,
        collect_whole_heap: bool,
        collection_attempts: usize,
        user_triggered_collection: bool,
        full_heap_system_gc: bool,
    ) -> bool {
        self.defrag.decide_whether_to_defrag(
            emergency_collection,
            collect_whole_heap,
            collection_attempts,
            user_triggered_collection,
            self.reusable_blocks.len() == 0,
            full_heap_system_gc,
            self.cm_enabled,
            self.rc_enabled,
        );
        self.defrag.in_defrag()
    }

    /// Get work packet scheduler
    #[inline(always)]
    pub fn scheduler(&self) -> &GCWorkScheduler<VM> {
        &self.scheduler
    }

    fn select_mature_evacuation_candidates(&self, _pause: Pause, _total_pages: usize) {
        let me = unsafe { &mut *(self as *const Self as *mut Self) };
        debug_assert!(crate::args::RC_MATURE_EVACUATION);
        // Select mature defrag blocks
        // let available_clean_pages_for_defrag = VM::VMActivePlan::global().get_total_pages()
        //     + self.defrag_headroom_pages()
        //     - VM::VMActivePlan::global().get_pages_reserved();
        // let defrag_bytes = available_clean_pages_for_defrag << 12;
        let defrag_bytes = self.defrag_headroom_pages() << 12;
        let mut blocks = Vec::with_capacity(self.fragmented_blocks_size.load(Ordering::SeqCst));
        while let Some(mut x) = self.fragmented_blocks.pop() {
            blocks.append(&mut x);
        }
        let mut live_bytes = 0usize;
        let mut num_blocks = 0usize;
        blocks.sort_by_key(|x| x.1);
        while let Some((block, dead_bytes)) = blocks.pop() {
            if block.is_defrag_source()
                || block.get_state() == BlockState::Unallocated
                || block.get_state() == BlockState::Nursery
            {
                // println!(" - skip defrag {:?} {:?}", block, block.get_state());
                continue;
            }
            block.set_as_defrag_source(true);
            // println!(
            //     " - defrag {:?} {:?} {}",
            //     block,
            //     block.get_state(),
            //     block.dead_bytes()
            // );
            me.defrag_blocks.push(block);
            live_bytes += (Block::BYTES - dead_bytes) >> 1;
            num_blocks += 1;
            if live_bytes >= defrag_bytes {
                break;
            }
        }
        if crate::args::LOG_PER_GC_STATE {
            println!(
                " - Defrag {} mature bytes ({} blocks)",
                live_bytes, num_blocks
            );
        }
        self.num_defrag_blocks.store(num_blocks, Ordering::SeqCst);
    }

    fn schedule_defrag_selection_packets(&self, _pause: Pause) {
        let tasks = self.chunk_map.generate_tasks(|chunk| {
            Box::new(SelectDefragBlocksInChunk {
                chunk,
                defrag_threshold: 1,
            })
        });
        self.fragmented_blocks_size.store(0, Ordering::SeqCst);
        SELECT_DEFRAG_BLOCK_JOB_COUNTER.store(tasks.len(), Ordering::SeqCst);
        self.scheduler().work_buckets[WorkBucketStage::FinishConcurrentWork].bulk_add(tasks);
    }

    pub fn rc_eager_prepare(&mut self, pause: Pause) {
        if pause == Pause::FullTraceFast || pause == Pause::InitialMark {
            self.schedule_defrag_selection_packets(pause);
        }
        let num_workers = self.scheduler().worker_group.worker_count();
        // let (stw_packets, delayed_packets, nursery_blocks) =
        //     if crate::args::LOCK_FREE_BLOCK_ALLOCATION {
        //         self.block_allocation
        //             .reset_and_generate_nursery_sweep_tasks(num_workers)
        //     } else {
        //         unreachable!();
        //     };
        let (stw_packets, nursery_blocks) = self
            .block_allocation
            .reset_and_generate_nursery_sweep_tasks(num_workers);
        // If there are not too much nursery blocks for release, we
        // reclain mature blocks as well.
        if crate::args::NO_LAZY_SWEEP_WHEN_STW_CANNOT_RELEASE_ENOUGH_MEMORY {
            let mature_blocks = if pause == Pause::FinalMark || pause == Pause::FullTraceFast {
                self.num_defrag_blocks.load(Ordering::SeqCst)
            } else {
                0
            };
            if crate::args::LAZY_DECREMENTS
                && (nursery_blocks + mature_blocks) < crate::args::NO_LAZY_DEC_THRESHOLD
            {
                if crate::args::LOG_PER_GC_STATE {
                    println!(
                        "disable lazy dec: nursery_blocks={} mature_blocks={} threshold={}",
                        nursery_blocks,
                        mature_blocks,
                        crate::args::NO_LAZY_DEC_THRESHOLD
                    );
                }
                crate::DISABLE_LASY_DEC_FOR_CURRENT_GC.store(true, Ordering::SeqCst);
            }
        }
        if pause == Pause::FinalMark {
            self.scheduler().work_buckets[WorkBucketStage::RCEvacuateMature].bulk_add(stw_packets);
        } else {
            self.scheduler().work_buckets[WorkBucketStage::RCReleaseNursery].bulk_add(stw_packets);
        }
        if pause == Pause::FullTraceFast || pause == Pause::InitialMark {
            // Update mark_state
            // if VM::VMObjectModel::LOCAL_MARK_BIT_SPEC.is_on_side() {
            //     self.mark_state = Self::MARKED_STATE;
            // } else {
            //     // For header metadata, we use cyclic mark bits.
            //     unimplemented!("cyclic mark bits is not supported at the moment");
            // }
            // Reset block mark and object mark table.
            let space = unsafe { &mut *(self as *mut Self) };
            let work_packets = self.chunk_map.generate_prepare_tasks::<VM>(space, None);
            self.scheduler().work_buckets[WorkBucketStage::Initial].bulk_add(work_packets);
        }
    }

    pub fn schedule_mark_table_zeroing_tasks(&self, stage: WorkBucketStage) {
        assert!(crate::args::HEAP_HEALTH_GUIDED_GC);
        let space = unsafe { &mut *(self as *const Self as *mut Self) };
        let work_packets = self
            .chunk_map
            .generate_concurrent_mark_table_zeroing_tasks::<VM>(space);
        self.scheduler().work_buckets[stage].bulk_add(work_packets);
    }

    pub fn prepare_rc(&mut self, pause: Pause) {
        self.num_clean_blocks_released.store(0, Ordering::SeqCst);
        self.num_clean_blocks_released_lazy
            .store(0, Ordering::SeqCst);
        if pause == Pause::FullTraceFast || pause == Pause::FinalMark {
            debug_assert!(self.last_defrag_blocks.is_empty());
            std::mem::swap(&mut self.defrag_blocks, &mut self.last_defrag_blocks);
        }
        debug_assert_ne!(pause, Pause::FullTraceDefrag);
        // Tracing GC preparation work
        if pause == Pause::FullTraceFast || pause == Pause::InitialMark {
            // Update mark_state
            if VM::VMObjectModel::LOCAL_MARK_BIT_SPEC.is_on_side() {
                self.mark_state = Self::MARKED_STATE;
            } else {
                // For header metadata, we use cyclic mark bits.
                unimplemented!("cyclic mark bits is not supported at the moment");
            }
            // Reset block mark and object mark table.
            // let space = unsafe { &mut *(self as *mut Self) };
            // let work_packets = self.chunk_map.generate_prepare_tasks::<VM>(space, None);
            // self.scheduler().work_buckets[WorkBucketStage::Prepare].bulk_add(work_packets);
        }
        // SATB sweep has problem scanning mutator recycled blocks.
        // Remaing the block state as "reusing" and reset them here.
        let space = unsafe { &mut *(self as *mut Self) };
        if pause == Pause::FullTraceFast {
            while let Some(blocks) = self.mutator_recycled_blocks.pop() {
                for b in blocks {
                    b.set_state(BlockState::Marked);
                }
            }
        } else {
            let mut packets: Vec<Box<dyn GCWork<VM>>> = vec![];
            packets.reserve(self.mutator_recycled_blocks.len());
            while let Some(blocks) = self.mutator_recycled_blocks.pop() {
                if !blocks.is_empty() {
                    for chunk in blocks.chunks(256) {
                        packets.push(Box::new(RCSweepNurseryBlocks {
                            space,
                            blocks: chunk.to_vec(),
                            mutator_reused_blocks: true,
                        }));
                    }
                }
            }
            if crate::args::LAZY_MU_REUSE_BLOCK_SWEEPING {
                self.scheduler().postpone_all_prioritized(packets);
            } else {
                if pause == Pause::FinalMark {
                    self.scheduler().work_buckets[WorkBucketStage::RCEvacuateMature]
                        .bulk_add(packets);
                } else {
                    self.scheduler().work_buckets[WorkBucketStage::RCReleaseNursery]
                        .bulk_add(packets);
                }
            }
        }
        if pause == Pause::FinalMark {
            crate::REMSET_RECORDING.store(false, Ordering::SeqCst);
        }
    }

    pub fn release_rc(&mut self, pause: Pause) {
        debug_assert_ne!(pause, Pause::FullTraceDefrag);
        self.block_allocation.reset();
        let disable_lasy_dec_for_current_gc = crate::disable_lasy_dec_for_current_gc();
        if disable_lasy_dec_for_current_gc {
            self.scheduler().process_lazy_decrement_packets();
        }
        rc::reset_inc_buffer_size();
    }

    pub fn schedule_mature_sweeping(&mut self, pause: Pause) {
        if pause == Pause::FullTraceFast || pause == Pause::FinalMark {
            if self.last_defrag_blocks.len() > 0 {
                while let Some(block) = self.last_defrag_blocks.pop() {
                    if !block.is_defrag_source() || block.get_state() == BlockState::Unallocated {
                        continue;
                    }
                    block.clear_rc_table::<VM>();
                    block.clear_striddle_table::<VM>();
                    block.rc_sweep_mature::<VM>(self, true);
                    assert!(!block.is_defrag_source());
                }
            }
            let disable_lasy_dec_for_current_gc = crate::disable_lasy_dec_for_current_gc();
            let dead_cycle_sweep_packets = self.chunk_map.generate_dead_cycle_sweep_tasks();
            let sweep_los = RCSweepMatureLOS::new(LazySweepingJobsCounter::new_desc());
            if crate::args::LAZY_DECREMENTS && !disable_lasy_dec_for_current_gc {
                self.scheduler().postpone_all(dead_cycle_sweep_packets);
                self.scheduler().postpone(sweep_los);
            } else {
                self.scheduler().work_buckets[WorkBucketStage::RCFullHeapRelease]
                    .bulk_add(dead_cycle_sweep_packets);
                self.scheduler().work_buckets[WorkBucketStage::RCFullHeapRelease].add(sweep_los);
            }
        }
    }

    pub fn prepare(&mut self, major_gc: bool, initial_mark_pause: bool) {
        self.initial_mark_pause = initial_mark_pause;
        debug_assert!(!self.rc_enabled);
        self.block_allocation.reset();
        if major_gc {
            // Update mark_state
            if VM::VMObjectModel::LOCAL_MARK_BIT_SPEC.is_on_side() {
                self.mark_state = Self::MARKED_STATE;
            } else {
                // For header metadata, we use cyclic mark bits.
                unimplemented!("cyclic mark bits is not supported at the moment");
            }
        }

        // Prepare defrag info
        if super::DEFRAG {
            self.defrag.prepare(self);
        }
        // Prepare each block for GC
        let threshold = self.defrag.defrag_spill_threshold.load(Ordering::Acquire);
        // # Safety: ImmixSpace reference is always valid within this collection cycle.
        let space = unsafe { &*(self as *const Self) };
        let work_packets = self.chunk_map.generate_prepare_tasks::<VM>(
            space,
            if space.in_defrag() {
                Some(threshold)
            } else {
                None
            },
        );
        self.scheduler().work_buckets[WorkBucketStage::Prepare].bulk_add(work_packets);
        // Update line mark state
        if !super::BLOCK_ONLY {
            self.line_mark_state.fetch_add(1, Ordering::AcqRel);
            if self.line_mark_state.load(Ordering::Acquire) > Line::MAX_MARK_STATE {
                self.line_mark_state
                    .store(Line::RESET_MARK_STATE, Ordering::Release);
            }
        }
    }

    /// Release for the immix space. This is called when a GC finished.
    /// Return whether this GC was a defrag GC, as a plan may want to know this.
    pub fn release(&mut self, major_gc: bool) -> bool {
        debug_assert!(!self.rc_enabled);
        self.block_allocation.reset();
        let did_defrag = self.defrag.in_defrag();
        if major_gc {
            // Update line_unavail_state for hole searching afte this GC.
            if !super::BLOCK_ONLY {
                self.line_unavail_state.store(
                    self.line_mark_state.load(Ordering::Acquire),
                    Ordering::Release,
                );
            }
        }
        // Clear reusable blocks list
        if !super::BLOCK_ONLY {
            self.reusable_blocks.reset();
        }
        // Sweep chunks and blocks
        // # Safety: ImmixSpace reference is always valid within this collection cycle.
        let space = unsafe { &*(self as *const Self) };
        let work_packets = self.chunk_map.generate_sweep_tasks(space, false);
        self.scheduler().work_buckets[WorkBucketStage::Release].bulk_add(work_packets);
        if super::DEFRAG {
            self.defrag.release(self);
        }
        self.initial_mark_pause = false;
        did_defrag
    }

    /// Release a block.
<<<<<<< HEAD
    pub fn release_block(&self, block: Block, nursery: bool, zero_unlog_table: bool) {
        // println!(
        //     "Release {:?} nursery={} defrag={}",
        //     block,
        //     nursery,
        //     block.is_defrag_source()
        // );
        if crate::args::LOG_PER_GC_STATE {
            if nursery {
                RELEASED_NURSERY_BLOCKS.fetch_add(1, Ordering::SeqCst);
            }
            RELEASED_BLOCKS.fetch_add(1, Ordering::SeqCst);
        }
        if crate::args::BARRIER_MEASUREMENT || zero_unlog_table {
            block.clear_log_table::<VM>();
        }
        self.num_clean_blocks_released
            .fetch_add(1, Ordering::Relaxed);
        block.deinit(self);
        crate::stat(|s| {
            if nursery {
                s.reclaimed_blocks_nursery += 1;
            } else {
                s.reclaimed_blocks_mature += 1;
            }
        });
        self.pr.release_pages(block.start());
=======
    pub fn release_block(&self, block: Block) {
        block.deinit();
        self.pr.release_block(block);
>>>>>>> d4d6827a
    }

    /// Allocate a clean block.
    #[inline(always)]
    pub fn get_clean_block(&self, tls: VMThread, copy: bool) -> Option<Block> {
        self.block_allocation
            .get_clean_block(tls, copy, self.rc_enabled)
    }

    /// Pop a reusable block from the reusable block list.
    #[inline(always)]
    pub fn get_reusable_block(&self, copy: bool) -> Option<Block> {
        self.block_allocation.get_reusable_block(copy)
    }

    #[inline(always)]
    pub fn reusable_blocks_drained(&self) -> bool {
        self.reusable_blocks.len() == 0
    }

    /// Trace and mark objects without evacuation.
    #[inline(always)]
    pub fn process_mature_evacuation_remset(&self) {
        let mut remsets = vec![];
        mem::swap(&mut remsets, &mut self.mature_evac_remsets.lock());
        self.scheduler.work_buckets[WorkBucketStage::RCEvacuateMature].bulk_add(remsets);
    }

    /// Trace and mark objects without evacuation.
    #[inline(always)]
    pub fn fast_trace_object(
        &self,
        trace: &mut impl ObjectQueue,
        object: ObjectReference,
    ) -> ObjectReference {
        self.trace_object_without_moving(trace, object)
    }

    /// Trace and mark objects. If the current object is in defrag block, then do evacuation as well.
    #[inline(always)]
    pub fn trace_object(
        &self,
        trace: &mut impl ObjectQueue,
        object: ObjectReference,
        semantics: CopySemantics,
        worker: &mut GCWorker<VM>,
    ) -> ObjectReference {
        #[cfg(feature = "global_alloc_bit")]
        debug_assert!(
            crate::util::alloc_bit::is_alloced(object),
            "{:x}: alloc bit not set",
            object
        );
        if Block::containing::<VM>(object).is_defrag_source() {
            debug_assert!(self.in_defrag());
            self.trace_object_with_opportunistic_copy(trace, object, semantics, worker)
        } else {
            self.trace_object_without_moving(trace, object)
        }
    }

    /// Trace and mark objects without evacuation.
    #[inline(always)]
    pub fn trace_object_without_moving(
        &self,
        queue: &mut impl ObjectQueue,
        object: ObjectReference,
    ) -> ObjectReference {
        if self.attempt_mark(object) {
            if self.rc_enabled {
                let straddle = rc::is_straddle_line(Line::from(Line::align(object.to_address())));
                if straddle {
                    return object;
                }
            }
            // println!("Mark {:?}", object.range::<VM>());
            if !self.rc_enabled {
                // Mark block and lines
                if !super::BLOCK_ONLY {
                    if !super::MARK_LINE_AT_SCAN_TIME {
                        self.mark_lines(object);
                    }
                } else {
                    let block = Block::containing::<VM>(object);
                    let state = block.get_state();
                    if state != BlockState::Nursery && state != BlockState::Marked {
                        block.set_state(BlockState::Marked);
                    }
                }
            }
            // Visit node
            queue.enqueue(object);
        }
        object
    }

    /// Trace object and do evacuation if required.
    #[allow(clippy::assertions_on_constants)]
    #[inline(always)]
    pub fn trace_object_with_opportunistic_copy(
        &self,
        queue: &mut impl ObjectQueue,
        object: ObjectReference,
        semantics: CopySemantics,
        worker: &mut GCWorker<VM>,
    ) -> ObjectReference {
        let copy_context = worker.get_copy_context_mut();
        debug_assert!(!super::BLOCK_ONLY);
        let forwarding_status = ForwardingWord::attempt_to_forward::<VM>(object);
        if ForwardingWord::state_is_forwarded_or_being_forwarded(forwarding_status) {
            // We lost the forwarding race as some other thread has set the forwarding word; wait
            // until the object has been forwarded by the winner. Note that the object may not
            // necessarily get forwarded since Immix opportunistically moves objects.
            #[allow(clippy::let_and_return)]
            let new_object =
                ForwardingWord::spin_and_get_forwarded_object::<VM>(object, forwarding_status);
            #[cfg(debug_assertions)]
            {
                if new_object == object {
                    debug_assert!(
                        self.is_marked(object) || self.defrag.space_exhausted() || Self::is_pinned(object),
                        "Forwarded object is the same as original object {} even though it should have been copied",
                        object,
                    );
                } else {
                    // new_object != object
                    debug_assert!(
                        !Block::containing::<VM>(new_object).is_defrag_source(),
                        "Block {:?} containing forwarded object {} should not be a defragmentation source",
                        Block::containing::<VM>(new_object),
                        new_object,
                    );
                }
            }
            new_object
        } else if self.is_marked(object) {
            // We won the forwarding race but the object is already marked so we clear the
            // forwarding status and return the unmoved object
            debug_assert!(
                self.defrag.space_exhausted() || Self::is_pinned(object),
                "Forwarded object is the same as original object {} even though it should have been copied",
                object,
            );
            ForwardingWord::clear_forwarding_bits::<VM>(object);
            object
        } else {
            // We won the forwarding race; actually forward and copy the object if it is not pinned
            // and we have sufficient space in our copy allocator
            let new_object = if Self::is_pinned(object) || self.defrag.space_exhausted() {
                self.attempt_mark(object);
                ForwardingWord::clear_forwarding_bits::<VM>(object);
                Block::containing::<VM>(object).set_state(BlockState::Marked);
                object
            } else {
                #[cfg(feature = "global_alloc_bit")]
                crate::util::alloc_bit::unset_alloc_bit(object);
                ForwardingWord::forward_object::<VM>(object, semantics, copy_context)
            };
            debug_assert!({
                let state = Block::containing::<VM>(new_object).get_state();
                state == BlockState::Marked || state == BlockState::Nursery
            });
            queue.enqueue(new_object);
            debug_assert!(new_object.is_live());
            new_object
        }
    }

    #[inline(always)]
    pub fn rc_trace_object(
        &self,
        queue: &mut impl ObjectQueue,
        object: ObjectReference,
        semantics: CopySemantics,
        pause: Pause,
        mark: bool,
        worker: &mut GCWorker<VM>,
    ) -> ObjectReference {
        debug_assert!(self.rc_enabled);
        if crate::args::RC_MATURE_EVACUATION && Block::containing::<VM>(object).is_defrag_source() {
            self.trace_forward_rc_mature_object(queue, object, semantics, pause, worker)
        } else if crate::args::RC_MATURE_EVACUATION {
            self.trace_mark_rc_mature_object(queue, object, pause, mark)
        } else {
            self.trace_object_without_moving(queue, object)
        }
    }

    #[inline(always)]
    pub fn trace_mark_rc_mature_object(
        &self,
        queue: &mut impl ObjectQueue,
        mut object: ObjectReference,
        _pause: Pause,
        mark: bool,
    ) -> ObjectReference {
        if ForwardingWord::is_forwarded::<VM>(object) {
            object = ForwardingWord::read_forwarding_pointer::<VM>(object);
        }
        if mark && self.attempt_mark(object) {
            queue.enqueue(object);
        }
        object
    }

    #[allow(clippy::assertions_on_constants)]
    #[inline(always)]
    pub fn trace_forward_rc_mature_object(
        &self,
        queue: &mut impl ObjectQueue,
        object: ObjectReference,
        _semantics: CopySemantics,
        _pause: Pause,
        worker: &mut GCWorker<VM>,
    ) -> ObjectReference {
        let copy_context = worker.get_copy_context_mut();
        let forwarding_status = ForwardingWord::attempt_to_forward::<VM>(object);
        if ForwardingWord::state_is_forwarded_or_being_forwarded(forwarding_status) {
            let new =
                ForwardingWord::spin_and_get_forwarded_object::<VM>(object, forwarding_status);
            new
        } else {
            // Evacuate the mature object
            let new = ForwardingWord::forward_object::<VM>(
                object,
                CopySemantics::DefaultCopy,
                copy_context,
            );
            crate::stat(|s| {
                s.mature_copy_objects += 1usize;
                s.mature_copy_volume += new.get_size::<VM>();
            });
            if crate::should_record_copy_bytes() {
                unsafe { crate::SLOPPY_COPY_BYTES += new.get_size::<VM>() }
            }
            // Transfer RC count
            new.log_start_address::<VM>();
            if !crate::args::BLOCK_ONLY && new.get_size::<VM>() > Line::BYTES {
                rc::mark_straddle_object::<VM>(new);
            }
            rc::set(new, rc::count(object));
            self.attempt_mark(new);
            self.unmark(object);
            queue.enqueue(new);
            new
        }
    }

    /// Mark all the lines that the given object spans.
    #[allow(clippy::assertions_on_constants)]
    #[inline]
    pub fn mark_lines(&self, object: ObjectReference) {
        debug_assert!(!super::BLOCK_ONLY);
        if self.rc_enabled {
            return;
        }
        Line::mark_lines_for_object::<VM>(object, self.line_mark_state.load(Ordering::Acquire));
    }

    /// Atomically mark an object.
    #[inline(always)]
    pub fn attempt_mark(&self, object: ObjectReference) -> bool {
        loop {
            let old_value = VM::VMObjectModel::LOCAL_MARK_BIT_SPEC.load_atomic::<VM, u8>(
                object,
                None,
                Ordering::SeqCst,
            );
            if old_value == self.mark_state {
                return false;
            }

            if VM::VMObjectModel::LOCAL_MARK_BIT_SPEC
                .compare_exchange_metadata::<VM, u8>(
                    object,
                    old_value,
                    self.mark_state,
                    None,
                    Ordering::SeqCst,
                    Ordering::SeqCst,
                )
                .is_ok()
            {
                break;
            }
        }
        true
    }

    /// Atomically mark an object.
    #[inline(always)]
    pub fn unmark(&self, object: ObjectReference) -> bool {
        let mark_bit = VM::VMObjectModel::LOCAL_MARK_BIT_SPEC.extract_side_spec();
        let obj_addr = VM::VMObjectModel::ref_to_address(object);
        loop {
            let old_value: u8 = mark_bit.load_atomic(obj_addr, Ordering::SeqCst);
            if old_value == Self::UNMARKED_STATE {
                return false;
            }

            if mark_bit
                .compare_exchange_atomic(
                    obj_addr,
                    Self::MARKED_STATE,
                    Self::UNMARKED_STATE,
                    Ordering::SeqCst,
                    Ordering::SeqCst,
                )
                .is_ok()
            {
                break;
            }
        }
        true
    }

    /// Check if an object is marked.
    #[inline(always)]
    pub fn is_marked(&self, object: ObjectReference) -> bool {
        let old_value = VM::VMObjectModel::LOCAL_MARK_BIT_SPEC.load_atomic::<VM, u8>(
            object,
            None,
            Ordering::SeqCst,
        );
        old_value == self.mark_state
    }

    /// Check if an object is pinned.
    #[inline(always)]
    fn is_pinned(_object: ObjectReference) -> bool {
        // TODO(wenyuzhao): Object pinning not supported yet.
        false
    }

    /// Hole searching.
    ///
    /// Linearly scan lines in a block to search for the next
    /// hole, starting from the given line. If we find available lines,
    /// return a tuple of the start line and the end line (non-inclusive).
    ///
    /// Returns None if the search could not find any more holes.
    #[allow(clippy::assertions_on_constants)]
    pub fn get_next_available_lines(&self, copy: bool, search_start: Line) -> Option<(Line, Line)> {
        debug_assert!(!super::BLOCK_ONLY);
        if self.rc_enabled {
            self.rc_get_next_available_lines(copy, search_start)
        } else {
            self.normal_get_next_available_lines(search_start)
        }
    }

    /// Search holes by ref-counts instead of line marks
    #[allow(clippy::assertions_on_constants)]
    #[inline(always)]
    pub fn rc_get_next_available_lines(
        &self,
        copy: bool,
        search_start: Line,
    ) -> Option<(Line, Line)> {
        debug_assert!(!super::BLOCK_ONLY);
        debug_assert!(self.rc_enabled);
        let block = search_start.block();
        let rc_array = RCArray::of(block);
        let limit = Block::LINES;
        // Find start
        let first_free_cursor = {
            let start_cursor = search_start.get_index_within_block();
            let mut first_free_cursor = None;
            let mut find_free_line = false;
            for i in start_cursor..limit {
                if rc_array.is_dead(i) {
                    if i == 0 {
                        first_free_cursor = Some(i);
                        break;
                    } else if !find_free_line {
                        find_free_line = true;
                    } else {
                        first_free_cursor = Some(i);
                        break;
                    }
                } else {
                    find_free_line = false;
                }
            }
            first_free_cursor
        };
        let start = match first_free_cursor {
            Some(c) => c,
            _ => return None,
        };
        // Find limit
        let end = {
            let mut cursor = start + 1;
            while cursor < limit {
                if !rc_array.is_dead(cursor) {
                    break;
                }
                cursor += 1;
            }
            cursor
        };
        let start = Line::from(block.start() + (start << Line::LOG_BYTES));
        let end = Line::from(block.start() + (end << Line::LOG_BYTES));
        if self.common.needs_log_bit {
            if !copy {
                Line::clear_log_table::<VM>(start..end);
            } else {
                Line::initialize_log_table_as_unlogged::<VM>(start..end);
            }
            Line::update_validity(RegionIterator::<Line>::new(start, end));
        }
        block.dec_dead_bytes_sloppy(
            (Line::steps_between(&start, &end).unwrap() as u32) << Line::LOG_BYTES,
        );
        // Line::clear_mark_table::<VM>(start..end);
        // if !_copy {
        //     println!("reuse {:?} copy={}", start..end, copy);
        // }
        Some((start, end))
    }

    #[allow(clippy::assertions_on_constants)]
    #[inline]
    pub fn normal_get_next_available_lines(&self, search_start: Line) -> Option<(Line, Line)> {
        debug_assert!(!super::BLOCK_ONLY);
        debug_assert!(!self.rc_enabled);
        let unavail_state = self.line_unavail_state.load(Ordering::Acquire);
        let current_state = self.line_mark_state.load(Ordering::Acquire);
        let block = search_start.block();
        let mut mark_data = block.line_mark_table();
        let start_cursor = search_start.get_index_within_block();
        let mut cursor = start_cursor;
        // Find start
        while cursor < Block::LINES {
            let mark = mark_data.get(cursor);
            if mark != unavail_state && mark != current_state {
                break;
            }
            cursor += 1;
        }
        if cursor == Block::LINES {
            return None;
        }
        let start = search_start.next_nth(cursor - start_cursor);
        // Find limit
        while cursor < Block::LINES {
            let mark = mark_data.get(cursor);
            if mark == unavail_state || mark == current_state {
                break;
            }
            if self.cm_enabled {
                mark_data.set(cursor, current_state);
            }
            cursor += 1;
        }
        let end = search_start.next_nth(cursor - start_cursor);
        if self.common.needs_log_bit {
            Line::clear_log_table::<VM>(start..end);
        }
        Some((start, end))
    }

    pub fn is_last_gc_exhaustive(did_defrag_for_last_gc: bool) -> bool {
        if super::DEFRAG {
            did_defrag_for_last_gc
        } else {
            // If defrag is disabled, every GC is exhaustive.
            true
        }
    }

    #[inline(always)]
    pub fn add_to_possibly_dead_mature_blocks(&self, block: Block, is_defrag_source: bool) {
        if block.log() {
            self.possibly_dead_mature_blocks
                .push((block, is_defrag_source));
        }
    }

    pub fn schedule_rc_block_sweeping_tasks(&self, counter: LazySweepingJobsCounter) {
        // while let Some(x) = self.last_mutator_recycled_blocks.pop() {
        //     x.set_state(BlockState::Marked);
        // }
        // This may happen either within a pause, or in concurrent.
        let size = self.possibly_dead_mature_blocks.len();
        let num_bins = self.scheduler().num_workers() << 1;
        let bin_cap = size / num_bins + if size % num_bins == 0 { 0 } else { 1 };
        let mut bins = (0..num_bins)
            .map(|_| Vec::with_capacity(bin_cap))
            .collect::<Vec<Vec<(Block, bool)>>>();
        'out: for i in 0..num_bins {
            for _ in 0..bin_cap {
                if let Some(block) = self.possibly_dead_mature_blocks.pop() {
                    bins[i].push(block);
                } else {
                    break 'out;
                }
            }
        }
        let packets = bins
            .into_iter()
            .map::<Box<dyn GCWork<VM>>, _>(|blocks| {
                Box::new(SweepBlocksAfterDecs::new(blocks, counter.clone()))
            })
            .collect();
        self.scheduler().work_buckets[WorkBucketStage::Unconstrained].bulk_add_prioritized(packets);
        self.scheduler().work_buckets[WorkBucketStage::Unconstrained]
            .add_prioritized(Box::new(RCReleaseMatureLOS::new(counter.clone())));
    }
}

/// A work packet to scan the fields of each objects and mark lines.
pub struct ScanObjectsAndMarkLines<Edges: ProcessEdgesWork> {
    buffer: Vec<ObjectReference>,
    concurrent: bool,
    immix_space: &'static ImmixSpace<Edges::VM>,
    edges: Vec<EdgeOf<Edges>>,
    worker: *mut GCWorker<Edges::VM>,
    mmtk: *const MMTK<Edges::VM>,
}

unsafe impl<E: ProcessEdgesWork> Send for ScanObjectsAndMarkLines<E> {}

impl<E: ProcessEdgesWork> ScanObjectsAndMarkLines<E> {
    pub fn new(
        buffer: Vec<ObjectReference>,
        concurrent: bool,
        immix_space: &'static ImmixSpace<E::VM>,
    ) -> Self {
        debug_assert!(!concurrent);
        if concurrent {
            crate::NUM_CONCURRENT_TRACING_PACKETS.fetch_add(1, Ordering::SeqCst);
        }
        Self {
            buffer,
            concurrent,
            immix_space,
            edges: vec![],
            worker: ptr::null_mut(),
            mmtk: ptr::null_mut(),
        }
    }

    fn worker(&self) -> &mut GCWorker<E::VM> {
        unsafe { &mut *self.worker }
    }

    fn flush(&mut self) {
        if !self.edges.is_empty() {
            let mut new_edges = Vec::new();
            mem::swap(&mut new_edges, &mut self.edges);
            self.worker().add_work(
                WorkBucketStage::Closure,
                E::new(new_edges, false, unsafe { &*self.mmtk }),
            );
        }
    }
}

impl<E: ProcessEdgesWork> GCWork<E::VM> for ScanObjectsAndMarkLines<E> {
    fn do_work(&mut self, worker: &mut GCWorker<E::VM>, mmtk: &'static MMTK<E::VM>) {
        trace!("ScanObjectsAndMarkLines");
        self.mmtk = mmtk;
        self.worker = worker;
        let mut buffer = vec![];
        mem::swap(&mut buffer, &mut self.buffer);
        let tls = worker.tls;
        let mut closure = ObjectsClosure::<E>::new(worker);
        for object in buffer {
            <E::VM as VMBinding>::VMScanning::scan_object(tls, object, &mut closure);
            if super::MARK_LINE_AT_SCAN_TIME
                && !super::BLOCK_ONLY
                && self.immix_space.in_space(object)
            {
                self.immix_space.mark_lines(object);
            }
        }
        self.flush();
    }
}

impl<E: ProcessEdgesWork> Drop for ScanObjectsAndMarkLines<E> {
    fn drop(&mut self) {
        if self.concurrent {
            crate::NUM_CONCURRENT_TRACING_PACKETS.fetch_sub(1, Ordering::SeqCst);
        }
    }
}

pub struct MatureSweeping;

impl<VM: VMBinding> GCWork<VM> for MatureSweeping {
    fn do_work(&mut self, _worker: &mut GCWorker<VM>, mmtk: &'static MMTK<VM>) {
        let lxr = mmtk.plan.downcast_ref::<LXR<VM>>().unwrap();
        let lxr_mut = unsafe { &mut *(lxr as *const _ as *mut LXR<VM>) };
        lxr_mut
            .immix_space
            .schedule_mature_sweeping(lxr.current_pause().unwrap())
    }
}

static SELECT_DEFRAG_BLOCK_JOB_COUNTER: AtomicUsize = AtomicUsize::new(0);

struct SelectDefragBlocksInChunk {
    chunk: Chunk,
    #[allow(unused)]
    defrag_threshold: usize,
}

impl<VM: VMBinding> GCWork<VM> for SelectDefragBlocksInChunk {
    #[inline]
    fn do_work(&mut self, _worker: &mut GCWorker<VM>, mmtk: &'static MMTK<VM>) {
        let mut blocks = vec![];
        // Iterate over all blocks in this chunk
        for block in self.chunk.committed_blocks() {
            let state = block.get_state();
            // Skip unallocated blocks.
            if state == BlockState::Unallocated
                || state == BlockState::Nursery
                || block.is_defrag_source()
            {
                continue;
            }
            let score = if crate::args::HOLE_COUNTING {
                unreachable!();
                // match state {
                //     BlockState::Reusable { unavailable_lines } => unavailable_lines as _,
                //     _ => block.calc_holes(),
                // }
            } else {
                // block.dead_bytes()
                // block.calc_dead_bytes::<VM>()
                block.calc_dead_lines() << Line::LOG_BYTES
            };
            if score >= (Block::BYTES >> 1) {
                blocks.push((block, score));
            }
        }
        let lxr = mmtk.plan.downcast_ref::<LXR<VM>>().unwrap();
        lxr.immix_space
            .fragmented_blocks_size
            .fetch_add(blocks.len(), Ordering::SeqCst);
        lxr.immix_space.fragmented_blocks.push(blocks);
        if SELECT_DEFRAG_BLOCK_JOB_COUNTER.fetch_sub(1, Ordering::SeqCst) == 1 {
            lxr.immix_space.select_mature_evacuation_candidates(
                lxr.current_pause().unwrap(),
                mmtk.plan.get_total_pages(),
            )
        }
    }
}

pub struct UpdateWeakProcessor;

impl<VM: VMBinding> GCWork<VM> for UpdateWeakProcessor {
    #[inline]
    fn do_work(&mut self, _worker: &mut GCWorker<VM>, _mmtk: &'static MMTK<VM>) {
        VM::VMCollection::update_weak_processor();
    }
}

use crate::plan::{Plan, VectorObjectQueue};
use crate::policy::copy_context::PolicyCopyContext;
use crate::util::alloc::Allocator;
use crate::util::alloc::ImmixAllocator;

/// Immix copy allocator
pub struct ImmixCopyContext<VM: VMBinding> {
    copy_allocator: ImmixAllocator<VM>,
    defrag_allocator: ImmixAllocator<VM>,
}

impl<VM: VMBinding> PolicyCopyContext for ImmixCopyContext<VM> {
    type VM = VM;

    fn prepare(&mut self) {
        self.copy_allocator.reset();
        self.defrag_allocator.reset();
    }
    fn release(&mut self) {
        self.copy_allocator.reset();
        self.defrag_allocator.reset();
    }
    #[inline(always)]
    fn alloc_copy(
        &mut self,
        _original: ObjectReference,
        bytes: usize,
        align: usize,
        offset: isize,
    ) -> Address {
        if self.get_space().in_defrag() {
            self.defrag_allocator.alloc(bytes, align, offset)
        } else {
            self.copy_allocator.alloc(bytes, align, offset)
        }
    }
    #[inline(always)]
    fn post_copy(&mut self, obj: ObjectReference, _bytes: usize) {
        let space = self.get_space();
        if space.rc_enabled {
            return;
        }
        // Mark the object
        VM::VMObjectModel::LOCAL_MARK_BIT_SPEC.store_atomic::<VM, u8>(
            obj,
            space.mark_state,
            None,
            Ordering::SeqCst,
        );
        // Mark the line
        if !super::MARK_LINE_AT_SCAN_TIME {
            space.mark_lines(obj);
        }
    }
}

impl<VM: VMBinding> ImmixCopyContext<VM> {
    pub fn new(
        tls: VMWorkerThread,
        plan: &'static dyn Plan<VM = VM>,
        space: &'static ImmixSpace<VM>,
    ) -> Self {
        ImmixCopyContext {
            copy_allocator: ImmixAllocator::new(tls.0, Some(space), plan, true),
            defrag_allocator: ImmixAllocator::new(tls.0, Some(space), plan, true),
        }
    }

    #[inline(always)]
    fn get_space(&self) -> &ImmixSpace<VM> {
        // Both copy allocators should point to the same space.
        debug_assert_eq!(
            self.defrag_allocator.immix_space().common().descriptor,
            self.copy_allocator.immix_space().common().descriptor
        );
        // Just get the space from either allocator
        self.defrag_allocator.immix_space()
    }
}

pub struct SweepBlocksAfterDecs {
    blocks: Vec<(Block, bool)>,
    _counter: LazySweepingJobsCounter,
}

impl SweepBlocksAfterDecs {
    pub fn new(blocks: Vec<(Block, bool)>, counter: LazySweepingJobsCounter) -> Self {
        Self {
            blocks,
            _counter: counter,
        }
    }
}

impl<VM: VMBinding> GCWork<VM> for SweepBlocksAfterDecs {
    fn do_work(&mut self, _worker: &mut GCWorker<VM>, mmtk: &'static MMTK<VM>) {
        let lxr = mmtk.plan.downcast_ref::<LXR<VM>>().unwrap();
        if self.blocks.is_empty() {
            return;
        }
        let mut count = 0;
        for (block, defrag) in &self.blocks {
            block.unlog();
            if block.rc_sweep_mature::<VM>(&lxr.immix_space, *defrag) {
                count += 1;
            } else {
                assert!(
                    !*defrag,
                    "defrag block is freed? {:?} {:?} {}",
                    block,
                    block.get_state(),
                    block.is_defrag_source()
                );
            }
        }
        if count != 0 && lxr.current_pause().is_none() {
            lxr.immix_space
                .num_clean_blocks_released_lazy
                .fetch_add(count, Ordering::Relaxed);
        }
    }
}<|MERGE_RESOLUTION|>--- conflicted
+++ resolved
@@ -47,24 +47,12 @@
 pub static RELEASED_NURSERY_BLOCKS: AtomicUsize = AtomicUsize::new(0);
 pub static RELEASED_BLOCKS: AtomicUsize = AtomicUsize::new(0);
 
-// For 32-bit platforms, we still use FreeListPageResource
-#[cfg(target_pointer_width = "32")]
-use crate::util::heap::FreeListPageResource as ImmixPageResource;
-
-// BlockPageResource is for 64-bit platforms only
-#[cfg(target_pointer_width = "64")]
-use crate::util::heap::BlockPageResource as ImmixPageResource;
-
 pub(crate) const TRACE_KIND_FAST: TraceKind = 0;
 pub(crate) const TRACE_KIND_DEFRAG: TraceKind = 1;
 
 pub struct ImmixSpace<VM: VMBinding> {
     common: CommonSpace<VM>,
-<<<<<<< HEAD
-    pub pr: ImmixPageResource<VM>,
-=======
-    pr: BlockPageResource<VM, Block>,
->>>>>>> d4d6827a
+    pub pr: BlockPageResource<VM, Block>,
     /// Allocation status for all chunks in immix space
     pub chunk_map: ChunkMap,
     /// Current line mark state
@@ -291,13 +279,7 @@
         );
         println!("Workers: {}", scheduler.num_workers());
         ImmixSpace {
-            #[cfg(target_pointer_width = "32")]
             pr: if common.vmrequest.is_discontiguous() {
-<<<<<<< HEAD
-                ImmixPageResource::new_discontiguous(vm_map)
-            } else {
-                ImmixPageResource::new_contiguous(common.start, common.extent, vm_map)
-=======
                 BlockPageResource::new_discontiguous(
                     Block::LOG_PAGES,
                     vm_map,
@@ -311,25 +293,12 @@
                     vm_map,
                     scheduler.num_workers(),
                 )
->>>>>>> d4d6827a
             },
-            #[cfg(target_pointer_width = "64")]
-            pr: ImmixPageResource::new_contiguous(
-                Block::LOG_PAGES,
-                common.start,
-                common.extent,
-                vm_map,
-                scheduler.num_workers(),
-            ),
             common,
             chunk_map: ChunkMap::new(),
             line_mark_state: AtomicU8::new(Line::RESET_MARK_STATE),
             line_unavail_state: AtomicU8::new(Line::RESET_MARK_STATE),
-<<<<<<< HEAD
-            reusable_blocks: BlockList::new(scheduler.num_workers()),
-=======
             reusable_blocks: ReusableBlockPool::new(scheduler.num_workers()),
->>>>>>> d4d6827a
             defrag: Defrag::default(),
             mark_state: Self::UNMARKED_STATE,
             scheduler,
@@ -700,7 +669,6 @@
     }
 
     /// Release a block.
-<<<<<<< HEAD
     pub fn release_block(&self, block: Block, nursery: bool, zero_unlog_table: bool) {
         // println!(
         //     "Release {:?} nursery={} defrag={}",
@@ -727,12 +695,7 @@
                 s.reclaimed_blocks_mature += 1;
             }
         });
-        self.pr.release_pages(block.start());
-=======
-    pub fn release_block(&self, block: Block) {
-        block.deinit();
         self.pr.release_block(block);
->>>>>>> d4d6827a
     }
 
     /// Allocate a clean block.
