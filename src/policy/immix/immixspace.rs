use super::block_allocation::BlockAllocation;
use super::line::*;
use super::{block::*, chunk::ChunkMap, defrag::Defrag};
use crate::plan::immix::{Immix, Pause};
use crate::plan::EdgeIterator;
use crate::plan::PlanConstraints;
use crate::policy::immix::chunk::Chunk;
use crate::policy::largeobjectspace::{RCReleaseMatureLOS, RCSweepMatureLOS};
use crate::policy::space::SpaceOptions;
use crate::policy::space::{CommonSpace, Space, SFT};
use crate::util::heap::layout::heap_layout::{Mmapper, VMMap};
use crate::util::heap::HeapMeta;
use crate::util::heap::PageResource;
use crate::util::heap::VMRequest;
use crate::util::metadata::side_metadata::*;
use crate::util::metadata::{self, compare_exchange_metadata, load_metadata, MetadataSpec};
use crate::util::rc::SweepBlocksAfterDecs;
use crate::util::{object_forwarding as ForwardingWord, rc};
use crate::util::{Address, ObjectReference};
use crate::{
    plan::TransitiveClosure,
    scheduler::{gc_work::ProcessEdgesWork, GCWork, GCWorkScheduler, GCWorker, WorkBucketStage},
    util::{heap::blockpageresource::BlockPageResource, opaque_pointer::VMThread},
    AllocationSemantics, CopyContext, MMTK,
};
use crate::{vm::*, LazySweepingJobsCounter};
use atomic::Ordering;
use crossbeam_queue::{ArrayQueue, SegQueue};
use spin::Mutex;
use std::sync::atomic::AtomicUsize;
use std::{
    iter::Step,
    ops::Range,
    sync::{atomic::AtomicU8, Arc},
};
use std::{mem, ptr};

pub static RELEASED_NURSERY_BLOCKS: AtomicUsize = AtomicUsize::new(0);
pub static RELEASED_BLOCKS: AtomicUsize = AtomicUsize::new(0);

pub struct ImmixSpace<VM: VMBinding> {
    common: CommonSpace<VM>,
    pub pr: BlockPageResource<VM>,
    /// Allocation status for all chunks in immix space
    pub chunk_map: ChunkMap,
    /// Current line mark state
    pub line_mark_state: AtomicU8,
    /// Line mark state in previous GC
    line_unavail_state: AtomicU8,
    /// A list of all reusable blocks
    pub reusable_blocks: BlockList,
    /// Defrag utilities
    pub(super) defrag: Defrag,
    /// Object mark state
    mark_state: u8,
    /// Work packet scheduler
    scheduler: Arc<GCWorkScheduler<VM>>,
    pub block_allocation: BlockAllocation<VM>,
    possibly_dead_mature_blocks: SegQueue<(Block, bool)>,
    initial_mark_pause: bool,
    pub mutator_recycled_blocks: SegQueue<Vec<Block>>,
    pub mature_evac_remsets: Mutex<Vec<Box<dyn GCWork<VM>>>>,
    last_defrag_blocks: Vec<Block>,
    defrag_blocks: Vec<Block>,
    num_defrag_blocks: AtomicUsize,
    #[allow(dead_code)]
    defrag_chunk_cursor: AtomicUsize,
    fragmented_blocks: SegQueue<Vec<(Block, usize)>>,
    fragmented_blocks_size: AtomicUsize,
    pub num_clean_blocks_released: AtomicUsize,
}

unsafe impl<VM: VMBinding> Sync for ImmixSpace<VM> {}

impl<VM: VMBinding> SFT for ImmixSpace<VM> {
    fn name(&self) -> &str {
        self.get_name()
    }
    fn is_live(&self, object: ObjectReference) -> bool {
<<<<<<< HEAD
        if super::REF_COUNT {
            return crate::util::rc::count(object) > 0;
        }
        if self.initial_mark_pause {
            return true;
        }
        if crate::args::CONCURRENT_MARKING {
            let block_state = Block::containing::<VM>(object).get_state();
            if block_state == BlockState::Nursery {
                return true;
            }
        }
        self.is_marked(object) || ForwardingWord::is_forwarded::<VM>(object)
=======
        if !super::DEFRAG {
            // If defrag is disabled, we won't forward objects.
            self.is_marked(object, self.mark_state)
        } else {
            self.is_marked(object, self.mark_state) || ForwardingWord::is_forwarded::<VM>(object)
        }
>>>>>>> 519e8f3c
    }
    fn is_movable(&self) -> bool {
        super::DEFRAG
    }
    #[cfg(feature = "sanity")]
    fn is_sane(&self) -> bool {
        true
    }
    fn initialize_object_metadata(&self, _object: ObjectReference, _bytes: usize, _alloc: bool) {
        #[cfg(feature = "global_alloc_bit")]
        crate::util::alloc_bit::set_alloc_bit(_object);
    }
}

impl<VM: VMBinding> Space<VM> for ImmixSpace<VM> {
    fn as_space(&self) -> &dyn Space<VM> {
        self
    }
    fn as_sft(&self) -> &(dyn SFT + Sync + 'static) {
        self
    }
    #[inline(always)]
    fn get_page_resource(&self) -> &dyn PageResource<VM> {
        &self.pr
    }
    #[inline(always)]
    fn common(&self) -> &CommonSpace<VM> {
        &self.common
    }
    fn init(&mut self, _vm_map: &'static VMMap) {
        super::validate_features();
        self.common().init(self.as_space());
        self.block_allocation
            .init(unsafe { &*(self as *const Self) })
    }
    fn release_multiple_pages(&mut self, _start: Address) {
        panic!("immixspace only releases pages enmasse")
    }
}

impl<VM: VMBinding> ImmixSpace<VM> {
    const UNMARKED_STATE: u8 = 0;
    const MARKED_STATE: u8 = 1;

    /// Get side metadata specs
    fn side_metadata_specs() -> Vec<SideMetadataSpec> {
        if crate::plan::immix::REF_COUNT {
            return metadata::extract_side_metadata(&vec![
                MetadataSpec::OnSide(Block::DEFRAG_STATE_TABLE),
                MetadataSpec::OnSide(Block::MARK_TABLE),
                MetadataSpec::OnSide(ChunkMap::ALLOC_TABLE),
                *VM::VMObjectModel::LOCAL_MARK_BIT_SPEC,
                MetadataSpec::OnSide(crate::util::rc::RC_STRADDLE_LINES),
                MetadataSpec::OnSide(Block::LOG_TABLE),
                MetadataSpec::OnSide(Block::DEAD_WORDS),
            ]);
        }
        metadata::extract_side_metadata(&if super::BLOCK_ONLY {
            vec![
                MetadataSpec::OnSide(Block::DEFRAG_STATE_TABLE),
                MetadataSpec::OnSide(Block::MARK_TABLE),
                MetadataSpec::OnSide(ChunkMap::ALLOC_TABLE),
                *VM::VMObjectModel::LOCAL_MARK_BIT_SPEC,
            ]
        } else {
            vec![
                MetadataSpec::OnSide(Line::MARK_TABLE),
                MetadataSpec::OnSide(Block::DEFRAG_STATE_TABLE),
                MetadataSpec::OnSide(Block::MARK_TABLE),
                MetadataSpec::OnSide(ChunkMap::ALLOC_TABLE),
                *VM::VMObjectModel::LOCAL_MARK_BIT_SPEC,
            ]
        })
    }

    pub fn new(
        name: &'static str,
        vm_map: &'static VMMap,
        mmapper: &'static Mmapper,
        heap: &mut HeapMeta,
        scheduler: Arc<GCWorkScheduler<VM>>,
        global_side_metadata_specs: Vec<SideMetadataSpec>,
        constraints: &'static PlanConstraints,
    ) -> Self {
        let common = CommonSpace::new(
            SpaceOptions {
                name,
                movable: true,
                immortal: false,
                zeroed: true,
                vmrequest: VMRequest::discontiguous(),
                side_metadata_specs: SideMetadataContext {
                    global: global_side_metadata_specs,
                    local: Self::side_metadata_specs(),
                },
                needs_log_bit: constraints.needs_log_bit,
                needs_field_log_bit: constraints.needs_field_log_bit,
            },
            vm_map,
            mmapper,
            heap,
        );
        ImmixSpace {
            pr: if common.vmrequest.is_discontiguous() {
                unreachable!()
                // BlockPageResource::new_discontiguous(Block::LOG_PAGES, vm_map)
            } else {
                BlockPageResource::new_contiguous(
                    Block::LOG_PAGES,
                    common.start,
                    common.extent,
                    vm_map,
                )
            },
            common,
            chunk_map: ChunkMap::new(),
            line_mark_state: AtomicU8::new(Line::RESET_MARK_STATE),
            line_unavail_state: AtomicU8::new(Line::RESET_MARK_STATE),
            reusable_blocks: BlockList::default(),
            defrag: Defrag::default(),
            mark_state: Self::UNMARKED_STATE,
            scheduler,
            block_allocation: BlockAllocation::new(),
            possibly_dead_mature_blocks: Default::default(),
            initial_mark_pause: false,
            mutator_recycled_blocks: Default::default(),
            mature_evac_remsets: Default::default(),
            num_defrag_blocks: AtomicUsize::new(0),
            defrag_chunk_cursor: AtomicUsize::new(0),
            defrag_blocks: Default::default(),
            last_defrag_blocks: Default::default(),
            fragmented_blocks: Default::default(),
            fragmented_blocks_size: Default::default(),
            num_clean_blocks_released: Default::default(),
        }
    }

    /// Get the number of defrag headroom pages.
    pub fn defrag_headroom_pages(&self) -> usize {
        self.defrag.defrag_headroom_pages(self)
    }

    /// Check if current GC is a defrag GC.
    #[inline(always)]
    pub fn in_defrag(&self) -> bool {
        self.defrag.in_defrag()
    }

    /// check if the current GC should do defragmentation.
    pub fn decide_whether_to_defrag(
        &self,
        emergency_collection: bool,
        collect_whole_heap: bool,
        collection_attempts: usize,
        user_triggered_collection: bool,
        full_heap_system_gc: bool,
    ) -> bool {
        self.defrag.decide_whether_to_defrag(
            emergency_collection,
            collect_whole_heap,
            collection_attempts,
            user_triggered_collection,
            self.reusable_blocks.len() == 0,
            full_heap_system_gc,
        );
        self.defrag.in_defrag()
    }

    /// Get work packet scheduler
    #[inline(always)]
    pub fn scheduler(&self) -> &GCWorkScheduler<VM> {
        &self.scheduler
    }

    fn select_mature_evacuation_candidates(&self, _pause: Pause) {
        let me = unsafe { &mut *(self as *const Self as *mut Self) };
        debug_assert!(crate::args::RC_MATURE_EVACUATION);
        // Select mature defrag blocks
        let defrag_blocks = *crate::args::MAX_MATURE_DEFRAG_BLOCKS;
        let defrag_bytes = *crate::args::MAX_MATURE_DEFRAG_MB << 20;
        let mut blocks = Vec::with_capacity(self.fragmented_blocks_size.load(Ordering::SeqCst));
        while let Some(mut x) = self.fragmented_blocks.pop() {
            blocks.append(&mut x);
        }
        let mut live_bytes = 0usize;
        let mut num_blocks = 0usize;
        blocks.sort_by_key(|x| x.1);
        while let Some((block, dead_bytes)) = blocks.pop() {
            if block.is_defrag_source()
                || block.get_state() == BlockState::Unallocated
                || block.get_state() == BlockState::Nursery
            {
                // println!(" - skip defrag {:?} {:?}", block, block.get_state());
                continue;
            }
            if !block.attempt_to_set_as_defrag_source() {
                continue;
            }
            // println!(
            //     " - defrag {:?} {:?} {}",
            //     block,
            //     block.get_state(),
            //     block.dead_bytes()
            // );
            me.defrag_blocks.push(block);
            live_bytes += Block::BYTES - dead_bytes;
            num_blocks += 1;
            if crate::args::COUNT_BYTES_FOR_MATURE_EVAC {
                if live_bytes >= defrag_bytes {
                    break;
                }
            } else {
                if num_blocks >= defrag_blocks {
                    break;
                }
            }
        }
        if crate::args::LOG_PER_GC_STATE {
            println!(
                " - Defrag {} mature bytes ({} blocks)",
                live_bytes, num_blocks
            );
        }
        self.num_defrag_blocks.store(num_blocks, Ordering::SeqCst);
    }

    fn schedule_defrag_selection_packets(&self, _pause: Pause) {
        let tasks = self
            .chunk_map
            .generate_tasks(|chunk| box SelectDefragBlocksInChunk {
                chunk,
                defrag_threshold: 1,
            });
        self.fragmented_blocks_size.store(0, Ordering::SeqCst);
        SELECT_DEFRAG_BLOCK_JOB_COUNTER.store(tasks.len(), Ordering::SeqCst);
        self.scheduler().work_buckets[WorkBucketStage::FinishConcurrentWork].bulk_add(tasks);
    }

    pub fn rc_eager_prepare(&mut self, pause: Pause) {
        if pause == Pause::FullTraceFast || pause == Pause::InitialMark {
            self.schedule_defrag_selection_packets(pause);
        }
        let num_workers = self.scheduler().worker_group().worker_count();
        // let (stw_packets, delayed_packets, nursery_blocks) =
        //     if crate::args::LOCK_FREE_BLOCK_ALLOCATION {
        //         self.block_allocation
        //             .reset_and_generate_nursery_sweep_tasks(num_workers)
        //     } else {
        //         unreachable!();
        //     };
        let (stw_packets, nursery_blocks) = self
            .block_allocation
            .reset_and_generate_nursery_sweep_tasks2(num_workers);
        // If there are not too much nursery blocks for release, we
        // reclain mature blocks as well.
        if crate::args::NO_LAZY_SWEEP_WHEN_STW_CANNOT_RELEASE_ENOUGH_MEMORY {
            let mature_blocks = if pause == Pause::FinalMark || pause == Pause::FullTraceFast {
                self.num_defrag_blocks.load(Ordering::SeqCst)
            } else {
                0
            };
            if crate::args::LAZY_DECREMENTS
                && (nursery_blocks + mature_blocks) < crate::args::NO_LAZY_DEC_THRESHOLD
            {
                if crate::args::LOG_PER_GC_STATE {
                    println!(
                        "disable lazy dec: nursery_blocks={} mature_blocks={} threshold={}",
                        nursery_blocks,
                        mature_blocks,
                        crate::args::NO_LAZY_DEC_THRESHOLD
                    );
                }
                crate::DISABLE_LASY_DEC_FOR_CURRENT_GC.store(true, Ordering::SeqCst);
            }
        }
        self.scheduler().work_buckets[WorkBucketStage::RCReleaseNursery].bulk_add(stw_packets);
        if pause == Pause::FullTraceFast || pause == Pause::InitialMark {
            // Update mark_state
            // if VM::VMObjectModel::LOCAL_MARK_BIT_SPEC.is_on_side() {
            //     self.mark_state = Self::MARKED_STATE;
            // } else {
            //     // For header metadata, we use cyclic mark bits.
            //     unimplemented!("cyclic mark bits is not supported at the moment");
            // }
            // Reset block mark and object mark table.
            let space = unsafe { &mut *(self as *mut Self) };
            let work_packets = self.chunk_map.generate_prepare_tasks::<VM>(space, None);
            self.scheduler().work_buckets[WorkBucketStage::Initial].bulk_add(work_packets);
        }
    }

    pub fn prepare_rc(&mut self, pause: Pause) {
        self.num_clean_blocks_released.store(0, Ordering::SeqCst);
        if pause == Pause::FullTraceFast || pause == Pause::FinalMark {
            debug_assert!(self.last_defrag_blocks.is_empty());
            std::mem::swap(&mut self.defrag_blocks, &mut self.last_defrag_blocks);
        }
        debug_assert_ne!(pause, Pause::FullTraceDefrag);
        // Tracing GC preparation work
        if pause == Pause::FullTraceFast || pause == Pause::InitialMark {
            // Update mark_state
            if VM::VMObjectModel::LOCAL_MARK_BIT_SPEC.is_on_side() {
                self.mark_state = Self::MARKED_STATE;
            } else {
                // For header metadata, we use cyclic mark bits.
                unimplemented!("cyclic mark bits is not supported at the moment");
            }
            // Reset block mark and object mark table.
            // let space = unsafe { &mut *(self as *mut Self) };
            // let work_packets = self.chunk_map.generate_prepare_tasks::<VM>(space, None);
            // self.scheduler().work_buckets[WorkBucketStage::Prepare].bulk_add(work_packets);
        }
        // SATB sweep has problem scanning mutator recycled blocks.
        // Remaing the block state as "reusing" and reset them here.
        while let Some(blocks) = self.mutator_recycled_blocks.pop() {
            for b in blocks {
                b.set_state(BlockState::Marked);
            }
        }
    }

    pub fn release_rc(&mut self, pause: Pause) {
        debug_assert_ne!(pause, Pause::FullTraceDefrag);
        self.block_allocation.reset();
        let disable_lasy_dec_for_current_gc = crate::disable_lasy_dec_for_current_gc();
        if disable_lasy_dec_for_current_gc {
            self.scheduler().process_lazy_decrement_packets();
        }
        rc::reset_inc_buffer_size();
    }

    pub fn schedule_mature_sweeping(&mut self, pause: Pause) {
        if pause == Pause::FullTraceFast || pause == Pause::FinalMark {
            if self.last_defrag_blocks.len() > 0 {
                let queue = ArrayQueue::new(self.last_defrag_blocks.len());
                while let Some(block) = self.last_defrag_blocks.pop() {
                    block.clear_rc_table::<VM>();
                    block.clear_striddle_table::<VM>();
                    if block.rc_sweep_mature::<VM>(self, true) {
                        queue.push(block.start()).unwrap();
                    }
                    assert!(!block.is_defrag_source());
                    assert_eq!(block.get_state(), BlockState::Unallocated);
                }
                self.pr.release_bulk(queue.len(), queue);
            }
            let disable_lasy_dec_for_current_gc = crate::disable_lasy_dec_for_current_gc();
            let dead_cycle_sweep_packets = self.chunk_map.generate_dead_cycle_sweep_tasks();
            let sweep_los = RCSweepMatureLOS::new(LazySweepingJobsCounter::new_desc());
            if crate::args::LAZY_DECREMENTS && !disable_lasy_dec_for_current_gc {
                self.scheduler().postpone_all(dead_cycle_sweep_packets);
                self.scheduler().postpone(sweep_los);
            } else {
                self.scheduler().work_buckets[WorkBucketStage::RCFullHeapRelease]
                    .bulk_add(dead_cycle_sweep_packets);
                self.scheduler().work_buckets[WorkBucketStage::RCFullHeapRelease].add(sweep_los);
            }
        }
    }

    pub fn prepare(&mut self, major_gc: bool, initial_mark_pause: bool) {
        self.initial_mark_pause = initial_mark_pause;
        debug_assert!(!crate::args::REF_COUNT);
        self.block_allocation.reset();
        if major_gc {
            // Update mark_state
            if VM::VMObjectModel::LOCAL_MARK_BIT_SPEC.is_on_side() {
                self.mark_state = Self::MARKED_STATE;
            } else {
                // For header metadata, we use cyclic mark bits.
                unimplemented!("cyclic mark bits is not supported at the moment");
            }
        }

        // Prepare defrag info
        if super::DEFRAG {
            self.defrag.prepare(self);
        }
        // Prepare each block for GC
        let threshold = self.defrag.defrag_spill_threshold.load(Ordering::Acquire);
        // # Safety: ImmixSpace reference is always valid within this collection cycle.
        let space = unsafe { &*(self as *const Self) };
        let work_packets = self.chunk_map.generate_prepare_tasks::<VM>(
            space,
            if space.in_defrag() {
                Some(threshold)
            } else {
                None
            },
        );
        self.scheduler().work_buckets[WorkBucketStage::Prepare].bulk_add(work_packets);
        // Update line mark state
        if !super::BLOCK_ONLY {
            self.line_mark_state.fetch_add(1, Ordering::AcqRel);
            if self.line_mark_state.load(Ordering::Acquire) > Line::MAX_MARK_STATE {
                self.line_mark_state
                    .store(Line::RESET_MARK_STATE, Ordering::Release);
            }
        }
    }

    /// Release for the immix space. This is called when a GC finished.
    /// Return whether this GC was a defrag GC, as a plan may want to know this.
    pub fn release(&mut self, major_gc: bool) -> bool {
        debug_assert!(!crate::args::REF_COUNT);
        self.block_allocation.reset();
        let did_defrag = self.defrag.in_defrag();
        if major_gc {
            // Update line_unavail_state for hole searching afte this GC.
            if !super::BLOCK_ONLY {
                self.line_unavail_state.store(
                    self.line_mark_state.load(Ordering::Acquire),
                    Ordering::Release,
                );
            }
        }
        // Clear reusable blocks list
        if !super::BLOCK_ONLY {
            self.reusable_blocks.reset();
        }
        // Sweep chunks and blocks
        // # Safety: ImmixSpace reference is always valid within this collection cycle.
        let space = unsafe { &*(self as *const Self) };
        let work_packets = self.chunk_map.generate_sweep_tasks(space, false);
        self.scheduler().work_buckets[WorkBucketStage::Release].bulk_add(work_packets);
        if super::DEFRAG {
            self.defrag.release(self);
        }
        self.initial_mark_pause = false;
        did_defrag
    }

    /// Release a block.
    pub fn release_block(&self, block: Block, nursery: bool) {
        debug_assert!(!crate::args::REF_COUNT);
        self.deinit_block(block, nursery);
        self.pr.release_pages(block.start());
    }

    pub fn deinit_block(&self, block: Block, nursery: bool) {
        // println!(
        //     "Release {:?} nursery={} defrag={}",
        //     block,
        //     nursery,
        //     block.is_defrag_source()
        // );
        if crate::args::LOG_PER_GC_STATE {
            if nursery {
                RELEASED_NURSERY_BLOCKS.fetch_add(1, Ordering::SeqCst);
            }
            RELEASED_BLOCKS.fetch_add(1, Ordering::SeqCst);
        }
        if crate::args::BARRIER_MEASUREMENT
            || (!(crate::args::RC_NURSERY_EVACUATION && nursery) && self.common().needs_log_bit)
        {
            block.clear_log_table::<VM>();
        }
        self.num_clean_blocks_released
            .fetch_add(1, Ordering::Relaxed);
        block.deinit();
    }

    /// Allocate a clean block.
    #[inline(always)]
    pub fn get_clean_block(&self, tls: VMThread, copy: bool) -> Option<Block> {
        self.block_allocation.get_clean_block(tls, copy)
    }

    /// Pop a reusable block from the reusable block list.
    #[inline(always)]
    pub fn get_reusable_block(&self, copy: bool) -> Option<Block> {
        self.block_allocation.get_reusable_block(copy)
    }

    /// Trace and mark objects without evacuation.
    #[inline(always)]
    pub fn process_mature_evacuation_remset(&self) {
        let mut remsets = vec![];
        mem::swap(&mut remsets, &mut self.mature_evac_remsets.lock());
        self.scheduler.work_buckets[WorkBucketStage::RCEvacuateMature].bulk_add(remsets);
    }

    /// Trace and mark objects without evacuation.
    #[inline(always)]
    pub fn fast_trace_object(
        &self,
        trace: &mut impl TransitiveClosure,
        object: ObjectReference,
    ) -> ObjectReference {
        self.trace_object_without_moving(trace, object)
    }

    /// Trace and mark objects. If the current object is in defrag block, then do evacuation as well.
    #[inline(always)]
    pub fn trace_object(
        &self,
        trace: &mut impl TransitiveClosure,
        object: ObjectReference,
        semantics: AllocationSemantics,
        copy_context: &mut impl CopyContext,
    ) -> ObjectReference {
        #[cfg(feature = "global_alloc_bit")]
        debug_assert!(
            crate::util::alloc_bit::is_alloced(object),
            "{:x}: alloc bit not set",
            object
        );
        if Block::containing::<VM>(object).is_defrag_source() {
            self.trace_object_with_opportunistic_copy(trace, object, semantics, copy_context)
        } else {
            self.trace_object_without_moving(trace, object)
        }
    }

    /// Trace and mark objects without evacuation.
    #[inline(always)]
    pub fn trace_object_without_moving(
        &self,
        trace: &mut impl TransitiveClosure,
        object: ObjectReference,
    ) -> ObjectReference {
        if self.attempt_mark(object) {
            if crate::args::REF_COUNT {
                let straddle = rc::is_straddle_line(Line::from(Line::align(object.to_address())));
                if straddle {
                    return object;
                }
            }
            // println!("Mark {:?}", object.range::<VM>());
            if !crate::args::REF_COUNT {
                // Mark block and lines
                if !super::BLOCK_ONLY {
                    if !super::MARK_LINE_AT_SCAN_TIME {
                        self.mark_lines(object);
                    }
                } else {
                    let block = Block::containing::<VM>(object);
                    let state = block.get_state();
                    if state != BlockState::Nursery && state != BlockState::Marked {
                        block.set_state(BlockState::Marked);
                    }
                }
            }
            // Visit node
            trace.process_node(object);
        }
        object
    }

    /// Trace object and do evacuation if required.
    #[allow(clippy::assertions_on_constants)]
    #[inline(always)]
    pub fn trace_object_with_opportunistic_copy(
        &self,
        trace: &mut impl TransitiveClosure,
        object: ObjectReference,
        semantics: AllocationSemantics,
        copy_context: &mut impl CopyContext,
    ) -> ObjectReference {
        debug_assert!(!super::BLOCK_ONLY);
        let forwarding_status = ForwardingWord::attempt_to_forward::<VM>(object);
        if ForwardingWord::state_is_forwarded_or_being_forwarded(forwarding_status) {
            ForwardingWord::spin_and_get_forwarded_object::<VM>(object, forwarding_status)
        } else if self.is_marked(object) {
            ForwardingWord::clear_forwarding_bits::<VM>(object);
            object
        } else {
            let new_object = if Self::is_pinned(object) || self.defrag.space_exhausted() {
                self.attempt_mark(object);
                ForwardingWord::clear_forwarding_bits::<VM>(object);
                Block::containing::<VM>(object).set_state(BlockState::Marked);
                object
            } else {
                #[cfg(feature = "global_alloc_bit")]
                crate::util::alloc_bit::unset_alloc_bit(object);
                ForwardingWord::forward_object::<VM, _>(object, semantics, copy_context)
            };
            if !super::MARK_LINE_AT_SCAN_TIME {
                self.mark_lines(new_object);
            }
            debug_assert!({
                let state = Block::containing::<VM>(new_object).get_state();
                state == BlockState::Marked || state == BlockState::Nursery
            });
            trace.process_node(new_object);
            new_object
        }
    }

    #[inline(always)]
    pub fn rc_trace_object(
        &self,
        trace: &mut impl TransitiveClosure,
        object: ObjectReference,
        copy_context: &mut impl CopyContext,
        pause: Pause,
    ) -> ObjectReference {
        debug_assert!(crate::args::REF_COUNT);
        if crate::args::RC_MATURE_EVACUATION && Block::containing::<VM>(object).is_defrag_source() {
            self.trace_forward_rc_mature_object(trace, object, copy_context, pause)
        } else {
            if crate::args::RC_MATURE_EVACUATION {
                self.trace_mark_rc_mature_object(trace, object, pause)
            } else {
                self.trace_object_without_moving(trace, object)
            }
        }
    }

    #[inline(always)]
    pub fn trace_mark_rc_mature_object(
        &self,
        trace: &mut impl TransitiveClosure,
        mut object: ObjectReference,
        _pause: Pause,
    ) -> ObjectReference {
        if ForwardingWord::is_forwarded::<VM>(object) {
            object = ForwardingWord::read_forwarding_pointer::<VM>(object);
        }
        if self.attempt_mark(object) {
            trace.process_node(object);
        }
        object
    }

    #[allow(clippy::assertions_on_constants)]
    #[inline(always)]
    pub fn trace_forward_rc_mature_object(
        &self,
        trace: &mut impl TransitiveClosure,
        object: ObjectReference,
        copy_context: &mut impl CopyContext,
        _pause: Pause,
    ) -> ObjectReference {
        let forwarding_status = ForwardingWord::attempt_to_forward::<VM>(object);
        if ForwardingWord::state_is_forwarded_or_being_forwarded(forwarding_status) {
            let new =
                ForwardingWord::spin_and_get_forwarded_object::<VM>(object, forwarding_status);
            if self.attempt_mark(new) {
                trace.process_node(new)
            }
            new
        } else {
            // Evacuate the mature object
            let new = ForwardingWord::forward_object::<VM, _>(
                object,
                AllocationSemantics::Default,
                copy_context,
            );
            if crate::should_record_copy_bytes() {
                unsafe { crate::SLOPPY_COPY_BYTES += new.get_size::<VM>() }
            }
            // Transfer RC count
            new.log_start_address::<VM>();
            if !crate::args::BLOCK_ONLY {
                if new.get_size::<VM>() > Line::BYTES {
                    rc::mark_straddle_object::<VM>(new);
                }
            }
            rc::set(new, rc::count(object));
            self.attempt_mark(new);
            self.unmark(object);
            trace.process_node(new);
            new
        }
    }

    /// Mark all the lines that the given object spans.
    #[allow(clippy::assertions_on_constants)]
    #[inline]
    pub fn mark_lines(&self, object: ObjectReference) {
        debug_assert!(!super::BLOCK_ONLY);
        if crate::args::REF_COUNT {
            return;
        }
        Line::mark_lines_for_object::<VM>(object, self.line_mark_state.load(Ordering::Acquire));
    }

    /// Atomically mark an object.
    #[inline(always)]
    pub fn attempt_mark(&self, object: ObjectReference) -> bool {
        loop {
            let old_value = load_metadata::<VM>(
                &VM::VMObjectModel::LOCAL_MARK_BIT_SPEC,
                object,
                None,
                Some(Ordering::SeqCst),
            ) as u8;
            if old_value == self.mark_state {
                return false;
            }

            if compare_exchange_metadata::<VM>(
                &VM::VMObjectModel::LOCAL_MARK_BIT_SPEC,
                object,
                old_value as usize,
                self.mark_state as usize,
                None,
                Ordering::SeqCst,
                Ordering::SeqCst,
            ) {
                break;
            }
        }
        true
    }

    /// Atomically mark an object.
    #[inline(always)]
    pub fn unmark(&self, object: ObjectReference) -> bool {
        loop {
            let old_value = load_metadata::<VM>(
                &VM::VMObjectModel::LOCAL_MARK_BIT_SPEC,
                object,
                None,
                Some(Ordering::SeqCst),
            ) as u8;
            if old_value == Self::UNMARKED_STATE {
                return false;
            }

            if compare_exchange_metadata::<VM>(
                &VM::VMObjectModel::LOCAL_MARK_BIT_SPEC,
                object,
                Self::MARKED_STATE as _,
                Self::UNMARKED_STATE as _,
                None,
                Ordering::SeqCst,
                Ordering::SeqCst,
            ) {
                break;
            }
        }
        true
    }

    /// Check if an object is marked.
    #[inline(always)]
    pub fn is_marked(&self, object: ObjectReference) -> bool {
        let old_value = load_metadata::<VM>(
            &VM::VMObjectModel::LOCAL_MARK_BIT_SPEC,
            object,
            None,
            Some(Ordering::SeqCst),
        ) as u8;
        old_value == self.mark_state
    }

    #[inline(always)]
    pub fn mark_bit(&self, object: ObjectReference) -> bool {
        let old_value = load_metadata::<VM>(
            &VM::VMObjectModel::LOCAL_MARK_BIT_SPEC,
            object,
            None,
            Some(Ordering::SeqCst),
        ) as u8;
        old_value == self.mark_state
    }

    /// Check if an object is pinned.
    #[inline(always)]
    fn is_pinned(_object: ObjectReference) -> bool {
        // TODO(wenyuzhao): Object pinning not supported yet.
        false
    }

    /// Hole searching.
    ///
    /// Linearly scan lines in a block to search for the next
    /// hole, starting from the given line.
    ///
    /// Returns None if the search could not find any more holes.
    #[allow(clippy::assertions_on_constants)]
    pub fn get_next_available_lines(&self, copy: bool, search_start: Line) -> Option<Range<Line>> {
        debug_assert!(!super::BLOCK_ONLY);
        if super::REF_COUNT {
            self.rc_get_next_available_lines(copy, search_start)
        } else {
            self.normal_get_next_available_lines(search_start)
        }
    }

    /// Search holes by ref-counts instead of line marks
    #[allow(clippy::assertions_on_constants)]
    #[inline(always)]
    pub fn rc_get_next_available_lines(
        &self,
        copy: bool,
        search_start: Line,
    ) -> Option<Range<Line>> {
        debug_assert!(!super::BLOCK_ONLY);
        debug_assert!(super::REF_COUNT);
        let block = search_start.block();
        let rc_array = RCArray::of(block);
        let limit = Block::LINES;
        // Find start
        let first_free_cursor = {
            let start_cursor = search_start.get_index_within_block();
            let mut first_free_cursor = None;
            let mut find_free_line = false;
            for i in start_cursor..limit {
                if rc_array.is_dead(i) {
                    if i == 0 {
                        first_free_cursor = Some(i);
                        break;
                    } else if !find_free_line {
                        find_free_line = true;
                    } else {
                        first_free_cursor = Some(i);
                        break;
                    }
                } else {
                    find_free_line = false;
                }
            }
            first_free_cursor
        };
        let start = match first_free_cursor {
            Some(c) => c,
            _ => return None,
        };
        // Find limit
        let end = {
            let mut cursor = start + 1;
            while cursor < limit {
                if !rc_array.is_dead(cursor) {
                    break;
                }
                cursor += 1;
            }
            cursor
        };
        let start = Line::from(block.start() + (start << Line::LOG_BYTES));
        let end = Line::from(block.start() + (end << Line::LOG_BYTES));
        if self.common.needs_log_bit {
            if !copy {
                Line::clear_log_table::<VM>(start..end);
            } else {
                Line::initialize_log_table_as_unlogged::<VM>(start..end);
            }
        }
        block.dec_dead_bytes_sloppy(Line::steps_between(&start, &end).unwrap() << Line::LOG_BYTES);
        // Line::clear_mark_table::<VM>(start..end);
        // if !_copy {
        //     println!("reuse {:?} copy={}", start..end, copy);
        // }
        Some(start..end)
    }

    #[allow(clippy::assertions_on_constants)]
    #[inline]
    pub fn normal_get_next_available_lines(&self, search_start: Line) -> Option<Range<Line>> {
        debug_assert!(!super::BLOCK_ONLY);
        debug_assert!(!super::REF_COUNT);
        let unavail_state = self.line_unavail_state.load(Ordering::Acquire);
        let current_state = self.line_mark_state.load(Ordering::Acquire);
        let block = search_start.block();
        let mut mark_data = block.line_mark_table();
        let start_cursor = search_start.get_index_within_block();
        let mut cursor = start_cursor;
        // Find start
        while cursor < Block::LINES {
            let mark = mark_data.get(cursor);
            if mark != unavail_state && mark != current_state {
                break;
            }
            cursor += 1;
        }
        if cursor == Block::LINES {
            return None;
        }
        let start = Line::forward(search_start, cursor - start_cursor);
        // Find limit
        while cursor < Block::LINES {
            let mark = mark_data.get(cursor);
            if mark == unavail_state || mark == current_state {
                break;
            }
            if crate::plan::immix::CONCURRENT_MARKING {
                mark_data.set(cursor, current_state);
            }
            cursor += 1;
        }
        let end = Line::forward(search_start, cursor - start_cursor);
        if self.common.needs_log_bit {
            Line::clear_log_table::<VM>(start..end);
        }
        Some(start..end)
    }
<<<<<<< HEAD
=======

    pub fn is_last_gc_exhaustive(did_defrag_for_last_gc: bool) -> bool {
        if super::DEFRAG {
            did_defrag_for_last_gc
        } else {
            // If defrag is disabled, every GC is exhaustive.
            true
        }
    }
}

/// A work packet to prepare each block for GC.
/// Performs the action on a range of chunks.
pub struct PrepareBlockState<VM: VMBinding> {
    pub space: &'static ImmixSpace<VM>,
    pub chunk: Chunk,
    pub defrag_threshold: Option<usize>,
}
>>>>>>> 519e8f3c

    #[inline(always)]
    pub fn add_to_possibly_dead_mature_blocks(&self, block: Block, is_defrag_source: bool) {
        if block.log() {
            self.possibly_dead_mature_blocks
                .push((block, is_defrag_source));
        }
    }

    pub fn schedule_rc_block_sweeping_tasks(&self, counter: LazySweepingJobsCounter) {
        // while let Some(x) = self.last_mutator_recycled_blocks.pop() {
        //     x.set_state(BlockState::Marked);
        // }
        // This may happen either within a pause, or in concurrent.
        let size = self.possibly_dead_mature_blocks.len();
        let num_bins = self.scheduler().num_workers() << 1;
        let bin_cap = size / num_bins + if size % num_bins == 0 { 0 } else { 1 };
        let mut bins = (0..num_bins)
            .map(|_| Vec::with_capacity(bin_cap))
            .collect::<Vec<Vec<(Block, bool)>>>();
        'out: for i in 0..num_bins {
            for _ in 0..bin_cap {
                if let Some(block) = self.possibly_dead_mature_blocks.pop() {
                    bins[i].push(block);
                } else {
                    break 'out;
                }
            }
        }
        let packets = bins
            .into_iter()
            .map::<Box<dyn GCWork<VM>>, _>(|blocks| {
                box SweepBlocksAfterDecs::new(blocks, counter.clone())
            })
            .collect();
        self.scheduler().work_buckets[WorkBucketStage::Unconstrained].bulk_add(packets);
        self.scheduler().work_buckets[WorkBucketStage::Unconstrained]
            .add(RCReleaseMatureLOS::new(counter.clone()));
    }
}

/// A work packet to scan the fields of each objects and mark lines.
pub struct ScanObjectsAndMarkLines<Edges: ProcessEdgesWork> {
    buffer: Vec<ObjectReference>,
    concurrent: bool,
    immix_space: &'static ImmixSpace<Edges::VM>,
    edges: Vec<Address>,
    worker: *mut GCWorker<Edges::VM>,
    mmtk: *const MMTK<Edges::VM>,
}

unsafe impl<E: ProcessEdgesWork> Send for ScanObjectsAndMarkLines<E> {}

impl<E: ProcessEdgesWork> ScanObjectsAndMarkLines<E> {
    pub fn new(
        buffer: Vec<ObjectReference>,
        concurrent: bool,
        _immix: Option<&'static Immix<E::VM>>,
        immix_space: &'static ImmixSpace<E::VM>,
    ) -> Self {
        debug_assert!(!concurrent);
        if concurrent {
            crate::NUM_CONCURRENT_TRACING_PACKETS.fetch_add(1, Ordering::SeqCst);
        }
        Self {
            buffer,
            concurrent,
            immix_space,
            edges: vec![],
            worker: ptr::null_mut(),
            mmtk: ptr::null_mut(),
        }
    }

    const fn worker(&self) -> &mut GCWorker<E::VM> {
        unsafe { &mut *self.worker }
    }

    #[inline(always)]
    fn process_node(&mut self, o: ObjectReference) {
        EdgeIterator::<E::VM>::iterate(o, |e| {
            let t = unsafe { e.load::<ObjectReference>() };
            if !t.is_null() {
                self.edges.push(e);
            }
        });
        if self.edges.len() >= E::CAPACITY {
            self.flush();
        }
    }

    fn flush(&mut self) {
        if !self.edges.is_empty() {
            let mut new_edges = Vec::new();
            mem::swap(&mut new_edges, &mut self.edges);
            self.worker().add_work(
                WorkBucketStage::Closure,
                E::new(new_edges, false, unsafe { &*self.mmtk }),
            );
        }
    }
}

impl<E: ProcessEdgesWork> GCWork<E::VM> for ScanObjectsAndMarkLines<E> {
    fn do_work(&mut self, worker: &mut GCWorker<E::VM>, mmtk: &'static MMTK<E::VM>) {
        trace!("ScanObjectsAndMarkLines");
        self.mmtk = mmtk;
        self.worker = worker;
        let mut buffer = vec![];
        mem::swap(&mut buffer, &mut self.buffer);
        for object in buffer {
            self.process_node(object);
            if super::MARK_LINE_AT_SCAN_TIME
                && !super::BLOCK_ONLY
                && self.immix_space.in_space(object)
            {
                self.immix_space.mark_lines(object);
            }
        }
        self.flush();
    }
}

impl<E: ProcessEdgesWork> Drop for ScanObjectsAndMarkLines<E> {
    fn drop(&mut self) {
        if self.concurrent {
            crate::NUM_CONCURRENT_TRACING_PACKETS.fetch_sub(1, Ordering::SeqCst);
        }
    }
}

pub struct MatureSweeping;

impl<VM: VMBinding> GCWork<VM> for MatureSweeping {
    fn do_work(&mut self, _worker: &mut GCWorker<VM>, mmtk: &'static MMTK<VM>) {
        let immix = mmtk.plan.downcast_ref::<Immix<VM>>().unwrap();
        let immix_mut = unsafe { &mut *(immix as *const _ as *mut Immix<VM>) };
        immix_mut
            .immix_space
            .schedule_mature_sweeping(immix.current_pause().unwrap())
    }
}

static SELECT_DEFRAG_BLOCK_JOB_COUNTER: AtomicUsize = AtomicUsize::new(0);

struct SelectDefragBlocksInChunk {
    chunk: Chunk,
    defrag_threshold: usize,
}

impl<VM: VMBinding> GCWork<VM> for SelectDefragBlocksInChunk {
    #[inline]
    fn do_work(&mut self, _worker: &mut GCWorker<VM>, mmtk: &'static MMTK<VM>) {
        let mut blocks = vec![];
        // Iterate over all blocks in this chunk
        for block in self.chunk.committed_blocks() {
            let state = block.get_state();
            // Skip unallocated blocks.
            if state == BlockState::Unallocated
                || state == BlockState::Nursery
                || block.is_defrag_source()
            {
                continue;
            }
            let score = if !crate::args::HOLE_COUNTING {
                match state {
                    BlockState::Reusable { unavailable_lines } => unavailable_lines as _,
                    _ => block.calc_holes(),
                }
            } else {
                block.dead_bytes()
            };
            if score >= self.defrag_threshold {
                blocks.push((block, score));
            }
        }
        let immix = mmtk.plan.downcast_ref::<Immix<VM>>().unwrap();
        immix
            .immix_space
            .fragmented_blocks_size
            .fetch_add(blocks.len(), Ordering::SeqCst);
        immix.immix_space.fragmented_blocks.push(blocks);
        if SELECT_DEFRAG_BLOCK_JOB_COUNTER.fetch_sub(1, Ordering::SeqCst) == 1 {
            immix
                .immix_space
                .select_mature_evacuation_candidates(immix.current_pause().unwrap())
        }
    }
}<|MERGE_RESOLUTION|>--- conflicted
+++ resolved
@@ -77,7 +77,6 @@
         self.get_name()
     }
     fn is_live(&self, object: ObjectReference) -> bool {
-<<<<<<< HEAD
         if super::REF_COUNT {
             return crate::util::rc::count(object) > 0;
         }
@@ -91,14 +90,6 @@
             }
         }
         self.is_marked(object) || ForwardingWord::is_forwarded::<VM>(object)
-=======
-        if !super::DEFRAG {
-            // If defrag is disabled, we won't forward objects.
-            self.is_marked(object, self.mark_state)
-        } else {
-            self.is_marked(object, self.mark_state) || ForwardingWord::is_forwarded::<VM>(object)
-        }
->>>>>>> 519e8f3c
     }
     fn is_movable(&self) -> bool {
         super::DEFRAG
@@ -988,8 +979,6 @@
         }
         Some(start..end)
     }
-<<<<<<< HEAD
-=======
 
     pub fn is_last_gc_exhaustive(did_defrag_for_last_gc: bool) -> bool {
         if super::DEFRAG {
@@ -999,16 +988,6 @@
             true
         }
     }
-}
-
-/// A work packet to prepare each block for GC.
-/// Performs the action on a range of chunks.
-pub struct PrepareBlockState<VM: VMBinding> {
-    pub space: &'static ImmixSpace<VM>,
-    pub chunk: Chunk,
-    pub defrag_threshold: Option<usize>,
-}
->>>>>>> 519e8f3c
 
     #[inline(always)]
     pub fn add_to_possibly_dead_mature_blocks(&self, block: Block, is_defrag_source: bool) {
