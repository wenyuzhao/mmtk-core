use super::block_allocation::BlockAllocation;
use super::line::*;
use super::{
    block::*,
    chunk::{Chunk, ChunkMap},
    defrag::Defrag,
};
use crate::plan::immix::Pause;
use crate::plan::lxr::{RemSet, LXR};
use crate::plan::ObjectsClosure;
use crate::plan::PlanConstraints;
use crate::policy::gc_work::TraceKind;
use crate::policy::immix::block_allocation::RCSweepNurseryBlocks;
use crate::policy::largeobjectspace::{RCReleaseMatureLOS, RCSweepMatureLOS};
use crate::policy::sft::GCWorkerMutRef;
use crate::policy::sft::SFT;
use crate::policy::space::SpaceOptions;
use crate::policy::space::{CommonSpace, Space};
use crate::scheduler::gc_work::EdgeOf;
use crate::scheduler::ProcessEdgesWork;
use crate::util::copy::*;
use crate::util::heap::layout::heap_layout::{Mmapper, VMMap};
use crate::util::heap::HeapMeta;
use crate::util::heap::PageResource;
use crate::util::heap::VMRequest;
use crate::util::linear_scan::{Region, RegionIterator};
use crate::util::metadata::side_metadata::*;
use crate::util::metadata::{self, MetadataSpec};
use crate::util::object_forwarding as ForwardingWord;
use crate::util::rc;
use crate::util::{Address, ObjectReference};
use crate::{
    plan::ObjectQueue,
    scheduler::{GCWork, GCWorkScheduler, GCWorker, WorkBucketStage},
    util::opaque_pointer::{VMThread, VMWorkerThread},
    MMTK,
};
use crate::{vm::*, LazySweepingJobsCounter};
use atomic::Ordering;
use crossbeam::queue::SegQueue;
use spin::Mutex;
use std::sync::atomic::AtomicUsize;
use std::sync::{atomic::AtomicU8, Arc};
use std::{mem, ptr};

pub static RELEASED_NURSERY_BLOCKS: AtomicUsize = AtomicUsize::new(0);
pub static RELEASED_BLOCKS: AtomicUsize = AtomicUsize::new(0);

// For 32-bit platforms, we still use FreeListPageResource
#[cfg(target_pointer_width = "32")]
use crate::util::heap::FreeListPageResource as ImmixPageResource;

// BlockPageResource is for 64-bit platforms only
#[cfg(target_pointer_width = "64")]
use crate::util::heap::BlockPageResource as ImmixPageResource;

pub(crate) const TRACE_KIND_FAST: TraceKind = 0;
pub(crate) const TRACE_KIND_DEFRAG: TraceKind = 1;

pub struct ImmixSpace<VM: VMBinding> {
    common: CommonSpace<VM>,
    pub pr: ImmixPageResource<VM>,
    /// Allocation status for all chunks in immix space
    pub chunk_map: ChunkMap,
    /// Current line mark state
    pub line_mark_state: AtomicU8,
    /// Line mark state in previous GC
    line_unavail_state: AtomicU8,
    /// A list of all reusable blocks
    pub reusable_blocks: BlockList,
    /// Defrag utilities
    pub(super) defrag: Defrag,
    /// Object mark state
    mark_state: u8,
    /// Work packet scheduler
    scheduler: Arc<GCWorkScheduler<VM>>,
    pub block_allocation: BlockAllocation<VM>,
    possibly_dead_mature_blocks: SegQueue<(Block, bool)>,
    initial_mark_pause: bool,
    pub mutator_recycled_blocks: SegQueue<Vec<Block>>,
    pub mature_evac_remsets: Mutex<Vec<Box<dyn GCWork<VM>>>>,
    pub last_defrag_blocks: Vec<Block>,
    defrag_blocks: Vec<Block>,
    num_defrag_blocks: AtomicUsize,
    #[allow(dead_code)]
    defrag_chunk_cursor: AtomicUsize,
    fragmented_blocks: SegQueue<Vec<(Block, usize)>>,
    fragmented_blocks_size: AtomicUsize,
    pub num_clean_blocks_released: AtomicUsize,
    pub num_clean_blocks_released_lazy: AtomicUsize,
    pub remset: RemSet,
    pub cm_enabled: bool,
    pub rc_enabled: bool,
}

unsafe impl<VM: VMBinding> Sync for ImmixSpace<VM> {}

impl<VM: VMBinding> SFT for ImmixSpace<VM> {
    fn name(&self) -> &str {
        self.get_name()
    }
    fn is_live(&self, object: ObjectReference) -> bool {
        if self.rc_enabled {
            return crate::util::rc::count(object) > 0
                || ForwardingWord::is_forwarded::<VM>(object);
        }
        if self.initial_mark_pause {
            return true;
        }
        if self.cm_enabled {
            let block_state = Block::containing::<VM>(object).get_state();
            if block_state == BlockState::Nursery {
                return true;
            }
        }
        self.is_marked(object) || ForwardingWord::is_forwarded::<VM>(object)
    }
    fn is_movable(&self) -> bool {
        super::DEFRAG
    }
    #[cfg(feature = "sanity")]
    fn is_sane(&self) -> bool {
        true
    }
    fn initialize_object_metadata(&self, _object: ObjectReference, _bytes: usize, _alloc: bool) {
        #[cfg(feature = "global_alloc_bit")]
        crate::util::alloc_bit::set_alloc_bit(_object);
    }
    #[inline(always)]
    fn get_forwarded_object(&self, object: ObjectReference) -> Option<ObjectReference> {
        debug_assert!(!object.is_null());
        if ForwardingWord::is_forwarded::<VM>(object) {
            Some(ForwardingWord::read_forwarding_pointer::<VM>(object))
        } else {
            None
        }
    }
    fn sft_trace_object(
        &self,
        _queue: &mut VectorObjectQueue,
        _object: ObjectReference,
        _worker: GCWorkerMutRef,
    ) -> ObjectReference {
        panic!("We do not use SFT to trace objects for Immix. sft_trace_object() cannot be used.")
    }
}

impl<VM: VMBinding> Space<VM> for ImmixSpace<VM> {
    fn as_space(&self) -> &dyn Space<VM> {
        self
    }
    fn as_sft(&self) -> &(dyn SFT + Sync + 'static) {
        self
    }
    #[inline(always)]
    fn get_page_resource(&self) -> &dyn PageResource<VM> {
        &self.pr
    }
    #[inline(always)]
    fn common(&self) -> &CommonSpace<VM> {
        &self.common
    }
    fn initialize_sft(&self) {
        self.common().initialize_sft(self.as_sft());
        // Initialize the block queues in `reusable_blocks` and `pr`.
        let me = unsafe { &mut *(self as *const Self as *mut Self) };
        me.block_allocation.init(unsafe { &*(self as *const Self) })
    }
    fn release_multiple_pages(&mut self, _start: Address) {
        panic!("immixspace only releases pages enmasse")
    }
    fn set_copy_for_sft_trace(&mut self, _semantics: Option<CopySemantics>) {
        panic!("We do not use SFT to trace objects for Immix. set_copy_context() cannot be used.")
    }
}

impl<VM: VMBinding> crate::policy::gc_work::PolicyTraceObject<VM> for ImmixSpace<VM> {
    #[inline(always)]
    fn trace_object<Q: ObjectQueue, const KIND: TraceKind>(
        &self,
        queue: &mut Q,
        object: ObjectReference,
        copy: Option<CopySemantics>,
        worker: &mut GCWorker<VM>,
    ) -> ObjectReference {
        if KIND == TRACE_KIND_DEFRAG {
            self.trace_object(queue, object, copy.unwrap(), worker)
        } else if KIND == TRACE_KIND_FAST {
            self.fast_trace_object(queue, object)
        } else {
            unreachable!()
        }
    }

    #[inline(always)]
    fn post_scan_object(&self, object: ObjectReference) {
        if super::MARK_LINE_AT_SCAN_TIME && !super::BLOCK_ONLY {
            debug_assert!(self.in_space(object));
            self.mark_lines(object);
        }
    }

    #[inline(always)]
    fn may_move_objects<const KIND: TraceKind>() -> bool {
        if KIND == TRACE_KIND_DEFRAG {
            true
        } else if KIND == TRACE_KIND_FAST {
            false
        } else {
            unreachable!()
        }
    }
}

impl<VM: VMBinding> ImmixSpace<VM> {
    const UNMARKED_STATE: u8 = 0;
    const MARKED_STATE: u8 = 1;

    /// Get side metadata specs
    fn side_metadata_specs(rc_enabled: bool) -> Vec<SideMetadataSpec> {
        if rc_enabled {
            return metadata::extract_side_metadata(&vec![
                MetadataSpec::OnSide(Block::DEFRAG_STATE_TABLE),
                MetadataSpec::OnSide(Block::MARK_TABLE),
                MetadataSpec::OnSide(ChunkMap::ALLOC_TABLE),
                *VM::VMObjectModel::LOCAL_MARK_BIT_SPEC,
                MetadataSpec::OnSide(crate::util::rc::RC_STRADDLE_LINES),
                MetadataSpec::OnSide(Block::LOG_TABLE),
                MetadataSpec::OnSide(Block::DEAD_WORDS),
                MetadataSpec::OnSide(Line::VALIDITY_STATE),
            ]);
        }
        metadata::extract_side_metadata(&if super::BLOCK_ONLY {
            vec![
                MetadataSpec::OnSide(Block::DEFRAG_STATE_TABLE),
                MetadataSpec::OnSide(Block::MARK_TABLE),
                MetadataSpec::OnSide(ChunkMap::ALLOC_TABLE),
                *VM::VMObjectModel::LOCAL_MARK_BIT_SPEC,
            ]
        } else {
            vec![
                MetadataSpec::OnSide(Line::MARK_TABLE),
                MetadataSpec::OnSide(Block::DEFRAG_STATE_TABLE),
                MetadataSpec::OnSide(Block::MARK_TABLE),
                MetadataSpec::OnSide(ChunkMap::ALLOC_TABLE),
                *VM::VMObjectModel::LOCAL_MARK_BIT_SPEC,
            ]
        })
    }

    pub fn new(
        name: &'static str,
        vm_map: &'static VMMap,
        mmapper: &'static Mmapper,
        heap: &mut HeapMeta,
        scheduler: Arc<GCWorkScheduler<VM>>,
        global_side_metadata_specs: Vec<SideMetadataSpec>,
        constraints: &'static PlanConstraints,
        rc_enabled: bool,
    ) -> Self {
        #[cfg(feature = "immix_no_defrag")]
        info!(
            "Creating non-moving ImmixSpace: {}. Block size: 2^{}",
            name,
            Block::LOG_BYTES
        );

        super::validate_features();
        let common = CommonSpace::new(
            SpaceOptions {
                name,
                movable: true,
                immortal: false,
                zeroed: true,
                vmrequest: VMRequest::discontiguous(),
                side_metadata_specs: SideMetadataContext {
                    global: global_side_metadata_specs,
                    local: Self::side_metadata_specs(rc_enabled),
                },
                needs_log_bit: constraints.needs_log_bit,
                needs_field_log_bit: constraints.needs_field_log_bit,
            },
            vm_map,
            mmapper,
            heap,
        );
        println!("Workers: {}", scheduler.num_workers());
        ImmixSpace {
            #[cfg(target_pointer_width = "32")]
            pr: if common.vmrequest.is_discontiguous() {
<<<<<<< HEAD
                ImmixPageResource::new_discontiguous(0, vm_map)
            } else {
                ImmixPageResource::new_contiguous(common.start, common.extent, 0, vm_map)
=======
                FreeListPageResource::new_discontiguous(vm_map)
            } else {
                FreeListPageResource::new_contiguous(common.start, common.extent, vm_map)
>>>>>>> e9f39290
            },
            #[cfg(target_pointer_width = "64")]
            pr: ImmixPageResource::new_contiguous(
                Block::LOG_PAGES,
                common.start,
                common.extent,
                vm_map,
                scheduler.num_workers(),
            ),
            common,
            chunk_map: ChunkMap::new(),
            line_mark_state: AtomicU8::new(Line::RESET_MARK_STATE),
            line_unavail_state: AtomicU8::new(Line::RESET_MARK_STATE),
            reusable_blocks: BlockList::new(scheduler.num_workers()),
            defrag: Defrag::default(),
            mark_state: Self::UNMARKED_STATE,
            scheduler,
            block_allocation: BlockAllocation::new(),
            possibly_dead_mature_blocks: Default::default(),
            initial_mark_pause: false,
            mutator_recycled_blocks: Default::default(),
            mature_evac_remsets: Default::default(),
            num_defrag_blocks: AtomicUsize::new(0),
            defrag_chunk_cursor: AtomicUsize::new(0),
            defrag_blocks: Default::default(),
            last_defrag_blocks: Default::default(),
            fragmented_blocks: Default::default(),
            fragmented_blocks_size: Default::default(),
            num_clean_blocks_released: Default::default(),
            num_clean_blocks_released_lazy: Default::default(),
            remset: RemSet::new(),
            cm_enabled: false,
            rc_enabled,
        }
    }

    /// Flush the thread-local queues in BlockPageResource
    pub fn flush_page_resource(&self) {
        self.reusable_blocks.flush_all();
        #[cfg(target_pointer_width = "64")]
        self.pr.flush_all()
    }

    /// Get the number of defrag headroom pages.
    pub fn defrag_headroom_pages(&self) -> usize {
        self.defrag.defrag_headroom_pages(self)
    }

    pub fn num_defrag_blocks(&self) -> usize {
        self.num_defrag_blocks.load(Ordering::SeqCst)
    }

    /// Check if current GC is a defrag GC.
    #[inline(always)]
    pub fn in_defrag(&self) -> bool {
        self.defrag.in_defrag()
    }

    /// check if the current GC should do defragmentation.
    pub fn decide_whether_to_defrag(
        &self,
        emergency_collection: bool,
        collect_whole_heap: bool,
        collection_attempts: usize,
        user_triggered_collection: bool,
        full_heap_system_gc: bool,
    ) -> bool {
        self.defrag.decide_whether_to_defrag(
            emergency_collection,
            collect_whole_heap,
            collection_attempts,
            user_triggered_collection,
            self.reusable_blocks.len() == 0,
            full_heap_system_gc,
            self.cm_enabled,
            self.rc_enabled,
        );
        self.defrag.in_defrag()
    }

    /// Get work packet scheduler
    #[inline(always)]
    pub fn scheduler(&self) -> &GCWorkScheduler<VM> {
        &self.scheduler
    }

    fn select_mature_evacuation_candidates(&self, _pause: Pause, _total_pages: usize) {
        let me = unsafe { &mut *(self as *const Self as *mut Self) };
        debug_assert!(crate::args::RC_MATURE_EVACUATION);
        // Select mature defrag blocks
        // let available_clean_pages_for_defrag = VM::VMActivePlan::global().get_total_pages()
        //     + self.defrag_headroom_pages()
        //     - VM::VMActivePlan::global().get_pages_reserved();
        // let defrag_bytes = available_clean_pages_for_defrag << 12;
        let defrag_bytes = self.defrag_headroom_pages() << 12;
        let mut blocks = Vec::with_capacity(self.fragmented_blocks_size.load(Ordering::SeqCst));
        while let Some(mut x) = self.fragmented_blocks.pop() {
            blocks.append(&mut x);
        }
        let mut live_bytes = 0usize;
        let mut num_blocks = 0usize;
        blocks.sort_by_key(|x| x.1);
        while let Some((block, dead_bytes)) = blocks.pop() {
            if block.is_defrag_source()
                || block.get_state() == BlockState::Unallocated
                || block.get_state() == BlockState::Nursery
            {
                // println!(" - skip defrag {:?} {:?}", block, block.get_state());
                continue;
            }
            block.set_as_defrag_source(true);
            // println!(
            //     " - defrag {:?} {:?} {}",
            //     block,
            //     block.get_state(),
            //     block.dead_bytes()
            // );
            me.defrag_blocks.push(block);
            live_bytes += (Block::BYTES - dead_bytes) >> 1;
            num_blocks += 1;
            if live_bytes >= defrag_bytes {
                break;
            }
        }
        if crate::args::LOG_PER_GC_STATE {
            println!(
                " - Defrag {} mature bytes ({} blocks)",
                live_bytes, num_blocks
            );
        }
        self.num_defrag_blocks.store(num_blocks, Ordering::SeqCst);
    }

    fn schedule_defrag_selection_packets(&self, _pause: Pause) {
        let tasks = self.chunk_map.generate_tasks(|chunk| {
            Box::new(SelectDefragBlocksInChunk {
                chunk,
                defrag_threshold: 1,
            })
        });
        self.fragmented_blocks_size.store(0, Ordering::SeqCst);
        SELECT_DEFRAG_BLOCK_JOB_COUNTER.store(tasks.len(), Ordering::SeqCst);
        self.scheduler().work_buckets[WorkBucketStage::FinishConcurrentWork].bulk_add(tasks);
    }

    pub fn rc_eager_prepare(&mut self, pause: Pause) {
        if pause == Pause::FullTraceFast || pause == Pause::InitialMark {
            self.schedule_defrag_selection_packets(pause);
        }
        let num_workers = self.scheduler().worker_group.worker_count();
        // let (stw_packets, delayed_packets, nursery_blocks) =
        //     if crate::args::LOCK_FREE_BLOCK_ALLOCATION {
        //         self.block_allocation
        //             .reset_and_generate_nursery_sweep_tasks(num_workers)
        //     } else {
        //         unreachable!();
        //     };
        let (stw_packets, nursery_blocks) = self
            .block_allocation
            .reset_and_generate_nursery_sweep_tasks(num_workers);
        // If there are not too much nursery blocks for release, we
        // reclain mature blocks as well.
        if crate::args::NO_LAZY_SWEEP_WHEN_STW_CANNOT_RELEASE_ENOUGH_MEMORY {
            let mature_blocks = if pause == Pause::FinalMark || pause == Pause::FullTraceFast {
                self.num_defrag_blocks.load(Ordering::SeqCst)
            } else {
                0
            };
            if crate::args::LAZY_DECREMENTS
                && (nursery_blocks + mature_blocks) < crate::args::NO_LAZY_DEC_THRESHOLD
            {
                if crate::args::LOG_PER_GC_STATE {
                    println!(
                        "disable lazy dec: nursery_blocks={} mature_blocks={} threshold={}",
                        nursery_blocks,
                        mature_blocks,
                        crate::args::NO_LAZY_DEC_THRESHOLD
                    );
                }
                crate::DISABLE_LASY_DEC_FOR_CURRENT_GC.store(true, Ordering::SeqCst);
            }
        }
        if pause == Pause::FinalMark {
            self.scheduler().work_buckets[WorkBucketStage::RCEvacuateMature].bulk_add(stw_packets);
        } else {
            self.scheduler().work_buckets[WorkBucketStage::RCReleaseNursery].bulk_add(stw_packets);
        }
        if pause == Pause::FullTraceFast || pause == Pause::InitialMark {
            // Update mark_state
            // if VM::VMObjectModel::LOCAL_MARK_BIT_SPEC.is_on_side() {
            //     self.mark_state = Self::MARKED_STATE;
            // } else {
            //     // For header metadata, we use cyclic mark bits.
            //     unimplemented!("cyclic mark bits is not supported at the moment");
            // }
            // Reset block mark and object mark table.
            let space = unsafe { &mut *(self as *mut Self) };
            let work_packets = self.chunk_map.generate_prepare_tasks::<VM>(space, None);
            self.scheduler().work_buckets[WorkBucketStage::Initial].bulk_add(work_packets);
        }
    }

    pub fn schedule_mark_table_zeroing_tasks(&self, stage: WorkBucketStage) {
        assert!(crate::args::HEAP_HEALTH_GUIDED_GC);
        let space = unsafe { &mut *(self as *const Self as *mut Self) };
        let work_packets = self
            .chunk_map
            .generate_concurrent_mark_table_zeroing_tasks::<VM>(space);
        self.scheduler().work_buckets[stage].bulk_add(work_packets);
    }

    pub fn prepare_rc(&mut self, pause: Pause) {
        self.num_clean_blocks_released.store(0, Ordering::SeqCst);
        self.num_clean_blocks_released_lazy
            .store(0, Ordering::SeqCst);
        if pause == Pause::FullTraceFast || pause == Pause::FinalMark {
            debug_assert!(self.last_defrag_blocks.is_empty());
            std::mem::swap(&mut self.defrag_blocks, &mut self.last_defrag_blocks);
        }
        debug_assert_ne!(pause, Pause::FullTraceDefrag);
        // Tracing GC preparation work
        if pause == Pause::FullTraceFast || pause == Pause::InitialMark {
            // Update mark_state
            if VM::VMObjectModel::LOCAL_MARK_BIT_SPEC.is_on_side() {
                self.mark_state = Self::MARKED_STATE;
            } else {
                // For header metadata, we use cyclic mark bits.
                unimplemented!("cyclic mark bits is not supported at the moment");
            }
            // Reset block mark and object mark table.
            // let space = unsafe { &mut *(self as *mut Self) };
            // let work_packets = self.chunk_map.generate_prepare_tasks::<VM>(space, None);
            // self.scheduler().work_buckets[WorkBucketStage::Prepare].bulk_add(work_packets);
        }
        // SATB sweep has problem scanning mutator recycled blocks.
        // Remaing the block state as "reusing" and reset them here.
        let space = unsafe { &mut *(self as *mut Self) };
        if pause == Pause::FullTraceFast {
            while let Some(blocks) = self.mutator_recycled_blocks.pop() {
                for b in blocks {
                    b.set_state(BlockState::Marked);
                }
            }
        } else {
            let mut packets: Vec<Box<dyn GCWork<VM>>> = vec![];
            packets.reserve(self.mutator_recycled_blocks.len());
            while let Some(blocks) = self.mutator_recycled_blocks.pop() {
                if !blocks.is_empty() {
                    for chunk in blocks.chunks(256) {
                        packets.push(Box::new(RCSweepNurseryBlocks {
                            space,
                            blocks: chunk.to_vec(),
                            mutator_reused_blocks: true,
                        }));
                    }
                }
            }
            if crate::args::LAZY_MU_REUSE_BLOCK_SWEEPING {
                self.scheduler().postpone_all_prioritized(packets);
            } else {
                if pause == Pause::FinalMark {
                    self.scheduler().work_buckets[WorkBucketStage::RCEvacuateMature]
                        .bulk_add(packets);
                } else {
                    self.scheduler().work_buckets[WorkBucketStage::RCReleaseNursery]
                        .bulk_add(packets);
                }
            }
        }
        if pause == Pause::FinalMark {
            crate::REMSET_RECORDING.store(false, Ordering::SeqCst);
        }
    }

    pub fn release_rc(&mut self, pause: Pause) {
        debug_assert_ne!(pause, Pause::FullTraceDefrag);
        self.block_allocation.reset();
        let disable_lasy_dec_for_current_gc = crate::disable_lasy_dec_for_current_gc();
        if disable_lasy_dec_for_current_gc {
            self.scheduler().process_lazy_decrement_packets();
        }
        rc::reset_inc_buffer_size();
    }

    pub fn schedule_mature_sweeping(&mut self, pause: Pause) {
        if pause == Pause::FullTraceFast || pause == Pause::FinalMark {
            if self.last_defrag_blocks.len() > 0 {
                while let Some(block) = self.last_defrag_blocks.pop() {
                    if !block.is_defrag_source() || block.get_state() == BlockState::Unallocated {
                        continue;
                    }
                    block.clear_rc_table::<VM>();
                    block.clear_striddle_table::<VM>();
                    block.rc_sweep_mature::<VM>(self, true);
                    assert!(!block.is_defrag_source());
                }
            }
            let disable_lasy_dec_for_current_gc = crate::disable_lasy_dec_for_current_gc();
            let dead_cycle_sweep_packets = self.chunk_map.generate_dead_cycle_sweep_tasks();
            let sweep_los = RCSweepMatureLOS::new(LazySweepingJobsCounter::new_desc());
            if crate::args::LAZY_DECREMENTS && !disable_lasy_dec_for_current_gc {
                self.scheduler().postpone_all(dead_cycle_sweep_packets);
                self.scheduler().postpone(sweep_los);
            } else {
                self.scheduler().work_buckets[WorkBucketStage::RCFullHeapRelease]
                    .bulk_add(dead_cycle_sweep_packets);
                self.scheduler().work_buckets[WorkBucketStage::RCFullHeapRelease].add(sweep_los);
            }
        }
    }

    pub fn prepare(&mut self, major_gc: bool, initial_mark_pause: bool) {
        self.initial_mark_pause = initial_mark_pause;
        debug_assert!(!self.rc_enabled);
        self.block_allocation.reset();
        if major_gc {
            // Update mark_state
            if VM::VMObjectModel::LOCAL_MARK_BIT_SPEC.is_on_side() {
                self.mark_state = Self::MARKED_STATE;
            } else {
                // For header metadata, we use cyclic mark bits.
                unimplemented!("cyclic mark bits is not supported at the moment");
            }
        }

        // Prepare defrag info
        if super::DEFRAG {
            self.defrag.prepare(self);
        }
        // Prepare each block for GC
        let threshold = self.defrag.defrag_spill_threshold.load(Ordering::Acquire);
        // # Safety: ImmixSpace reference is always valid within this collection cycle.
        let space = unsafe { &*(self as *const Self) };
        let work_packets = self.chunk_map.generate_prepare_tasks::<VM>(
            space,
            if space.in_defrag() {
                Some(threshold)
            } else {
                None
            },
        );
        self.scheduler().work_buckets[WorkBucketStage::Prepare].bulk_add(work_packets);
        // Update line mark state
        if !super::BLOCK_ONLY {
            self.line_mark_state.fetch_add(1, Ordering::AcqRel);
            if self.line_mark_state.load(Ordering::Acquire) > Line::MAX_MARK_STATE {
                self.line_mark_state
                    .store(Line::RESET_MARK_STATE, Ordering::Release);
            }
        }
    }

    /// Release for the immix space. This is called when a GC finished.
    /// Return whether this GC was a defrag GC, as a plan may want to know this.
    pub fn release(&mut self, major_gc: bool) -> bool {
        debug_assert!(!self.rc_enabled);
        self.block_allocation.reset();
        let did_defrag = self.defrag.in_defrag();
        if major_gc {
            // Update line_unavail_state for hole searching afte this GC.
            if !super::BLOCK_ONLY {
                self.line_unavail_state.store(
                    self.line_mark_state.load(Ordering::Acquire),
                    Ordering::Release,
                );
            }
        }
        // Clear reusable blocks list
        if !super::BLOCK_ONLY {
            self.reusable_blocks.reset();
        }
        // Sweep chunks and blocks
        // # Safety: ImmixSpace reference is always valid within this collection cycle.
        let space = unsafe { &*(self as *const Self) };
        let work_packets = self.chunk_map.generate_sweep_tasks(space, false);
        self.scheduler().work_buckets[WorkBucketStage::Release].bulk_add(work_packets);
        if super::DEFRAG {
            self.defrag.release(self);
        }
        self.initial_mark_pause = false;
        did_defrag
    }

    /// Release a block.
    pub fn release_block(&self, block: Block, nursery: bool, zero_unlog_table: bool) {
        // println!(
        //     "Release {:?} nursery={} defrag={}",
        //     block,
        //     nursery,
        //     block.is_defrag_source()
        // );
        if crate::args::LOG_PER_GC_STATE {
            if nursery {
                RELEASED_NURSERY_BLOCKS.fetch_add(1, Ordering::SeqCst);
            }
            RELEASED_BLOCKS.fetch_add(1, Ordering::SeqCst);
        }
        if crate::args::BARRIER_MEASUREMENT || zero_unlog_table {
            block.clear_log_table::<VM>();
        }
        self.num_clean_blocks_released
            .fetch_add(1, Ordering::Relaxed);
        block.deinit(self);
        crate::stat(|s| {
            if nursery {
                s.reclaimed_blocks_nursery += 1;
            } else {
                s.reclaimed_blocks_mature += 1;
            }
        });
        self.pr.release_pages(block.start());
    }

    /// Allocate a clean block.
    #[inline(always)]
    pub fn get_clean_block(&self, tls: VMThread, copy: bool) -> Option<Block> {
        self.block_allocation
            .get_clean_block(tls, copy, self.rc_enabled)
    }

    /// Pop a reusable block from the reusable block list.
    #[inline(always)]
    pub fn get_reusable_block(&self, copy: bool) -> Option<Block> {
        self.block_allocation.get_reusable_block(copy)
    }

    #[inline(always)]
    pub fn reusable_blocks_drained(&self) -> bool {
        self.reusable_blocks.len() == 0
    }

    /// Trace and mark objects without evacuation.
    #[inline(always)]
    pub fn process_mature_evacuation_remset(&self) {
        let mut remsets = vec![];
        mem::swap(&mut remsets, &mut self.mature_evac_remsets.lock());
        self.scheduler.work_buckets[WorkBucketStage::RCEvacuateMature].bulk_add(remsets);
    }

    /// Trace and mark objects without evacuation.
    #[inline(always)]
    pub fn fast_trace_object(
        &self,
        trace: &mut impl ObjectQueue,
        object: ObjectReference,
    ) -> ObjectReference {
        self.trace_object_without_moving(trace, object)
    }

    /// Trace and mark objects. If the current object is in defrag block, then do evacuation as well.
    #[inline(always)]
    pub fn trace_object(
        &self,
        trace: &mut impl ObjectQueue,
        object: ObjectReference,
        semantics: CopySemantics,
        worker: &mut GCWorker<VM>,
    ) -> ObjectReference {
        #[cfg(feature = "global_alloc_bit")]
        debug_assert!(
            crate::util::alloc_bit::is_alloced(object),
            "{:x}: alloc bit not set",
            object
        );
        if Block::containing::<VM>(object).is_defrag_source() {
            debug_assert!(self.in_defrag());
            self.trace_object_with_opportunistic_copy(trace, object, semantics, worker)
        } else {
            self.trace_object_without_moving(trace, object)
        }
    }

    /// Trace and mark objects without evacuation.
    #[inline(always)]
    pub fn trace_object_without_moving(
        &self,
        queue: &mut impl ObjectQueue,
        object: ObjectReference,
    ) -> ObjectReference {
        if self.attempt_mark(object) {
            if self.rc_enabled {
                let straddle = rc::is_straddle_line(Line::from(Line::align(object.to_address())));
                if straddle {
                    return object;
                }
            }
            // println!("Mark {:?}", object.range::<VM>());
            if !self.rc_enabled {
                // Mark block and lines
                if !super::BLOCK_ONLY {
                    if !super::MARK_LINE_AT_SCAN_TIME {
                        self.mark_lines(object);
                    }
                } else {
                    let block = Block::containing::<VM>(object);
                    let state = block.get_state();
                    if state != BlockState::Nursery && state != BlockState::Marked {
                        block.set_state(BlockState::Marked);
                    }
                }
            }
            // Visit node
            queue.enqueue(object);
        }
        object
    }

    /// Trace object and do evacuation if required.
    #[allow(clippy::assertions_on_constants)]
    #[inline(always)]
    pub fn trace_object_with_opportunistic_copy(
        &self,
        queue: &mut impl ObjectQueue,
        object: ObjectReference,
        semantics: CopySemantics,
        worker: &mut GCWorker<VM>,
    ) -> ObjectReference {
        let copy_context = worker.get_copy_context_mut();
        debug_assert!(!super::BLOCK_ONLY);
        let forwarding_status = ForwardingWord::attempt_to_forward::<VM>(object);
        if ForwardingWord::state_is_forwarded_or_being_forwarded(forwarding_status) {
            // We lost the forwarding race as some other thread has set the forwarding word; wait
            // until the object has been forwarded by the winner. Note that the object may not
            // necessarily get forwarded since Immix opportunistically moves objects.
            #[allow(clippy::let_and_return)]
            let new_object =
                ForwardingWord::spin_and_get_forwarded_object::<VM>(object, forwarding_status);
            #[cfg(debug_assertions)]
            {
                if new_object == object {
                    debug_assert!(
                        self.is_marked(object) || self.defrag.space_exhausted() || Self::is_pinned(object),
                        "Forwarded object is the same as original object {} even though it should have been copied",
                        object,
                    );
                } else {
                    // new_object != object
                    debug_assert!(
                        !Block::containing::<VM>(new_object).is_defrag_source(),
                        "Block {:?} containing forwarded object {} should not be a defragmentation source",
                        Block::containing::<VM>(new_object),
                        new_object,
                    );
                }
            }
            new_object
        } else if self.is_marked(object) {
            // We won the forwarding race but the object is already marked so we clear the
            // forwarding status and return the unmoved object
            debug_assert!(
                self.defrag.space_exhausted() || Self::is_pinned(object),
                "Forwarded object is the same as original object {} even though it should have been copied",
                object,
            );
            ForwardingWord::clear_forwarding_bits::<VM>(object);
            object
        } else {
            // We won the forwarding race; actually forward and copy the object if it is not pinned
            // and we have sufficient space in our copy allocator
            let new_object = if Self::is_pinned(object) || self.defrag.space_exhausted() {
                self.attempt_mark(object);
                ForwardingWord::clear_forwarding_bits::<VM>(object);
                Block::containing::<VM>(object).set_state(BlockState::Marked);
                object
            } else {
                #[cfg(feature = "global_alloc_bit")]
                crate::util::alloc_bit::unset_alloc_bit(object);
                ForwardingWord::forward_object::<VM>(object, semantics, copy_context)
            };
            debug_assert!({
                let state = Block::containing::<VM>(new_object).get_state();
                state == BlockState::Marked || state == BlockState::Nursery
            });
            queue.enqueue(new_object);
            debug_assert!(new_object.is_live());
            new_object
        }
    }

    #[inline(always)]
    pub fn rc_trace_object(
        &self,
        queue: &mut impl ObjectQueue,
        object: ObjectReference,
        semantics: CopySemantics,
        pause: Pause,
        mark: bool,
        worker: &mut GCWorker<VM>,
    ) -> ObjectReference {
        debug_assert!(self.rc_enabled);
        if crate::args::RC_MATURE_EVACUATION && Block::containing::<VM>(object).is_defrag_source() {
            self.trace_forward_rc_mature_object(queue, object, semantics, pause, worker)
        } else if crate::args::RC_MATURE_EVACUATION {
            self.trace_mark_rc_mature_object(queue, object, pause, mark)
        } else {
            self.trace_object_without_moving(queue, object)
        }
    }

    #[inline(always)]
    pub fn trace_mark_rc_mature_object(
        &self,
        queue: &mut impl ObjectQueue,
        mut object: ObjectReference,
        _pause: Pause,
        mark: bool,
    ) -> ObjectReference {
        if ForwardingWord::is_forwarded::<VM>(object) {
            object = ForwardingWord::read_forwarding_pointer::<VM>(object);
        }
        if mark && self.attempt_mark(object) {
            queue.enqueue(object);
        }
        object
    }

    #[allow(clippy::assertions_on_constants)]
    #[inline(always)]
    pub fn trace_forward_rc_mature_object(
        &self,
        queue: &mut impl ObjectQueue,
        object: ObjectReference,
        _semantics: CopySemantics,
        _pause: Pause,
        worker: &mut GCWorker<VM>,
    ) -> ObjectReference {
        let copy_context = worker.get_copy_context_mut();
        let forwarding_status = ForwardingWord::attempt_to_forward::<VM>(object);
        if ForwardingWord::state_is_forwarded_or_being_forwarded(forwarding_status) {
            let new =
                ForwardingWord::spin_and_get_forwarded_object::<VM>(object, forwarding_status);
            new
        } else {
            // Evacuate the mature object
            let new = ForwardingWord::forward_object::<VM>(
                object,
                CopySemantics::DefaultCopy,
                copy_context,
            );
            crate::stat(|s| {
                s.mature_copy_objects += 1usize;
                s.mature_copy_volume += new.get_size::<VM>();
            });
            if crate::should_record_copy_bytes() {
                unsafe { crate::SLOPPY_COPY_BYTES += new.get_size::<VM>() }
            }
            // Transfer RC count
            new.log_start_address::<VM>();
            if !crate::args::BLOCK_ONLY && new.get_size::<VM>() > Line::BYTES {
                rc::mark_straddle_object::<VM>(new);
            }
            rc::set(new, rc::count(object));
            self.attempt_mark(new);
            self.unmark(object);
            queue.enqueue(new);
            new
        }
    }

    /// Mark all the lines that the given object spans.
    #[allow(clippy::assertions_on_constants)]
    #[inline]
    pub fn mark_lines(&self, object: ObjectReference) {
        debug_assert!(!super::BLOCK_ONLY);
        if self.rc_enabled {
            return;
        }
        Line::mark_lines_for_object::<VM>(object, self.line_mark_state.load(Ordering::Acquire));
    }

    /// Atomically mark an object.
    #[inline(always)]
    pub fn attempt_mark(&self, object: ObjectReference) -> bool {
        loop {
            let old_value = VM::VMObjectModel::LOCAL_MARK_BIT_SPEC.load_atomic::<VM, u8>(
                object,
                None,
                Ordering::SeqCst,
            );
            if old_value == self.mark_state {
                return false;
            }

            if VM::VMObjectModel::LOCAL_MARK_BIT_SPEC
                .compare_exchange_metadata::<VM, u8>(
                    object,
                    old_value,
                    self.mark_state,
                    None,
                    Ordering::SeqCst,
                    Ordering::SeqCst,
                )
                .is_ok()
            {
                break;
            }
        }
        true
    }

    /// Atomically mark an object.
    #[inline(always)]
    pub fn unmark(&self, object: ObjectReference) -> bool {
        let mark_bit = VM::VMObjectModel::LOCAL_MARK_BIT_SPEC.extract_side_spec();
        let obj_addr = VM::VMObjectModel::ref_to_address(object);
        loop {
            let old_value: u8 = mark_bit.load_atomic(obj_addr, Ordering::SeqCst);
            if old_value == Self::UNMARKED_STATE {
                return false;
            }

            if mark_bit
                .compare_exchange_atomic(
                    obj_addr,
                    Self::MARKED_STATE,
                    Self::UNMARKED_STATE,
                    Ordering::SeqCst,
                    Ordering::SeqCst,
                )
                .is_ok()
            {
                break;
            }
        }
        true
    }

    /// Check if an object is marked.
    #[inline(always)]
    pub fn is_marked(&self, object: ObjectReference) -> bool {
        let old_value = VM::VMObjectModel::LOCAL_MARK_BIT_SPEC.load_atomic::<VM, u8>(
            object,
            None,
            Ordering::SeqCst,
        );
        old_value == self.mark_state
    }

    /// Check if an object is pinned.
    #[inline(always)]
    fn is_pinned(_object: ObjectReference) -> bool {
        // TODO(wenyuzhao): Object pinning not supported yet.
        false
    }

    /// Hole searching.
    ///
    /// Linearly scan lines in a block to search for the next
    /// hole, starting from the given line. If we find available lines,
    /// return a tuple of the start line and the end line (non-inclusive).
    ///
    /// Returns None if the search could not find any more holes.
    #[allow(clippy::assertions_on_constants)]
    pub fn get_next_available_lines(&self, copy: bool, search_start: Line) -> Option<(Line, Line)> {
        debug_assert!(!super::BLOCK_ONLY);
        if self.rc_enabled {
            self.rc_get_next_available_lines(copy, search_start)
        } else {
            self.normal_get_next_available_lines(search_start)
        }
    }

    /// Search holes by ref-counts instead of line marks
    #[allow(clippy::assertions_on_constants)]
    #[inline(always)]
    pub fn rc_get_next_available_lines(
        &self,
        copy: bool,
        search_start: Line,
    ) -> Option<(Line, Line)> {
        debug_assert!(!super::BLOCK_ONLY);
        debug_assert!(self.rc_enabled);
        let block = search_start.block();
        let rc_array = RCArray::of(block);
        let limit = Block::LINES;
        // Find start
        let first_free_cursor = {
            let start_cursor = search_start.get_index_within_block();
            let mut first_free_cursor = None;
            let mut find_free_line = false;
            for i in start_cursor..limit {
                if rc_array.is_dead(i) {
                    if i == 0 {
                        first_free_cursor = Some(i);
                        break;
                    } else if !find_free_line {
                        find_free_line = true;
                    } else {
                        first_free_cursor = Some(i);
                        break;
                    }
                } else {
                    find_free_line = false;
                }
            }
            first_free_cursor
        };
        let start = match first_free_cursor {
            Some(c) => c,
            _ => return None,
        };
        // Find limit
        let end = {
            let mut cursor = start + 1;
            while cursor < limit {
                if !rc_array.is_dead(cursor) {
                    break;
                }
                cursor += 1;
            }
            cursor
        };
        let start = Line::from(block.start() + (start << Line::LOG_BYTES));
        let end = Line::from(block.start() + (end << Line::LOG_BYTES));
        if self.common.needs_log_bit {
            if !copy {
                Line::clear_log_table::<VM>(start..end);
            } else {
                Line::initialize_log_table_as_unlogged::<VM>(start..end);
            }
            Line::update_validity(RegionIterator::<Line>::new(start, end));
        }
        block.dec_dead_bytes_sloppy(
            (Line::steps_between(&start, &end).unwrap() as u32) << Line::LOG_BYTES,
        );
        // Line::clear_mark_table::<VM>(start..end);
        // if !_copy {
        //     println!("reuse {:?} copy={}", start..end, copy);
        // }
        Some((start, end))
    }

    #[allow(clippy::assertions_on_constants)]
    #[inline]
    pub fn normal_get_next_available_lines(&self, search_start: Line) -> Option<(Line, Line)> {
        debug_assert!(!super::BLOCK_ONLY);
        debug_assert!(!self.rc_enabled);
        let unavail_state = self.line_unavail_state.load(Ordering::Acquire);
        let current_state = self.line_mark_state.load(Ordering::Acquire);
        let block = search_start.block();
        let mut mark_data = block.line_mark_table();
        let start_cursor = search_start.get_index_within_block();
        let mut cursor = start_cursor;
        // Find start
        while cursor < Block::LINES {
            let mark = mark_data.get(cursor);
            if mark != unavail_state && mark != current_state {
                break;
            }
            cursor += 1;
        }
        if cursor == Block::LINES {
            return None;
        }
        let start = search_start.next_nth(cursor - start_cursor);
        // Find limit
        while cursor < Block::LINES {
            let mark = mark_data.get(cursor);
            if mark == unavail_state || mark == current_state {
                break;
            }
            if self.cm_enabled {
                mark_data.set(cursor, current_state);
            }
            cursor += 1;
        }
        let end = search_start.next_nth(cursor - start_cursor);
        if self.common.needs_log_bit {
            Line::clear_log_table::<VM>(start..end);
        }
        Some((start, end))
    }

    pub fn is_last_gc_exhaustive(did_defrag_for_last_gc: bool) -> bool {
        if super::DEFRAG {
            did_defrag_for_last_gc
        } else {
            // If defrag is disabled, every GC is exhaustive.
            true
        }
    }

    #[inline(always)]
    pub fn add_to_possibly_dead_mature_blocks(&self, block: Block, is_defrag_source: bool) {
        if block.log() {
            self.possibly_dead_mature_blocks
                .push((block, is_defrag_source));
        }
    }

    pub fn schedule_rc_block_sweeping_tasks(&self, counter: LazySweepingJobsCounter) {
        // while let Some(x) = self.last_mutator_recycled_blocks.pop() {
        //     x.set_state(BlockState::Marked);
        // }
        // This may happen either within a pause, or in concurrent.
        let size = self.possibly_dead_mature_blocks.len();
        let num_bins = self.scheduler().num_workers() << 1;
        let bin_cap = size / num_bins + if size % num_bins == 0 { 0 } else { 1 };
        let mut bins = (0..num_bins)
            .map(|_| Vec::with_capacity(bin_cap))
            .collect::<Vec<Vec<(Block, bool)>>>();
        'out: for i in 0..num_bins {
            for _ in 0..bin_cap {
                if let Some(block) = self.possibly_dead_mature_blocks.pop() {
                    bins[i].push(block);
                } else {
                    break 'out;
                }
            }
        }
        let packets = bins
            .into_iter()
            .map::<Box<dyn GCWork<VM>>, _>(|blocks| {
                Box::new(SweepBlocksAfterDecs::new(blocks, counter.clone()))
            })
            .collect();
        self.scheduler().work_buckets[WorkBucketStage::Unconstrained].bulk_add_prioritized(packets);
        self.scheduler().work_buckets[WorkBucketStage::Unconstrained]
            .add_prioritized(Box::new(RCReleaseMatureLOS::new(counter.clone())));
    }
}

/// A work packet to scan the fields of each objects and mark lines.
pub struct ScanObjectsAndMarkLines<Edges: ProcessEdgesWork> {
    buffer: Vec<ObjectReference>,
    concurrent: bool,
    immix_space: &'static ImmixSpace<Edges::VM>,
    edges: Vec<EdgeOf<Edges>>,
    worker: *mut GCWorker<Edges::VM>,
    mmtk: *const MMTK<Edges::VM>,
}

unsafe impl<E: ProcessEdgesWork> Send for ScanObjectsAndMarkLines<E> {}

impl<E: ProcessEdgesWork> ScanObjectsAndMarkLines<E> {
    pub fn new(
        buffer: Vec<ObjectReference>,
        concurrent: bool,
        immix_space: &'static ImmixSpace<E::VM>,
    ) -> Self {
        debug_assert!(!concurrent);
        if concurrent {
            crate::NUM_CONCURRENT_TRACING_PACKETS.fetch_add(1, Ordering::SeqCst);
        }
        Self {
            buffer,
            concurrent,
            immix_space,
            edges: vec![],
            worker: ptr::null_mut(),
            mmtk: ptr::null_mut(),
        }
    }

    fn worker(&self) -> &mut GCWorker<E::VM> {
        unsafe { &mut *self.worker }
    }

    fn flush(&mut self) {
        if !self.edges.is_empty() {
            let mut new_edges = Vec::new();
            mem::swap(&mut new_edges, &mut self.edges);
            self.worker().add_work(
                WorkBucketStage::Closure,
                E::new(new_edges, false, unsafe { &*self.mmtk }),
            );
        }
    }
}

impl<E: ProcessEdgesWork> GCWork<E::VM> for ScanObjectsAndMarkLines<E> {
    fn do_work(&mut self, worker: &mut GCWorker<E::VM>, mmtk: &'static MMTK<E::VM>) {
        trace!("ScanObjectsAndMarkLines");
        self.mmtk = mmtk;
        self.worker = worker;
        let mut buffer = vec![];
        mem::swap(&mut buffer, &mut self.buffer);
        let tls = worker.tls;
        let mut closure = ObjectsClosure::<E>::new(worker);
        for object in buffer {
            <E::VM as VMBinding>::VMScanning::scan_object(tls, object, &mut closure);
            if super::MARK_LINE_AT_SCAN_TIME
                && !super::BLOCK_ONLY
                && self.immix_space.in_space(object)
            {
                self.immix_space.mark_lines(object);
            }
        }
        self.flush();
    }
}

impl<E: ProcessEdgesWork> Drop for ScanObjectsAndMarkLines<E> {
    fn drop(&mut self) {
        if self.concurrent {
            crate::NUM_CONCURRENT_TRACING_PACKETS.fetch_sub(1, Ordering::SeqCst);
        }
    }
}

pub struct MatureSweeping;

impl<VM: VMBinding> GCWork<VM> for MatureSweeping {
    fn do_work(&mut self, _worker: &mut GCWorker<VM>, mmtk: &'static MMTK<VM>) {
        let lxr = mmtk.plan.downcast_ref::<LXR<VM>>().unwrap();
        let lxr_mut = unsafe { &mut *(lxr as *const _ as *mut LXR<VM>) };
        lxr_mut
            .immix_space
            .schedule_mature_sweeping(lxr.current_pause().unwrap())
    }
}

static SELECT_DEFRAG_BLOCK_JOB_COUNTER: AtomicUsize = AtomicUsize::new(0);

struct SelectDefragBlocksInChunk {
    chunk: Chunk,
    #[allow(unused)]
    defrag_threshold: usize,
}

impl<VM: VMBinding> GCWork<VM> for SelectDefragBlocksInChunk {
    #[inline]
    fn do_work(&mut self, _worker: &mut GCWorker<VM>, mmtk: &'static MMTK<VM>) {
        let mut blocks = vec![];
        // Iterate over all blocks in this chunk
        for block in self.chunk.committed_blocks() {
            let state = block.get_state();
            // Skip unallocated blocks.
            if state == BlockState::Unallocated
                || state == BlockState::Nursery
                || block.is_defrag_source()
            {
                continue;
            }
            let score = if crate::args::HOLE_COUNTING {
                unreachable!();
                // match state {
                //     BlockState::Reusable { unavailable_lines } => unavailable_lines as _,
                //     _ => block.calc_holes(),
                // }
            } else {
                // block.dead_bytes()
                // block.calc_dead_bytes::<VM>()
                block.calc_dead_lines() << Line::LOG_BYTES
            };
            if score >= (Block::BYTES >> 1) {
                blocks.push((block, score));
            }
        }
        let lxr = mmtk.plan.downcast_ref::<LXR<VM>>().unwrap();
        lxr.immix_space
            .fragmented_blocks_size
            .fetch_add(blocks.len(), Ordering::SeqCst);
        lxr.immix_space.fragmented_blocks.push(blocks);
        if SELECT_DEFRAG_BLOCK_JOB_COUNTER.fetch_sub(1, Ordering::SeqCst) == 1 {
            lxr.immix_space.select_mature_evacuation_candidates(
                lxr.current_pause().unwrap(),
                mmtk.plan.get_total_pages(),
            )
        }
    }
}

pub struct UpdateWeakProcessor;

impl<VM: VMBinding> GCWork<VM> for UpdateWeakProcessor {
    #[inline]
    fn do_work(&mut self, _worker: &mut GCWorker<VM>, _mmtk: &'static MMTK<VM>) {
        VM::VMCollection::update_weak_processor();
    }
}

use crate::plan::{Plan, VectorObjectQueue};
use crate::policy::copy_context::PolicyCopyContext;
use crate::util::alloc::Allocator;
use crate::util::alloc::ImmixAllocator;

/// Immix copy allocator
pub struct ImmixCopyContext<VM: VMBinding> {
    copy_allocator: ImmixAllocator<VM>,
    defrag_allocator: ImmixAllocator<VM>,
}

impl<VM: VMBinding> PolicyCopyContext for ImmixCopyContext<VM> {
    type VM = VM;

    fn prepare(&mut self) {
        self.copy_allocator.reset();
        self.defrag_allocator.reset();
    }
    fn release(&mut self) {
        self.copy_allocator.reset();
        self.defrag_allocator.reset();
    }
    #[inline(always)]
    fn alloc_copy(
        &mut self,
        _original: ObjectReference,
        bytes: usize,
        align: usize,
        offset: isize,
    ) -> Address {
        if self.get_space().in_defrag() {
            self.defrag_allocator.alloc(bytes, align, offset)
        } else {
            self.copy_allocator.alloc(bytes, align, offset)
        }
    }
    #[inline(always)]
    fn post_copy(&mut self, obj: ObjectReference, _bytes: usize) {
        let space = self.get_space();
        if space.rc_enabled {
            return;
        }
        // Mark the object
        VM::VMObjectModel::LOCAL_MARK_BIT_SPEC.store_atomic::<VM, u8>(
            obj,
            space.mark_state,
            None,
            Ordering::SeqCst,
        );
        // Mark the line
        if !super::MARK_LINE_AT_SCAN_TIME {
            space.mark_lines(obj);
        }
    }
}

impl<VM: VMBinding> ImmixCopyContext<VM> {
    pub fn new(
        tls: VMWorkerThread,
        plan: &'static dyn Plan<VM = VM>,
        space: &'static ImmixSpace<VM>,
    ) -> Self {
        ImmixCopyContext {
            copy_allocator: ImmixAllocator::new(tls.0, Some(space), plan, true),
            defrag_allocator: ImmixAllocator::new(tls.0, Some(space), plan, true),
        }
    }

    #[inline(always)]
    fn get_space(&self) -> &ImmixSpace<VM> {
        // Both copy allocators should point to the same space.
        debug_assert_eq!(
            self.defrag_allocator.immix_space().common().descriptor,
            self.copy_allocator.immix_space().common().descriptor
        );
        // Just get the space from either allocator
        self.defrag_allocator.immix_space()
    }
}

pub struct SweepBlocksAfterDecs {
    blocks: Vec<(Block, bool)>,
    _counter: LazySweepingJobsCounter,
}

impl SweepBlocksAfterDecs {
    pub fn new(blocks: Vec<(Block, bool)>, counter: LazySweepingJobsCounter) -> Self {
        Self {
            blocks,
            _counter: counter,
        }
    }
}

impl<VM: VMBinding> GCWork<VM> for SweepBlocksAfterDecs {
    fn do_work(&mut self, _worker: &mut GCWorker<VM>, mmtk: &'static MMTK<VM>) {
        let lxr = mmtk.plan.downcast_ref::<LXR<VM>>().unwrap();
        if self.blocks.is_empty() {
            return;
        }
        let mut count = 0;
        for (block, defrag) in &self.blocks {
            block.unlog();
            if block.rc_sweep_mature::<VM>(&lxr.immix_space, *defrag) {
                count += 1;
            } else {
                assert!(
                    !*defrag,
                    "defrag block is freed? {:?} {:?} {}",
                    block,
                    block.get_state(),
                    block.is_defrag_source()
                );
            }
        }
        if count != 0 && lxr.current_pause().is_none() {
            lxr.immix_space
                .num_clean_blocks_released_lazy
                .fetch_add(count, Ordering::Relaxed);
        }
    }
}<|MERGE_RESOLUTION|>--- conflicted
+++ resolved
@@ -288,15 +288,9 @@
         ImmixSpace {
             #[cfg(target_pointer_width = "32")]
             pr: if common.vmrequest.is_discontiguous() {
-<<<<<<< HEAD
-                ImmixPageResource::new_discontiguous(0, vm_map)
+                ImmixPageResource::new_discontiguous(vm_map)
             } else {
-                ImmixPageResource::new_contiguous(common.start, common.extent, 0, vm_map)
-=======
-                FreeListPageResource::new_discontiguous(vm_map)
-            } else {
-                FreeListPageResource::new_contiguous(common.start, common.extent, vm_map)
->>>>>>> e9f39290
+                ImmixPageResource::new_contiguous(common.start, common.extent, vm_map)
             },
             #[cfg(target_pointer_width = "64")]
             pr: ImmixPageResource::new_contiguous(
