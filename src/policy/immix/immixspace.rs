--- conflicted
+++ resolved
@@ -1711,28 +1711,6 @@
         assert_eq!(self.space.chunk_map.get(self.chunk), ChunkState::Allocated);
 
         let mut histogram = self.space.defrag.new_histogram();
-<<<<<<< HEAD
-        if self.space.chunk_map.get(self.chunk) == ChunkState::Allocated {
-            let line_mark_state = if super::BLOCK_ONLY {
-                None
-            } else {
-                Some(self.space.line_mark_state.load(Ordering::Acquire))
-            };
-            // number of allocated blocks.
-            let mut allocated_blocks = 0;
-            let mut freed_blocks = 0;
-            // Iterate over all allocated blocks in this chunk.
-            for block in self
-                .chunk
-                .iter_region::<Block>()
-                .filter(|block| block.get_state() != BlockState::Unallocated)
-            {
-                if !block.sweep(self.space, &mut histogram, line_mark_state) {
-                    // Block is live. Increment the allocated block count.
-                    allocated_blocks += 1;
-                } else {
-                    freed_blocks += 1;
-=======
         let line_mark_state = if super::BLOCK_ONLY {
             None
         } else {
@@ -1743,6 +1721,7 @@
         let is_defrag_gc = self.space.defrag.in_defrag();
         // number of allocated blocks.
         let mut allocated_blocks = 0;
+        let mut freed_blocks = 0;
         // Iterate over all allocated blocks in this chunk.
         for block in self
             .chunk
@@ -1770,21 +1749,24 @@
                     if objects_may_move {
                         side.bzero_metadata(block.start(), Block::BYTES);
                     }
->>>>>>> 6cae51c4
                 }
             }
 
             if !block.sweep(self.space, &mut histogram, line_mark_state) {
                 // Block is live. Increment the allocated block count.
                 allocated_blocks += 1;
+            } else {
+                freed_blocks += 1;
             }
             self.space.pr.bulk_release_blocks(freed_blocks);
         }
+        #[cfg(feature = "tracing")]
         probe!(mmtk, sweep_chunk, allocated_blocks);
         // Set this chunk as free if there is not live blocks.
         if allocated_blocks == 0 {
             self.space.chunk_map.set(self.chunk, ChunkState::Free)
         }
+        self.space.pr.bulk_release_blocks(freed_blocks);
         self.space.defrag.add_completed_mark_histogram(histogram);
         self.epilogue.finish_one_work_packet();
     }
