use super::block_allocation::BlockAllocation;
use super::line::*;
use super::rc_work::*;
use super::{block::*, defrag::Defrag};
use crate::plan::immix::Pause;
use crate::plan::lxr::RemSet;
use crate::policy::gc_work::TraceKind;
use crate::policy::largeobjectspace::{RCReleaseMatureLOS, RCSweepMatureLOS};
use crate::policy::sft::GCWorkerMutRef;
use crate::policy::sft::SFT;
use crate::policy::space::{CommonSpace, Space};
use crate::util::copy::*;
use crate::util::heap::chunk_map::*;
use crate::util::heap::BlockPageResource;
use crate::util::heap::PageResource;
use crate::util::linear_scan::{Region, RegionIterator};
use crate::util::metadata::side_metadata::*;
use crate::util::metadata::{self, MetadataSpec};
use crate::util::object_forwarding as ForwardingWord;
use crate::util::options::Options;
use crate::util::rc::RefCountHelper;
use crate::util::{Address, ObjectReference};
use crate::{
    plan::ObjectQueue,
    scheduler::{GCWork, GCWorkScheduler, GCWorker, WorkBucketStage},
    util::opaque_pointer::{VMThread, VMWorkerThread},
    MMTK,
};
use crate::{vm::*, LazySweepingJobsCounter};
use atomic::Ordering;
use crossbeam::queue::SegQueue;
use std::mem;
use std::sync::atomic::AtomicUsize;
use std::sync::Mutex;
use std::sync::{atomic::AtomicU8, Arc};

pub static RELEASED_NURSERY_BLOCKS: AtomicUsize = AtomicUsize::new(0);
pub static RELEASED_BLOCKS: AtomicUsize = AtomicUsize::new(0);

pub(crate) const TRACE_KIND_FAST: TraceKind = 0;
pub(crate) const TRACE_KIND_DEFRAG: TraceKind = 1;

pub struct ImmixSpace<VM: VMBinding> {
    common: CommonSpace<VM>,
    pub pr: BlockPageResource<VM, Block>,
    /// Allocation status for all chunks in immix space
    pub chunk_map: ChunkMap,
    /// Current line mark state
    pub line_mark_state: AtomicU8,
    /// Line mark state in previous GC
    line_unavail_state: AtomicU8,
    /// A list of all reusable blocks
    pub reusable_blocks: ReusableBlockPool,
    /// Defrag utilities
    pub(super) defrag: Defrag,
    /// Object mark state
    mark_state: u8,
    /// Work packet scheduler
    scheduler: Arc<GCWorkScheduler<VM>>,
    pub block_allocation: BlockAllocation<VM>,
    possibly_dead_mature_blocks: SegQueue<(Block, bool)>,
    initial_mark_pause: bool,
    pub mutator_recycled_blocks: Mutex<Vec<Vec<Block>>>,
    pub mutator_allocated_clean_blocks: Mutex<Vec<Vec<Block>>>,
    pub mature_evac_remsets: Mutex<Vec<Box<dyn GCWork<VM>>>>,
    pub num_clean_blocks_released: AtomicUsize,
    pub num_clean_blocks_released_lazy: AtomicUsize,
    pub remset: RemSet<VM>,
    pub cm_enabled: bool,
    pub rc_enabled: bool,
    pub is_end_of_satb_or_full_gc: bool,
    pub rc: RefCountHelper<VM>,
    pub(super) options: Arc<Options>,
    pub(super) evac_set: MatureEvacuationSet,
}

unsafe impl<VM: VMBinding> Sync for ImmixSpace<VM> {}

impl<VM: VMBinding> SFT for ImmixSpace<VM> {
    fn name(&self) -> &str {
        self.get_name()
    }

    fn get_forwarded_object(&self, object: ObjectReference) -> Option<ObjectReference> {
        debug_assert!(!object.is_null());
        if ForwardingWord::is_forwarded::<VM>(object) {
            Some(ForwardingWord::read_forwarding_pointer::<VM>(object))
        } else {
            None
        }
    }

    fn is_live(&self, object: ObjectReference) -> bool {
        if self.rc_enabled {
            if self.is_end_of_satb_or_full_gc {
                if self.is_marked(object) {
                    let block = Block::containing::<VM>(object);
                    if block.is_defrag_source() {
                        if ForwardingWord::is_forwarded::<VM>(object) {
                            let forwarded = ForwardingWord::read_forwarding_pointer::<VM>(object);
                            return self.is_marked(forwarded) && self.rc.count(forwarded) > 0;
                        } else {
                            return false;
                        }
                    }
                    return self.rc.count(object) > 0;
                } else if ForwardingWord::is_forwarded::<VM>(object) {
                    let forwarded = ForwardingWord::read_forwarding_pointer::<VM>(object);
                    return self.is_marked(forwarded) && self.rc.count(forwarded) > 0;
                } else {
                    return false;
                }
            }
            return self.rc.count(object) > 0 || ForwardingWord::is_forwarded::<VM>(object);
        }
        if self.initial_mark_pause {
            return true;
        }
        if self.cm_enabled {
            let block_state = Block::containing::<VM>(object).get_state();
            if block_state == BlockState::Nursery {
                return true;
            }
        }
        self.is_marked(object) || ForwardingWord::is_forwarded::<VM>(object)
    }
    fn is_reachable(&self, object: ObjectReference) -> bool {
        if self.rc_enabled {
            if ForwardingWord::is_forwarded::<VM>(object) {
                let forwarded = ForwardingWord::read_forwarding_pointer::<VM>(object);
                return self.is_marked(forwarded) && self.rc.count(forwarded) > 0;
            }
            return self.is_marked(object) && self.rc.count(object) > 0;
        } else {
            self.is_live(object)
        }
    }
    #[cfg(feature = "object_pinning")]
    fn pin_object(&self, object: ObjectReference) -> bool {
        VM::VMObjectModel::LOCAL_PINNING_BIT_SPEC.pin_object::<VM>(object)
    }
    #[cfg(feature = "object_pinning")]
    fn unpin_object(&self, object: ObjectReference) -> bool {
        VM::VMObjectModel::LOCAL_PINNING_BIT_SPEC.unpin_object::<VM>(object)
    }
    #[cfg(feature = "object_pinning")]
    fn is_object_pinned(&self, object: ObjectReference) -> bool {
        VM::VMObjectModel::LOCAL_PINNING_BIT_SPEC.is_object_pinned::<VM>(object)
    }
    fn is_movable(&self) -> bool {
        super::DEFRAG
    }

    #[cfg(feature = "sanity")]
    fn is_sane(&self) -> bool {
        true
    }
    fn initialize_object_metadata(&self, _object: ObjectReference, _bytes: usize, _alloc: bool) {
        #[cfg(feature = "global_alloc_bit")]
        crate::util::alloc_bit::set_alloc_bit::<VM>(_object);
    }
    #[cfg(feature = "is_mmtk_object")]
    fn is_mmtk_object(&self, addr: Address) -> bool {
        crate::util::alloc_bit::is_alloced_object::<VM>(addr).is_some()
    }
    fn sft_trace_object(
        &self,
        _queue: &mut VectorObjectQueue,
        _object: ObjectReference,
        _worker: GCWorkerMutRef,
    ) -> ObjectReference {
        panic!("We do not use SFT to trace objects for Immix. sft_trace_object() cannot be used.")
    }
}

impl<VM: VMBinding> Space<VM> for ImmixSpace<VM> {
    fn as_space(&self) -> &dyn Space<VM> {
        self
    }
    fn as_sft(&self) -> &(dyn SFT + Sync + 'static) {
        self
    }
    fn get_page_resource(&self) -> &dyn PageResource<VM> {
        &self.pr
    }
    fn common(&self) -> &CommonSpace<VM> {
        &self.common
    }
    fn initialize_sft(&self) {
        self.common()
            .initialize_sft(self.as_sft(), &self.get_page_resource().common().metadata);
        // Initialize the block queues in `reusable_blocks` and `pr`.
        let me = unsafe { &mut *(self as *const Self as *mut Self) };
        me.block_allocation.init(unsafe { &*(self as *const Self) })
    }
    fn release_multiple_pages(&mut self, _start: Address) {
        panic!("immixspace only releases pages enmasse")
    }
    fn set_copy_for_sft_trace(&mut self, _semantics: Option<CopySemantics>) {
        panic!("We do not use SFT to trace objects for Immix. set_copy_context() cannot be used.")
    }
}

impl<VM: VMBinding> crate::policy::gc_work::PolicyTraceObject<VM> for ImmixSpace<VM> {
    fn trace_object<Q: ObjectQueue, const KIND: TraceKind>(
        &self,
        queue: &mut Q,
        object: ObjectReference,
        copy: Option<CopySemantics>,
        worker: &mut GCWorker<VM>,
    ) -> ObjectReference {
        if KIND == TRACE_KIND_DEFRAG {
            self.trace_object(queue, object, copy.unwrap(), worker)
        } else if KIND == TRACE_KIND_FAST {
            self.fast_trace_object(queue, object)
        } else {
            unreachable!()
        }
    }

    fn post_scan_object(&self, object: ObjectReference) {
        if super::MARK_LINE_AT_SCAN_TIME && !super::BLOCK_ONLY {
            debug_assert!(self.in_space(object));
            self.mark_lines(object);
        }
    }

    fn may_move_objects<const KIND: TraceKind>() -> bool {
        if KIND == TRACE_KIND_DEFRAG {
            true
        } else if KIND == TRACE_KIND_FAST {
            false
        } else {
            unreachable!()
        }
    }
}

impl<VM: VMBinding> ImmixSpace<VM> {
    const UNMARKED_STATE: u8 = 0;
    const MARKED_STATE: u8 = 1;

    /// Get side metadata specs
    fn side_metadata_specs(rc_enabled: bool) -> Vec<SideMetadataSpec> {
        if rc_enabled {
            return metadata::extract_side_metadata(&vec![
                MetadataSpec::OnSide(Block::DEFRAG_STATE_TABLE),
                MetadataSpec::OnSide(Block::MARK_TABLE),
                MetadataSpec::OnSide(ChunkMap::ALLOC_TABLE),
                *VM::VMObjectModel::LOCAL_MARK_BIT_SPEC,
                MetadataSpec::OnSide(crate::util::rc::RC_STRADDLE_LINES),
                MetadataSpec::OnSide(Block::LOG_TABLE),
                MetadataSpec::OnSide(Block::NURSERY_PROMOTION_STATE_TABLE),
                MetadataSpec::OnSide(Block::DEAD_WORDS),
                MetadataSpec::OnSide(Line::VALIDITY_STATE),
            ]);
        }
        metadata::extract_side_metadata(&if super::BLOCK_ONLY {
            vec![
                MetadataSpec::OnSide(Block::DEFRAG_STATE_TABLE),
                MetadataSpec::OnSide(Block::MARK_TABLE),
                MetadataSpec::OnSide(ChunkMap::ALLOC_TABLE),
                *VM::VMObjectModel::LOCAL_MARK_BIT_SPEC,
                *VM::VMObjectModel::LOCAL_FORWARDING_BITS_SPEC,
                *VM::VMObjectModel::LOCAL_FORWARDING_POINTER_SPEC,
                #[cfg(feature = "object_pinning")]
                *VM::VMObjectModel::LOCAL_PINNING_BIT_SPEC,
            ]
        } else {
            vec![
                MetadataSpec::OnSide(Line::MARK_TABLE),
                MetadataSpec::OnSide(Block::DEFRAG_STATE_TABLE),
                MetadataSpec::OnSide(Block::MARK_TABLE),
                MetadataSpec::OnSide(ChunkMap::ALLOC_TABLE),
                *VM::VMObjectModel::LOCAL_MARK_BIT_SPEC,
                *VM::VMObjectModel::LOCAL_FORWARDING_BITS_SPEC,
                *VM::VMObjectModel::LOCAL_FORWARDING_POINTER_SPEC,
                #[cfg(feature = "object_pinning")]
                *VM::VMObjectModel::LOCAL_PINNING_BIT_SPEC,
            ]
        })
    }

    pub fn new(args: crate::policy::space::PlanCreateSpaceArgs<VM>) -> Self {
        #[cfg(feature = "immix_no_defrag")]
        info!(
            "Creating non-moving ImmixSpace: {}. Block size: 2^{}",
            args.name,
            Block::LOG_BYTES
        );

        super::validate_features();
<<<<<<< HEAD
        let common = CommonSpace::new(
            SpaceOptions {
                name,
                movable: true,
                immortal: false,
                zeroed: true,
                vmrequest: VMRequest::discontiguous(),
                needs_log_bit: constraints.needs_log_bit,
                needs_field_log_bit: constraints.needs_field_log_bit,
            },
            vm_map,
            mmapper,
            heap,
        );
=======
        let vm_map = args.vm_map;
        let scheduler = args.scheduler.clone();
        let options = args.options.clone();
        let rc_enabled = args.constraints.rc_enabled;
        let common = CommonSpace::new(args.into_policy_args(
            true,
            false,
            Self::side_metadata_specs(rc_enabled),
        ));
>>>>>>> 0cf77bb0
        ImmixSpace {
            pr: if common.vmrequest.is_discontiguous() {
                BlockPageResource::new_discontiguous(
                    Block::LOG_PAGES,
                    vm_map,
                    scheduler.num_workers(),
                    SideMetadataContext {
                        global: global_side_metadata_specs,
                        local: Self::side_metadata_specs(rc_enabled),
                    },
                )
            } else {
                BlockPageResource::new_contiguous(
                    Block::LOG_PAGES,
                    common.start,
                    common.extent,
                    vm_map,
                    scheduler.num_workers(),
                    SideMetadataContext {
                        global: global_side_metadata_specs,
                        local: Self::side_metadata_specs(rc_enabled),
                    },
                )
            },
            common,
            chunk_map: ChunkMap::new(),
            line_mark_state: AtomicU8::new(Line::RESET_MARK_STATE),
            line_unavail_state: AtomicU8::new(Line::RESET_MARK_STATE),
            reusable_blocks: ReusableBlockPool::new(scheduler.num_workers()),
            defrag: Defrag::default(),
            mark_state: Self::UNMARKED_STATE,
            remset: RemSet::new(scheduler.num_workers()),
            scheduler,
            block_allocation: BlockAllocation::new(),
            possibly_dead_mature_blocks: Default::default(),
            initial_mark_pause: false,
            mutator_recycled_blocks: Default::default(),
            mutator_allocated_clean_blocks: Default::default(),
            mature_evac_remsets: Default::default(),
            num_clean_blocks_released: Default::default(),
            num_clean_blocks_released_lazy: Default::default(),
            cm_enabled: false,
            rc_enabled,
            is_end_of_satb_or_full_gc: false,
            rc: RefCountHelper::NEW,
            options,
            evac_set: MatureEvacuationSet::default(),
        }
    }

    /// Flush the thread-local queues in BlockPageResource
    pub fn flush_page_resource(&self) {
        self.reusable_blocks.flush_all();
        #[cfg(target_pointer_width = "64")]
        self.pr.flush_all()
    }

    /// Get the number of defrag headroom pages.
    pub fn defrag_headroom_pages(&self) -> usize {
        self.defrag.defrag_headroom_pages(self)
    }

    /// Check if current GC is a defrag GC.
    pub fn in_defrag(&self) -> bool {
        self.defrag.in_defrag()
    }

    /// check if the current GC should do defragmentation.
    pub fn decide_whether_to_defrag(
        &self,
        emergency_collection: bool,
        collect_whole_heap: bool,
        collection_attempts: usize,
        user_triggered_collection: bool,
        full_heap_system_gc: bool,
    ) -> bool {
        self.defrag.decide_whether_to_defrag(
            emergency_collection,
            collect_whole_heap,
            collection_attempts,
            user_triggered_collection,
            self.reusable_blocks.len() == 0,
            full_heap_system_gc,
            self.cm_enabled,
            self.rc_enabled,
        );
        self.defrag.in_defrag()
    }

    /// Get work packet scheduler
    pub fn scheduler(&self) -> &GCWorkScheduler<VM> {
        &self.scheduler
    }

    fn schedule_defrag_selection_packets(&self, _pause: Pause) {
        self.evac_set.schedule_defrag_selection_packets(self)
    }

    pub fn rc_eager_prepare(&self, pause: Pause) {
        if pause == Pause::FullTraceFast || pause == Pause::InitialMark {
            self.schedule_defrag_selection_packets(pause);
        }
        self.block_allocation.notify_mutator_phase_end();
        if pause == Pause::FullTraceFast || pause == Pause::InitialMark {
            // Update mark_state
            // if VM::VMObjectModel::LOCAL_MARK_BIT_SPEC.is_on_side() {
            //     self.mark_state = Self::MARKED_STATE;
            // } else {
            //     // For header metadata, we use cyclic mark bits.
            //     unimplemented!("cyclic mark bits is not supported at the moment");
            // }
            // Reset block mark and object mark table.
            let work_packets = self.generate_prepare_tasks(None);
            self.scheduler().work_buckets[WorkBucketStage::Initial].bulk_add(work_packets);
        }
    }

    pub fn schedule_mark_table_zeroing_tasks(&self, stage: WorkBucketStage) {
        let work_packets = self.generate_concurrent_mark_table_zeroing_tasks();
        self.scheduler().work_buckets[stage].bulk_add(work_packets);
    }

    pub fn prepare_rc(&mut self, pause: Pause) {
        self.num_clean_blocks_released.store(0, Ordering::SeqCst);
        self.num_clean_blocks_released_lazy
            .store(0, Ordering::SeqCst);
        if pause == Pause::FullTraceFast || pause == Pause::FinalMark {
            self.evac_set.update_last_defrag_blocks();
        }
        debug_assert_ne!(pause, Pause::FullTraceDefrag);
        // Tracing GC preparation work
        if pause == Pause::FullTraceFast || pause == Pause::InitialMark {
            // Update mark_state
            if VM::VMObjectModel::LOCAL_MARK_BIT_SPEC.is_on_side() {
                self.mark_state = Self::MARKED_STATE;
            } else {
                // For header metadata, we use cyclic mark bits.
                unimplemented!("cyclic mark bits is not supported at the moment");
            }
        }
        // SATB sweep has problem scanning mutator recycled blocks.
        // Remaing the block state as "reusing" and reset them here.
        let mut blocks = self.mutator_recycled_blocks.lock().unwrap();
        for bs in &*blocks {
            for b in bs {
                b.set_state(BlockState::Marked);
            }
        }
        if pause == Pause::FullTraceFast || pause == Pause::FinalMark {
            // Release young blocks to reduce to-space overflow
            let scheduler = self.scheduler.clone();
            self.block_allocation.sweep_and_reset(&scheduler);
            self.flush_page_resource();
        } else {
            for bs in &*blocks {
                for b in bs {
                    self.add_to_possibly_dead_mature_blocks(*b, false);
                }
            }
        }
        blocks.clear();
        if pause == Pause::FinalMark {
            crate::REMSET_RECORDING.store(false, Ordering::SeqCst);
            self.is_end_of_satb_or_full_gc = true;
        } else if pause == Pause::FullTraceFast {
            self.is_end_of_satb_or_full_gc = true;
        }
    }

    pub fn release_rc(&mut self, pause: Pause) {
        debug_assert_ne!(pause, Pause::FullTraceDefrag);
        let scheduler = self.scheduler.clone();
        self.block_allocation.sweep_and_reset(&scheduler);
        self.flush_page_resource();
        let disable_lasy_dec_for_current_gc = crate::disable_lasy_dec_for_current_gc();
        if disable_lasy_dec_for_current_gc {
            self.scheduler().process_lazy_decrement_packets();
        } else {
            debug_assert_ne!(pause, Pause::FullTraceFast);
        }
        self.rc.reset_inc_buffer_size();
        self.is_end_of_satb_or_full_gc = false;
        // This cannot be done in parallel in a separate thread
        self.schedule_mature_sweeping(pause);
    }

    pub fn schedule_mature_sweeping(&self, pause: Pause) {
        if pause == Pause::FullTraceFast || pause == Pause::FinalMark {
            self.evac_set.sweep_mature_evac_candidates(self);
            let disable_lasy_dec_for_current_gc = crate::disable_lasy_dec_for_current_gc();
            let dead_cycle_sweep_packets = self.generate_dead_cycle_sweep_tasks();
            let sweep_los = RCSweepMatureLOS::new(LazySweepingJobsCounter::new_decs());
            if crate::args::LAZY_DECREMENTS && !disable_lasy_dec_for_current_gc {
                debug_assert_ne!(pause, Pause::FullTraceFast);
                self.scheduler().postpone_all(dead_cycle_sweep_packets);
                self.scheduler().postpone(sweep_los);
            } else {
                self.scheduler().work_buckets[WorkBucketStage::STWRCDecsAndSweep]
                    .bulk_add(dead_cycle_sweep_packets);
                self.scheduler().work_buckets[WorkBucketStage::STWRCDecsAndSweep].add(sweep_los);
            }
        }
    }

    pub fn prepare(&mut self, major_gc: bool, initial_mark_pause: bool) {
        self.initial_mark_pause = initial_mark_pause;
        debug_assert!(!self.rc_enabled);
        // self.block_allocation.reset();
        if major_gc {
            // Update mark_state
            if VM::VMObjectModel::LOCAL_MARK_BIT_SPEC.is_on_side() {
                self.mark_state = Self::MARKED_STATE;
            } else {
                // For header metadata, we use cyclic mark bits.
                unimplemented!("cyclic mark bits is not supported at the moment");
            }
        }

        // Prepare defrag info
        if super::DEFRAG {
            self.defrag.prepare(self);
        }
        // Prepare each block for GC
        let threshold = self.defrag.defrag_spill_threshold.load(Ordering::Acquire);
        // # Safety: ImmixSpace reference is always valid within this collection cycle.
        let space = unsafe { &*(self as *const Self) };
        let work_packets = self.chunk_map.generate_tasks(|chunk| {
            Box::new(PrepareBlockState {
                space,
                chunk,
                defrag_threshold: if space.in_defrag() {
                    Some(threshold)
                } else {
                    None
                },
            })
        });
        self.scheduler().work_buckets[WorkBucketStage::Prepare].bulk_add(work_packets);
        // Update line mark state
        if !super::BLOCK_ONLY {
            self.line_mark_state.fetch_add(1, Ordering::AcqRel);
            if self.line_mark_state.load(Ordering::Acquire) > Line::MAX_MARK_STATE {
                self.line_mark_state
                    .store(Line::RESET_MARK_STATE, Ordering::Release);
            }
        }
    }

    /// Release for the immix space. This is called when a GC finished.
    /// Return whether this GC was a defrag GC, as a plan may want to know this.
    pub fn release(&mut self, major_gc: bool) -> bool {
        debug_assert!(!self.rc_enabled);
        // self.block_allocation.reset();
        let did_defrag = self.defrag.in_defrag();
        if major_gc {
            // Update line_unavail_state for hole searching afte this GC.
            if !super::BLOCK_ONLY {
                self.line_unavail_state.store(
                    self.line_mark_state.load(Ordering::Acquire),
                    Ordering::Release,
                );
            }
        }
        // Clear reusable blocks list
        if !super::BLOCK_ONLY {
            self.reusable_blocks.reset();
        }
        // Sweep chunks and blocks
        let work_packets = self.generate_sweep_tasks();
        self.scheduler().work_buckets[WorkBucketStage::Release].bulk_add(work_packets);
        if super::DEFRAG {
            self.defrag.release(self);
        }
        self.initial_mark_pause = false;
        did_defrag
    }

    /// Generate chunk sweep tasks
    fn generate_sweep_tasks(&self) -> Vec<Box<dyn GCWork<VM>>> {
        self.defrag.mark_histograms.lock().clear();
        // # Safety: ImmixSpace reference is always valid within this collection cycle.
        let space = unsafe { &*(self as *const Self) };
        let epilogue = Arc::new(FlushPageResource {
            space,
            counter: AtomicUsize::new(0),
        });
        let tasks = self.chunk_map.generate_tasks(|chunk| {
            Box::new(SweepChunk {
                space,
                chunk,
                epilogue: epilogue.clone(),
            })
        });
        epilogue.counter.store(tasks.len(), Ordering::SeqCst);
        tasks
    }

    /// Generate chunk sweep work packets.
    pub fn generate_dead_cycle_sweep_tasks(&self) -> Vec<Box<dyn GCWork<VM>>> {
        self.chunk_map.generate_tasks(|chunk| {
            Box::new(SweepDeadCyclesChunk::new(
                chunk,
                LazySweepingJobsCounter::new_decs(),
            ))
        })
    }

    /// Generate chunk sweep work packets.
    pub fn generate_prepare_tasks(
        &self,
        defrag_threshold: Option<usize>,
    ) -> Vec<Box<dyn GCWork<VM>>> {
        let rc_enabled = self.rc_enabled;
        let cm_enabled = self.cm_enabled;
        self.chunk_map.generate_tasks(|chunk| {
            Box::new(PrepareChunk {
                chunk,
                defrag_threshold,
                rc_enabled,
                cm_enabled,
            })
        })
    }

    pub fn generate_concurrent_mark_table_zeroing_tasks(&self) -> Vec<Box<dyn GCWork<VM>>> {
        self.chunk_map
            .generate_tasks(|chunk| Box::new(ConcurrentChunkMetadataZeroing { chunk }))
    }

    /// Release a block.
    pub fn release_block(
        &self,
        block: Block,
        nursery: bool,
        zero_unlog_table: bool,
        single_thread: bool,
    ) {
        // println!(
        //     "Release {:?} nursery={} defrag={}",
        //     block,
        //     nursery,
        //     block.is_defrag_source()
        // );
        if *self.options.verbose >= 2 {
            if nursery {
                RELEASED_NURSERY_BLOCKS.fetch_add(1, Ordering::SeqCst);
            }
            RELEASED_BLOCKS.fetch_add(1, Ordering::SeqCst);
        }
        if crate::args::BARRIER_MEASUREMENT || zero_unlog_table {
            block.clear_log_table::<VM>();
        }
        self.num_clean_blocks_released
            .fetch_add(1, Ordering::Relaxed);
        block.deinit(self);
        crate::stat(|s| {
            if nursery {
                s.reclaimed_blocks_nursery += 1;
            } else {
                s.reclaimed_blocks_mature += 1;
            }
        });
        self.pr.release_block(block, single_thread);
    }

    /// Allocate a clean block.
    pub fn get_clean_block(&self, tls: VMThread, copy: bool) -> Option<Block> {
        self.block_allocation
            .get_clean_block(tls, copy, self.rc_enabled)
    }

    /// Pop a reusable block from the reusable block list.
    pub fn get_reusable_block(&self, copy: bool) -> Option<Block> {
        self.block_allocation.get_reusable_block(copy)
    }

    pub fn reusable_blocks_drained(&self) -> bool {
        self.reusable_blocks.len() == 0
    }

    /// Trace and mark objects without evacuation.
    pub fn process_mature_evacuation_remset(&self) {
        let mut remsets = vec![];
        mem::swap(&mut remsets, &mut self.mature_evac_remsets.lock().unwrap());
        self.scheduler.work_buckets[WorkBucketStage::RCEvacuateMature].bulk_add(remsets);
    }

    /// Trace and mark objects without evacuation.
    pub fn fast_trace_object(
        &self,
        trace: &mut impl ObjectQueue,
        object: ObjectReference,
    ) -> ObjectReference {
        self.trace_object_without_moving(trace, object)
    }

    /// Trace and mark objects. If the current object is in defrag block, then do evacuation as well.
    pub fn trace_object(
        &self,
        trace: &mut impl ObjectQueue,
        object: ObjectReference,
        semantics: CopySemantics,
        worker: &mut GCWorker<VM>,
    ) -> ObjectReference {
        #[cfg(feature = "global_alloc_bit")]
        debug_assert!(
            crate::util::alloc_bit::is_alloced::<VM>(object),
            "{:x}: alloc bit not set",
            object
        );
        if Block::containing::<VM>(object).is_defrag_source() {
            debug_assert!(self.in_defrag());
            self.trace_object_with_opportunistic_copy(trace, object, semantics, worker)
        } else {
            self.trace_object_without_moving(trace, object)
        }
    }

    /// Trace and mark objects without evacuation.
    pub fn trace_object_without_moving(
        &self,
        queue: &mut impl ObjectQueue,
        object: ObjectReference,
    ) -> ObjectReference {
        if self.attempt_mark(object) {
            if self.rc_enabled {
                let straddle = self
                    .rc
                    .is_straddle_line(Line::from(Line::align(object.to_address::<VM>())));
                if straddle {
                    return object;
                }
            }
            // println!("Mark {:?}", object.range::<VM>());
            if !self.rc_enabled {
                // Mark block and lines
                if !super::BLOCK_ONLY {
                    if !super::MARK_LINE_AT_SCAN_TIME {
                        self.mark_lines(object);
                    }
                } else {
                    let block = Block::containing::<VM>(object);
                    let state = block.get_state();
                    if state != BlockState::Nursery && state != BlockState::Marked {
                        block.set_state(BlockState::Marked);
                    }
                }
            }
            // Visit node
            queue.enqueue(object);
        }
        object
    }

    /// Trace object and do evacuation if required.
    #[allow(clippy::assertions_on_constants)]
    pub fn trace_object_with_opportunistic_copy(
        &self,
        queue: &mut impl ObjectQueue,
        object: ObjectReference,
        semantics: CopySemantics,
        worker: &mut GCWorker<VM>,
    ) -> ObjectReference {
        let copy_context = worker.get_copy_context_mut();
        debug_assert!(!super::BLOCK_ONLY);
        let forwarding_status = ForwardingWord::attempt_to_forward::<VM>(object);
        if ForwardingWord::state_is_forwarded_or_being_forwarded(forwarding_status) {
            // We lost the forwarding race as some other thread has set the forwarding word; wait
            // until the object has been forwarded by the winner. Note that the object may not
            // necessarily get forwarded since Immix opportunistically moves objects.
            #[allow(clippy::let_and_return)]
            let new_object =
                ForwardingWord::spin_and_get_forwarded_object::<VM>(object, forwarding_status);
            #[cfg(debug_assertions)]
            {
                if new_object == object {
                    debug_assert!(
                        self.is_marked(object) || self.defrag.space_exhausted() || self.is_pinned(object),
                        "Forwarded object is the same as original object {} even though it should have been copied",
                        object,
                    );
                } else {
                    // new_object != object
                    debug_assert!(
                        !Block::containing::<VM>(new_object).is_defrag_source(),
                        "Block {:?} containing forwarded object {} should not be a defragmentation source",
                        Block::containing::<VM>(new_object),
                        new_object,
                    );
                }
            }
            new_object
        } else if self.is_marked(object) {
            // We won the forwarding race but the object is already marked so we clear the
            // forwarding status and return the unmoved object
            debug_assert!(
                self.defrag.space_exhausted() || self.is_pinned(object),
                "Forwarded object is the same as original object {} even though it should have been copied",
                object,
            );
            ForwardingWord::clear_forwarding_bits::<VM>(object);
            object
        } else {
            // We won the forwarding race; actually forward and copy the object if it is not pinned
            // and we have sufficient space in our copy allocator
            let new_object = if self.is_pinned(object) || self.defrag.space_exhausted() {
                self.attempt_mark(object);
                ForwardingWord::clear_forwarding_bits::<VM>(object);
                Block::containing::<VM>(object).set_state(BlockState::Marked);
                object
            } else {
                ForwardingWord::try_forward_object::<VM>(object, semantics, copy_context)
                    .expect("to-space overflow")
            };
            debug_assert!({
                let state = Block::containing::<VM>(new_object).get_state();
                state == BlockState::Marked || state == BlockState::Nursery
            });
            queue.enqueue(new_object);
            debug_assert!(new_object.is_live());
            new_object
        }
    }

    pub fn rc_trace_object<Q: ObjectQueue>(
        &self,
        queue: &mut Q,
        object: ObjectReference,
        semantics: CopySemantics,
        pause: Pause,
        mark: bool,
        worker: &mut GCWorker<VM>,
    ) -> ObjectReference {
        debug_assert!(self.rc_enabled);
        if crate::args::RC_MATURE_EVACUATION && Block::containing::<VM>(object).is_defrag_source() {
            self.trace_forward_rc_mature_object(queue, object, semantics, pause, worker)
        } else if crate::args::RC_MATURE_EVACUATION {
            self.trace_mark_rc_mature_object(queue, object, pause, mark)
        } else {
            self.trace_object_without_moving(queue, object)
        }
    }

    pub fn trace_mark_rc_mature_object(
        &self,
        queue: &mut impl ObjectQueue,
        object: ObjectReference,
        _pause: Pause,
        mark: bool,
    ) -> ObjectReference {
        debug_assert!(
            !ForwardingWord::is_forwarded::<VM>(object),
            "object {:?} is forwarded",
            object
        );
        if mark && self.attempt_mark(object) {
            queue.enqueue(object);
        }
        object
    }

    #[allow(clippy::assertions_on_constants)]
    pub fn trace_forward_rc_mature_object<Q: ObjectQueue>(
        &self,
        queue: &mut Q,
        object: ObjectReference,
        _semantics: CopySemantics,
        _pause: Pause,
        worker: &mut GCWorker<VM>,
    ) -> ObjectReference {
        let copy_context = worker.get_copy_context_mut();
        let forwarding_status = ForwardingWord::attempt_to_forward::<VM>(object);
        if ForwardingWord::state_is_forwarded_or_being_forwarded(forwarding_status) {
            let new =
                ForwardingWord::spin_and_get_forwarded_object::<VM>(object, forwarding_status);
            new
        } else {
            // Evacuate the mature object
            let new = ForwardingWord::try_forward_object::<VM>(
                object,
                CopySemantics::DefaultCopy,
                copy_context,
            )
            .expect("to-space overflow");
            crate::stat(|s| {
                s.mature_copy_objects += 1usize;
                s.mature_copy_volume += new.get_size::<VM>();
            });
            if crate::should_record_copy_bytes() {
                crate::SLOPPY_COPY_BYTES.store(
                    crate::SLOPPY_COPY_BYTES.load(Ordering::Relaxed) + new.get_size::<VM>(),
                    Ordering::Relaxed,
                );
            }
            // Transfer RC count
            new.log_start_address::<VM>();
            if !crate::args::BLOCK_ONLY && new.get_size::<VM>() > Line::BYTES {
                self.rc.mark_straddle_object(new);
            }
            self.rc.set(new, self.rc.count(object));
            self.attempt_mark(new);
            self.unmark(object);
            queue.enqueue(new);
            new
        }
    }

    /// Mark all the lines that the given object spans.
    #[allow(clippy::assertions_on_constants)]
    pub fn mark_lines(&self, object: ObjectReference) {
        debug_assert!(!super::BLOCK_ONLY);
        if self.rc_enabled {
            return;
        }
        Line::mark_lines_for_object::<VM>(object, self.line_mark_state.load(Ordering::Acquire));
    }

    /// Atomically mark an object.
    pub fn attempt_mark(&self, object: ObjectReference) -> bool {
        loop {
            let old_value = VM::VMObjectModel::LOCAL_MARK_BIT_SPEC.load_atomic::<VM, u8>(
                object,
                None,
                Ordering::SeqCst,
            );
            if old_value == self.mark_state {
                return false;
            }

            if VM::VMObjectModel::LOCAL_MARK_BIT_SPEC
                .compare_exchange_metadata::<VM, u8>(
                    object,
                    old_value,
                    self.mark_state,
                    None,
                    Ordering::SeqCst,
                    Ordering::SeqCst,
                )
                .is_ok()
            {
                break;
            }
        }
        true
    }

    /// Atomically mark an object.
    pub fn unmark(&self, object: ObjectReference) -> bool {
        let mark_bit = VM::VMObjectModel::LOCAL_MARK_BIT_SPEC.extract_side_spec();
        let obj_addr = VM::VMObjectModel::ref_to_address(object);
        loop {
            let old_value: u8 = mark_bit.load_atomic(obj_addr, Ordering::SeqCst);
            if old_value == Self::UNMARKED_STATE {
                return false;
            }

            if mark_bit
                .compare_exchange_atomic(
                    obj_addr,
                    Self::MARKED_STATE,
                    Self::UNMARKED_STATE,
                    Ordering::SeqCst,
                    Ordering::SeqCst,
                )
                .is_ok()
            {
                break;
            }
        }
        true
    }

    /// Check if an object is marked.
    pub fn is_marked(&self, object: ObjectReference) -> bool {
        let old_value = VM::VMObjectModel::LOCAL_MARK_BIT_SPEC.load_atomic::<VM, u8>(
            object,
            None,
            Ordering::SeqCst,
        );
        old_value == self.mark_state
    }

    /// Check if an object is pinned.
    fn is_pinned(&self, _object: ObjectReference) -> bool {
        #[cfg(feature = "object_pinning")]
        return self.is_object_pinned(_object);

        #[cfg(not(feature = "object_pinning"))]
        false
    }

    /// Hole searching.
    ///
    /// Linearly scan lines in a block to search for the next
    /// hole, starting from the given line. If we find available lines,
    /// return a tuple of the start line and the end line (non-inclusive).
    ///
    /// Returns None if the search could not find any more holes.
    #[allow(clippy::assertions_on_constants)]
    pub fn get_next_available_lines(&self, copy: bool, search_start: Line) -> Option<(Line, Line)> {
        debug_assert!(!super::BLOCK_ONLY);
        if self.rc_enabled {
            self.rc_get_next_available_lines(copy, search_start)
        } else {
            self.normal_get_next_available_lines(search_start)
        }
    }

    /// Search holes by ref-counts instead of line marks
    #[allow(clippy::assertions_on_constants)]
    pub fn rc_get_next_available_lines(
        &self,
        copy: bool,
        search_start: Line,
    ) -> Option<(Line, Line)> {
        debug_assert!(!super::BLOCK_ONLY);
        debug_assert!(self.rc_enabled);
        let block = search_start.block();
        let rc_array = RCArray::of(block);
        let limit = Block::LINES;
        // Find start
        let first_free_cursor = {
            let start_cursor = search_start.get_index_within_block();
            let mut first_free_cursor = None;
            let mut find_free_line = false;
            for i in start_cursor..limit {
                if rc_array.is_dead(i) {
                    if i == 0 {
                        first_free_cursor = Some(i);
                        break;
                    } else if !find_free_line {
                        find_free_line = true;
                    } else {
                        first_free_cursor = Some(i);
                        break;
                    }
                } else {
                    find_free_line = false;
                }
            }
            first_free_cursor
        };
        let start = match first_free_cursor {
            Some(c) => c,
            _ => return None,
        };
        // Find limit
        let end = {
            let mut cursor = start + 1;
            while cursor < limit {
                if !rc_array.is_dead(cursor) {
                    break;
                }
                cursor += 1;
            }
            cursor
        };
        let start = Line::from(block.start() + (start << Line::LOG_BYTES));
        let end = Line::from(block.start() + (end << Line::LOG_BYTES));
        if Line::steps_between(&start, &end).unwrap() < crate::args().min_reuse_lines {
            if end == block.end_line() {
                return None;
            } else {
                return self.rc_get_next_available_lines(copy, end);
            };
        }
        if self.common.needs_log_bit {
            if !copy {
                Line::clear_log_table::<VM>(start..end);
            } else {
                Line::initialize_log_table_as_unlogged::<VM>(start..end);
            }
            Line::update_validity::<VM>(RegionIterator::<Line>::new(start, end));
        }
        block.dec_dead_bytes_sloppy(
            (Line::steps_between(&start, &end).unwrap() as u32) << Line::LOG_BYTES,
        );
        if self
            .block_allocation
            .concurrent_marking_in_progress_or_final_mark()
        {
            Line::initialize_mark_table_as_marked::<VM>(start..end);
        } else {
            // Line::clear_mark_table::<VM>(start..end);
        }
        // if !_copy {
        //     println!("reuse {:?} copy={}", start..end, copy);
        // }
        Some((start, end))
    }

    #[allow(clippy::assertions_on_constants)]
    pub fn normal_get_next_available_lines(&self, search_start: Line) -> Option<(Line, Line)> {
        debug_assert!(!super::BLOCK_ONLY);
        debug_assert!(!self.rc_enabled);
        let unavail_state = self.line_unavail_state.load(Ordering::Acquire);
        let current_state = self.line_mark_state.load(Ordering::Acquire);
        let block = search_start.block();
        let mut mark_data = block.line_mark_table();
        let start_cursor = search_start.get_index_within_block();
        let mut cursor = start_cursor;
        // Find start
        while cursor < Block::LINES {
            let mark = mark_data.get(cursor);
            if mark != unavail_state && mark != current_state {
                break;
            }
            cursor += 1;
        }
        if cursor == Block::LINES {
            return None;
        }
        let start = search_start.next_nth(cursor - start_cursor);
        // Find limit
        while cursor < Block::LINES {
            let mark = mark_data.get(cursor);
            if mark == unavail_state || mark == current_state {
                break;
            }
            if self.cm_enabled {
                mark_data.set(cursor, current_state);
            }
            cursor += 1;
        }
        let end = search_start.next_nth(cursor - start_cursor);
        if Line::steps_between(&start, &end).unwrap() < crate::args().min_reuse_lines {
            if end == block.end_line() {
                return None;
            } else {
                return self.normal_get_next_available_lines(end);
            };
        }
        if self.common.needs_log_bit {
            Line::clear_log_table::<VM>(start..end);
        }
        Some((start, end))
    }

    pub fn is_last_gc_exhaustive(did_defrag_for_last_gc: bool) -> bool {
        if super::DEFRAG {
            did_defrag_for_last_gc
        } else {
            // If defrag is disabled, every GC is exhaustive.
            true
        }
    }

    pub fn add_to_possibly_dead_mature_blocks(&self, block: Block, is_defrag_source: bool) {
        if block.log() {
            self.possibly_dead_mature_blocks
                .push((block, is_defrag_source));
        }
    }

    pub fn schedule_rc_block_sweeping_tasks(&self, counter: LazySweepingJobsCounter) {
        // while let Some(x) = self.last_mutator_recycled_blocks.pop() {
        //     x.set_state(BlockState::Marked);
        // }
        // This may happen either within a pause, or in concurrent.
        let size = self.possibly_dead_mature_blocks.len();
        let num_bins = self.scheduler().num_workers();
        let bin_cap = size / num_bins + if size % num_bins == 0 { 0 } else { 1 };
        let mut bins = (0..num_bins)
            .map(|_| Vec::with_capacity(bin_cap))
            .collect::<Vec<Vec<(Block, bool)>>>();
        'out: for i in 0..num_bins {
            for _ in 0..bin_cap {
                if let Some(block) = self.possibly_dead_mature_blocks.pop() {
                    bins[i].push(block);
                } else {
                    break 'out;
                }
            }
        }
        let packets = bins
            .into_iter()
            .map::<Box<dyn GCWork<VM>>, _>(|blocks| {
                Box::new(SweepBlocksAfterDecs::new(blocks, counter.clone()))
            })
            .collect();
        self.scheduler().work_buckets[WorkBucketStage::Unconstrained].bulk_add_prioritized(packets);
        self.scheduler().work_buckets[WorkBucketStage::Unconstrained]
            .add_prioritized(Box::new(RCReleaseMatureLOS::new(counter.clone())));
    }
}

pub struct PrepareBlockState<VM: VMBinding> {
    pub space: &'static ImmixSpace<VM>,
    pub chunk: Chunk,
    pub defrag_threshold: Option<usize>,
}
impl<VM: VMBinding> PrepareBlockState<VM> {
    /// Clear object mark table
    fn reset_object_mark(chunk: Chunk) {
        // NOTE: We reset the mark bits because cyclic mark bit is currently not supported, yet.
        // See `ImmixSpace::prepare`.
        if let MetadataSpec::OnSide(side) = *VM::VMObjectModel::LOCAL_MARK_BIT_SPEC {
            side.bzero_metadata(chunk.start(), Chunk::BYTES);
        }
    }
}

impl<VM: VMBinding> GCWork<VM> for PrepareBlockState<VM> {
    fn do_work(&mut self, _worker: &mut GCWorker<VM>, _mmtk: &'static MMTK<VM>) {
        let defrag_threshold = self.defrag_threshold.unwrap_or(0);
        // Clear object mark table for this chunk
        Self::reset_object_mark(self.chunk);
        // Iterate over all blocks in this chunk
        for block in self.chunk.iter_region::<Block>() {
            let state = block.get_state();
            // Skip unallocated blocks.
            if state == BlockState::Unallocated {
                continue;
            }
            // Check if this block needs to be defragmented.
            if super::DEFRAG && defrag_threshold != 0 && block.get_holes() > defrag_threshold {
                block.set_as_defrag_source(true);
            } else {
                block.set_as_defrag_source(false);
            }
            // Clear block mark data.
            block.set_state(BlockState::Unmarked);
            debug_assert!(!block.get_state().is_reusable());
            debug_assert_ne!(block.get_state(), BlockState::Marked);
            // Clear forwarding bits if necessary.
            // if is_defrag_source {
            //     if let MetadataSpec::OnSide(side) = *VM::VMObjectModel::LOCAL_FORWARDING_BITS_SPEC {
            //         // Clear on-the-side forwarding bits.
            //         // NOTE: In theory, we only need to clear the forwarding bits of occupied lines of
            //         // blocks that are defrag sources.
            //         side.bzero_metadata(block.start(), Block::BYTES);
            //     }
            // }
            // NOTE: We don't need to reset the forwarding pointer metadata because it is meaningless
            // until the forwarding bits are also set, at which time we also write the forwarding
            // pointer.
        }
    }
}

/// Chunk sweeping work packet.
struct SweepChunk<VM: VMBinding> {
    space: &'static ImmixSpace<VM>,
    chunk: Chunk,
    /// A destructor invoked when all `SweepChunk` packets are finished.
    epilogue: Arc<FlushPageResource<VM>>,
}

impl<VM: VMBinding> GCWork<VM> for SweepChunk<VM> {
    fn do_work(&mut self, _worker: &mut GCWorker<VM>, _mmtk: &'static MMTK<VM>) {
        let mut histogram = self.space.defrag.new_histogram();
        if self.space.chunk_map.get(self.chunk) == ChunkState::Allocated {
            let line_mark_state = if super::BLOCK_ONLY {
                None
            } else {
                Some(self.space.line_mark_state.load(Ordering::Acquire))
            };
            // number of allocated blocks.
            let mut allocated_blocks = 0;
            // Iterate over all allocated blocks in this chunk.
            for block in self
                .chunk
                .iter_region::<Block>()
                .filter(|block| block.get_state() != BlockState::Unallocated)
            {
                if !block.sweep(self.space, &mut histogram, line_mark_state) {
                    // Block is live. Increment the allocated block count.
                    allocated_blocks += 1;
                }
            }
            // Set this chunk as free if there is not live blocks.
            if allocated_blocks == 0 {
                self.space.chunk_map.set(self.chunk, ChunkState::Free)
            }
        }
        self.space.defrag.add_completed_mark_histogram(histogram);
        self.epilogue.finish_one_work_packet();
    }
}

/// Count number of remaining work pacets, and flush page resource if all packets are finished.
struct FlushPageResource<VM: VMBinding> {
    space: &'static ImmixSpace<VM>,
    counter: AtomicUsize,
}

impl<VM: VMBinding> FlushPageResource<VM> {
    /// Called after a related work packet is finished.
    fn finish_one_work_packet(&self) {
        if 1 == self.counter.fetch_sub(1, Ordering::SeqCst) {
            // We've finished releasing all the dead blocks to the BlockPageResource's thread-local queues.
            // Now flush the BlockPageResource.
            self.space.flush_page_resource()
        }
    }
}

use crate::plan::{Plan, VectorObjectQueue};
use crate::policy::copy_context::PolicyCopyContext;
use crate::util::alloc::Allocator;
use crate::util::alloc::ImmixAllocator;

/// Immix copy allocator
pub struct ImmixCopyContext<VM: VMBinding> {
    copy_allocator: ImmixAllocator<VM>,
    defrag_allocator: ImmixAllocator<VM>,
}

impl<VM: VMBinding> PolicyCopyContext for ImmixCopyContext<VM> {
    type VM = VM;

    fn prepare(&mut self) {
        self.copy_allocator.reset();
        self.defrag_allocator.reset();
    }
    fn release(&mut self) {
        self.copy_allocator.reset();
        self.defrag_allocator.reset();
    }
    fn alloc_copy(
        &mut self,
        _original: ObjectReference,
        bytes: usize,
        align: usize,
        offset: isize,
    ) -> Address {
        if self.get_space().in_defrag() {
            self.defrag_allocator.alloc(bytes, align, offset)
        } else {
            self.copy_allocator.alloc(bytes, align, offset)
        }
    }
    fn post_copy(&mut self, obj: ObjectReference, _bytes: usize) {
        let space = self.get_space();
        if space.rc_enabled {
            return;
        }
        // Mark the object
        VM::VMObjectModel::LOCAL_MARK_BIT_SPEC.store_atomic::<VM, u8>(
            obj,
            space.mark_state,
            None,
            Ordering::SeqCst,
        );
        // Mark the line
        if !super::MARK_LINE_AT_SCAN_TIME {
            space.mark_lines(obj);
        }
    }
}

impl<VM: VMBinding> ImmixCopyContext<VM> {
    pub fn new(
        tls: VMWorkerThread,
        plan: &'static dyn Plan<VM = VM>,
        space: &'static ImmixSpace<VM>,
    ) -> Self {
        ImmixCopyContext {
            copy_allocator: ImmixAllocator::new(tls.0, Some(space), plan, true),
            defrag_allocator: ImmixAllocator::new(tls.0, Some(space), plan, true),
        }
    }

    fn get_space(&self) -> &ImmixSpace<VM> {
        // Both copy allocators should point to the same space.
        debug_assert_eq!(
            self.defrag_allocator.immix_space().common().descriptor,
            self.copy_allocator.immix_space().common().descriptor
        );
        // Just get the space from either allocator
        self.defrag_allocator.immix_space()
    }
}<|MERGE_RESOLUTION|>--- conflicted
+++ resolved
@@ -290,42 +290,20 @@
         );
 
         super::validate_features();
-<<<<<<< HEAD
-        let common = CommonSpace::new(
-            SpaceOptions {
-                name,
-                movable: true,
-                immortal: false,
-                zeroed: true,
-                vmrequest: VMRequest::discontiguous(),
-                needs_log_bit: constraints.needs_log_bit,
-                needs_field_log_bit: constraints.needs_field_log_bit,
-            },
-            vm_map,
-            mmapper,
-            heap,
-        );
-=======
         let vm_map = args.vm_map;
         let scheduler = args.scheduler.clone();
         let options = args.options.clone();
         let rc_enabled = args.constraints.rc_enabled;
-        let common = CommonSpace::new(args.into_policy_args(
-            true,
-            false,
-            Self::side_metadata_specs(rc_enabled),
-        ));
->>>>>>> 0cf77bb0
+        let policy_args = args.into_policy_args(true, false, Self::side_metadata_specs(rc_enabled));
+        let metadata = policy_args.metadata();
+        let common = CommonSpace::new(policy_args);
         ImmixSpace {
             pr: if common.vmrequest.is_discontiguous() {
                 BlockPageResource::new_discontiguous(
                     Block::LOG_PAGES,
                     vm_map,
                     scheduler.num_workers(),
-                    SideMetadataContext {
-                        global: global_side_metadata_specs,
-                        local: Self::side_metadata_specs(rc_enabled),
-                    },
+                    metadata,
                 )
             } else {
                 BlockPageResource::new_contiguous(
@@ -334,10 +312,7 @@
                     common.extent,
                     vm_map,
                     scheduler.num_workers(),
-                    SideMetadataContext {
-                        global: global_side_metadata_specs,
-                        local: Self::side_metadata_specs(rc_enabled),
-                    },
+                    metadata,
                 )
             },
             common,
