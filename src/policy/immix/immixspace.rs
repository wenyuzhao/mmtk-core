use super::block_allocation::BlockAllocation;
use super::defrag::StatsForDefrag;
use super::line::*;
use super::rc_work::*;
use super::{block::*, defrag::Defrag};
use crate::plan::immix::Pause;
use crate::plan::lxr::MatureEvecRemSet;
use crate::plan::VectorObjectQueue;
use crate::policy::gc_work::{TraceKind, TRACE_KIND_TRANSITIVE_PIN};
use crate::policy::largeobjectspace::RCSweepMatureAfterSATBLOS;
use crate::policy::sft::GCWorkerMutRef;
use crate::policy::sft::SFT;
use crate::policy::sft_map::SFTMap;
use crate::policy::space::{CommonSpace, Space};
use crate::scheduler::BucketId;
use crate::util::alloc::allocator::AllocatorContext;
use crate::util::constants::LOG_BYTES_IN_PAGE;
use crate::util::copy::*;
use crate::util::heap::chunk_map::*;
use crate::util::heap::BlockPageResource;
use crate::util::heap::PageResource;
use crate::util::linear_scan::Region;
use crate::util::metadata::side_metadata::*;
use crate::util::metadata::{self, MetadataSpec};
use crate::util::object_forwarding;
use crate::util::rc::RefCountHelper;
use crate::util::{Address, ObjectReference};
use crate::{
    plan::ObjectQueue,
    scheduler::{GCWork, GCWorkScheduler, GCWorker},
    util::opaque_pointer::{VMThread, VMWorkerThread},
};
use crate::{vm::*, LazySweepingJobsCounter};
use atomic::Ordering;
use crossbeam::queue::SegQueue;
use std::marker::PhantomData;
use std::mem;
use std::ops::Range;
use std::sync::atomic::AtomicUsize;
use std::sync::Mutex;
use std::sync::{atomic::AtomicU8, Arc};

pub static RELEASED_NURSERY_BLOCKS: AtomicUsize = AtomicUsize::new(0);
pub static RELEASED_BLOCKS: AtomicUsize = AtomicUsize::new(0);

pub(crate) const TRACE_KIND_FAST: TraceKind = 0;
pub(crate) const TRACE_KIND_DEFRAG: TraceKind = 1;

pub struct ImmixSpace<VM: VMBinding> {
    common: CommonSpace<VM>,
    pub pr: BlockPageResource<VM, Block>,
    /// Allocation status for all chunks in immix space
    pub chunk_map: ChunkMap,
    /// Current line mark state
    pub line_mark_state: AtomicU8,
    /// Line mark state in previous GC
    line_unavail_state: AtomicU8,
    /// Defrag utilities
    pub(super) defrag: Defrag,
    /// How many lines have been consumed since last GC?
    lines_consumed: AtomicUsize,
    reused_lines_consumed: AtomicUsize,
    /// Object mark state
    mark_state: u8,
    /// Work packet scheduler
    scheduler: Arc<GCWorkScheduler<VM>>,
    /// Some settings for this space
    space_args: ImmixSpaceArgs,
    pub block_allocation: BlockAllocation<VM>,
    possibly_dead_mature_blocks: SegQueue<(Block, bool)>,
    initial_mark_pause: bool,
    pub mature_evac_remsets: Mutex<Vec<Box<dyn GCWork>>>,
    pub num_clean_blocks_released_young: AtomicUsize,
    pub num_clean_blocks_released_mature: AtomicUsize,
    pub num_clean_blocks_released_lazy: AtomicUsize,
    pub copy_alloc_bytes: AtomicUsize,
    pub rc_killed_bytes: AtomicUsize,
    pub mature_evac_remset: MatureEvecRemSet<VM>,
    pub cm_enabled: bool,
    pub rc_enabled: bool,
    pub is_end_of_satb_or_full_gc: bool,
    pub rc: RefCountHelper<VM>,
    pub(super) evac_set: MatureEvacuationSet,
}

/// Some arguments for Immix Space.
pub struct ImmixSpaceArgs {
    /// Mark an object as unlogged when we trace an object.
    /// Normally we set the log bit when we copy an object with [`crate::util::copy::CopySemantics::PromoteToMature`].
    /// In sticky immix, we 'promote' an object to mature when we trace the object
    /// (no matter we copy an object or not). So we have to use `PromoteToMature`, and instead
    /// just set the log bit in the space when an object is traced.
    pub unlog_object_when_traced: bool,
    /// Reset log bit at the start of a major GC.
    /// Normally we do not need to do this. When immix is used as the mature space,
    /// any object should be set as unlogged, and that bit does not need to be cleared
    /// even if the object is dead. But in sticky Immix, the mature object and
    /// the nursery object are in the same space, we will have to use the
    /// bit to differentiate them. So we reset all the log bits in major GCs,
    /// and unlogged the objects when they are traced (alive).
    pub reset_log_bit_in_major_gc: bool,
    /// Whether this ImmixSpace instance contains both young and old objects.
    /// This affects the updating of valid-object bits.  If some lines or blocks of this ImmixSpace
    /// instance contain young objects, their VO bits need to be updated during this GC.  Currently
    /// only StickyImmix is affected.  GenImmix allocates young objects in a separete CopySpace
    /// nursery and its VO bits can be cleared in bulk.
    // Currently only used when "vo_bit" is enabled.  Using #[cfg(...)] to eliminate dead code warning.
    #[cfg(feature = "vo_bit")]
    pub mixed_age: bool,
}

unsafe impl<VM: VMBinding> Sync for ImmixSpace<VM> {}

impl<VM: VMBinding> SFT for ImmixSpace<VM> {
    fn name(&self) -> &str {
        self.get_name()
    }

    fn get_forwarded_object(&self, object: ObjectReference) -> Option<ObjectReference> {
        if object_forwarding::is_forwarded::<VM>(object) {
            Some(object_forwarding::read_forwarding_pointer::<VM>(object))
        } else {
            None
        }
    }

    fn is_live(&self, object: ObjectReference) -> bool {
        if self.rc_enabled {
            if self.is_end_of_satb_or_full_gc {
                if self.is_marked(object) {
                    let block = Block::containing::<VM>(object);
                    if block.is_defrag_source() {
                        if object_forwarding::is_forwarded::<VM>(object) {
                            let forwarded =
                                object_forwarding::read_forwarding_pointer::<VM>(object);
                            return self.is_marked(forwarded) && self.rc.count(forwarded) > 0;
                        } else {
                            return false;
                        }
                    }
                    return self.rc.count(object) > 0;
                } else if object_forwarding::is_forwarded::<VM>(object) {
                    let forwarded = object_forwarding::read_forwarding_pointer::<VM>(object);
                    debug_assert!(
                        forwarded.to_raw_address().is_mapped(),
                        "Invalid forwarded object: {:?} -> {:?}",
                        object,
                        forwarded
                    );
                    return self.is_marked(forwarded) && self.rc.count(forwarded) > 0;
                } else {
                    return false;
                }
            }
            return self.rc.count(object) > 0 || object_forwarding::is_forwarded::<VM>(object);
        }
        if self.initial_mark_pause {
            return true;
        }
        if self.cm_enabled {
            if Block::containing::<VM>(object).is_nursery() {
                return true;
            }
        }

        // If the mark bit is set, it is live.
        if self.is_marked(object) {
            return true;
        }

        // If we never move objects, look no further.
        if super::NEVER_MOVE_OBJECTS {
            return false;
        }

        // If the object is forwarded, it is live, too.
        object_forwarding::is_forwarded::<VM>(object)
    }

    fn is_reachable(&self, object: ObjectReference) -> bool {
        if self.rc_enabled {
            if object_forwarding::is_forwarded::<VM>(object) {
                let forwarded = object_forwarding::read_forwarding_pointer::<VM>(object);
                return self.is_marked(forwarded) && self.rc.count(forwarded) > 0;
            }
            return self.is_marked(object) && self.rc.count(object) > 0;
        } else {
            self.is_live(object)
        }
    }
    #[cfg(feature = "object_pinning")]
    fn pin_object(&self, object: ObjectReference) -> bool {
        VM::VMObjectModel::LOCAL_PINNING_BIT_SPEC.pin_object::<VM>(object)
    }
    #[cfg(feature = "object_pinning")]
    fn unpin_object(&self, object: ObjectReference) -> bool {
        VM::VMObjectModel::LOCAL_PINNING_BIT_SPEC.unpin_object::<VM>(object)
    }
    #[cfg(feature = "object_pinning")]
    fn is_object_pinned(&self, object: ObjectReference) -> bool {
        VM::VMObjectModel::LOCAL_PINNING_BIT_SPEC.is_object_pinned::<VM>(object)
    }
    fn is_movable(&self) -> bool {
        !super::NEVER_MOVE_OBJECTS
    }

    #[cfg(feature = "sanity")]
    fn is_sane(&self) -> bool {
        true
    }
    fn initialize_object_metadata(&self, _object: ObjectReference, _bytes: usize, _alloc: bool) {
        self.copy_alloc_bytes.store(0, Ordering::SeqCst);
        #[cfg(feature = "vo_bit")]
        crate::util::metadata::vo_bit::set_vo_bit::<VM>(_object);
    }
    #[cfg(feature = "is_mmtk_object")]
    fn is_mmtk_object(&self, addr: Address) -> bool {
        crate::util::metadata::vo_bit::is_vo_bit_set_for_addr::<VM>(addr).is_some()
    }
    fn sft_trace_object(
        &self,
        _queue: &mut VectorObjectQueue,
        _object: ObjectReference,
        _worker: GCWorkerMutRef,
    ) -> ObjectReference {
        panic!("We do not use SFT to trace objects for Immix. sft_trace_object() cannot be used.")
    }
}

impl<VM: VMBinding> Space<VM> for ImmixSpace<VM> {
    fn as_space(&self) -> &dyn Space<VM> {
        self
    }
    fn as_sft(&self) -> &(dyn SFT + Sync + 'static) {
        self
    }
    fn get_page_resource(&self) -> &dyn PageResource<VM> {
        &self.pr
    }
    fn maybe_get_page_resource_mut(&mut self) -> Option<&mut dyn PageResource<VM>> {
        Some(&mut self.pr)
    }
    fn common(&self) -> &CommonSpace<VM> {
        &self.common
    }
    fn initialize_sft(&self, sft_map: &mut dyn SFTMap) {
        self.common().initialize_sft(
            self.as_sft(),
            sft_map,
            &self.get_page_resource().common().metadata,
        );
        // Initialize the block queues in `reusable_blocks` and `pr`.
        self.block_allocation.init(self);
    }
    fn release_multiple_pages(&mut self, _start: Address) {
        panic!("immixspace only releases pages enmasse")
    }
    fn set_copy_for_sft_trace(&mut self, _semantics: Option<CopySemantics>) {
        panic!("We do not use SFT to trace objects for Immix. set_copy_context() cannot be used.")
    }
}

impl<VM: VMBinding> crate::policy::gc_work::PolicyTraceObject<VM> for ImmixSpace<VM> {
    fn trace_object<Q: ObjectQueue, const KIND: TraceKind>(
        &self,
        queue: &mut Q,
        object: ObjectReference,
        copy: Option<CopySemantics>,
        worker: &mut GCWorker<VM>,
    ) -> ObjectReference {
        if KIND == TRACE_KIND_TRANSITIVE_PIN {
            self.trace_object_without_moving(queue, object)
        } else if KIND == TRACE_KIND_DEFRAG {
            if Block::containing::<VM>(object).is_defrag_source() {
                debug_assert!(self.in_defrag());
                debug_assert!(
                    !crate::plan::is_nursery_gc(worker.mmtk.get_plan()),
                    "Calling PolicyTraceObject on Immix in nursery GC"
                );
                self.trace_object_with_opportunistic_copy(
                    queue,
                    object,
                    copy.unwrap(),
                    worker,
                    // This should not be nursery collection. Nursery collection does not use PolicyTraceObject.
                    false,
                )
            } else {
                self.trace_object_without_moving(queue, object)
            }
        } else if KIND == TRACE_KIND_FAST {
            self.trace_object_without_moving(queue, object)
        } else {
            unreachable!()
        }
    }

    fn post_scan_object(&self, object: ObjectReference) {
        if super::MARK_LINE_AT_SCAN_TIME && !super::BLOCK_ONLY {
            debug_assert!(self.in_space(object));
            self.mark_lines(object);
        }
    }

    fn may_move_objects<const KIND: TraceKind>() -> bool {
        if KIND == TRACE_KIND_DEFRAG {
            true
        } else if KIND == TRACE_KIND_FAST || KIND == TRACE_KIND_TRANSITIVE_PIN {
            false
        } else {
            unreachable!()
        }
    }
}

impl<VM: VMBinding> ImmixSpace<VM> {
    #[allow(unused)]
    const UNMARKED_STATE: u8 = 0;
    const MARKED_STATE: u8 = 1;

    /// Get side metadata specs
    fn side_metadata_specs(rc_enabled: bool) -> Vec<SideMetadataSpec> {
        if rc_enabled {
            let meta = vec![
                // MetadataSpec::OnSide(Block::DEFRAG_STATE_TABLE),
                MetadataSpec::OnSide(Block::MARK_TABLE),
                MetadataSpec::OnSide(ChunkMap::ALLOC_TABLE),
                *VM::VMObjectModel::LOCAL_MARK_BIT_SPEC,
                MetadataSpec::OnSide(crate::util::rc::RC_STRADDLE_LINES),
                MetadataSpec::OnSide(Block::LOG_TABLE),
                MetadataSpec::OnSide(Block::NURSERY_PROMOTION_STATE_TABLE),
                MetadataSpec::OnSide(Block::PHASE_EPOCH),
            ];
            return metadata::extract_side_metadata(&meta);
        }
        metadata::extract_side_metadata(&if super::BLOCK_ONLY {
            vec![
                // MetadataSpec::OnSide(Block::DEFRAG_STATE_TABLE),
                MetadataSpec::OnSide(Block::MARK_TABLE),
                MetadataSpec::OnSide(ChunkMap::ALLOC_TABLE),
                *VM::VMObjectModel::LOCAL_MARK_BIT_SPEC,
                *VM::VMObjectModel::LOCAL_FORWARDING_BITS_SPEC,
                *VM::VMObjectModel::LOCAL_FORWARDING_POINTER_SPEC,
                #[cfg(feature = "object_pinning")]
                *VM::VMObjectModel::LOCAL_PINNING_BIT_SPEC,
                MetadataSpec::OnSide(Block::PHASE_EPOCH),
            ]
        } else {
            vec![
                MetadataSpec::OnSide(Line::MARK_TABLE),
                MetadataSpec::OnSide(Block::MARK_TABLE),
                MetadataSpec::OnSide(ChunkMap::ALLOC_TABLE),
                *VM::VMObjectModel::LOCAL_MARK_BIT_SPEC,
                *VM::VMObjectModel::LOCAL_FORWARDING_BITS_SPEC,
                *VM::VMObjectModel::LOCAL_FORWARDING_POINTER_SPEC,
                #[cfg(feature = "object_pinning")]
                *VM::VMObjectModel::LOCAL_PINNING_BIT_SPEC,
                MetadataSpec::OnSide(Block::PHASE_EPOCH),
            ]
        })
    }

    pub fn new(
        args: crate::policy::space::PlanCreateSpaceArgs<VM>,
        space_args: ImmixSpaceArgs,
    ) -> Self {
        #[cfg(feature = "immix_non_moving")]
        info!(
            "Creating non-moving ImmixSpace: {}. Block size: 2^{}",
            args.name,
            Block::LOG_BYTES
        );

        if space_args.unlog_object_when_traced || space_args.reset_log_bit_in_major_gc {
            assert!(
                args.constraints.needs_log_bit,
                "Invalid args when the plan does not use log bit"
            );
        }

        super::validate_features();
        #[cfg(feature = "vo_bit")]
        vo_bit::helper::validate_config::<VM>();
        let vm_map = args.vm_map;
        let scheduler = args.scheduler.clone();
        let rc_enabled = args.constraints.rc_enabled;
        let policy_args = args.into_policy_args(true, false, Self::side_metadata_specs(rc_enabled));
        let metadata = policy_args.metadata();
        let common = CommonSpace::new(policy_args);
        ImmixSpace {
            pr: if common.vmrequest.is_discontiguous() {
                BlockPageResource::new_discontiguous(
                    Block::LOG_PAGES,
                    vm_map,
                    scheduler.num_workers(),
                    metadata,
                )
            } else {
                BlockPageResource::new_contiguous(
                    Block::LOG_PAGES,
                    common.start,
                    common.extent,
                    vm_map,
                    scheduler.num_workers(),
                    metadata,
                )
            }
            .rc(rc_enabled),
            common,
            chunk_map: ChunkMap::new(),
            line_mark_state: AtomicU8::new(Line::RESET_MARK_STATE),
            line_unavail_state: AtomicU8::new(Line::RESET_MARK_STATE),
            lines_consumed: AtomicUsize::new(0),
            reused_lines_consumed: AtomicUsize::new(0),
            defrag: Defrag::default(),
            // Set to the correct mark state when inititialized. We cannot rely on prepare to set it (prepare may get skipped in nursery GCs).
            mark_state: Self::MARKED_STATE,
            mature_evac_remset: MatureEvecRemSet::new(scheduler.num_workers()),
            scheduler,
            space_args,
            block_allocation: BlockAllocation::new(),
            possibly_dead_mature_blocks: Default::default(),
            initial_mark_pause: false,
            mature_evac_remsets: Default::default(),
            num_clean_blocks_released_young: Default::default(),
            num_clean_blocks_released_mature: Default::default(),
            num_clean_blocks_released_lazy: Default::default(),
            copy_alloc_bytes: Default::default(),
            rc_killed_bytes: Default::default(),
            cm_enabled: false,
            rc_enabled,
            is_end_of_satb_or_full_gc: false,
            rc: RefCountHelper::NEW,
            evac_set: MatureEvacuationSet::default(),
        }
    }

    /// Flush the thread-local queues in BlockPageResource
    pub fn flush_page_resource(&self) {
        #[cfg(target_pointer_width = "64")]
        self.pr.flush_all()
    }

    /// Get the number of defrag headroom pages.
    pub fn defrag_headroom_pages(&self) -> usize {
        self.defrag.defrag_headroom_pages(self)
    }

    /// Check if current GC is a defrag GC.
    pub fn in_defrag(&self) -> bool {
        self.defrag.in_defrag()
    }

    /// check if the current GC should do defragmentation.
    pub fn decide_whether_to_defrag(
        &self,
        emergency_collection: bool,
        collect_whole_heap: bool,
        collection_attempts: usize,
        user_triggered_collection: bool,
        full_heap_system_gc: bool,
    ) -> bool {
        self.defrag.decide_whether_to_defrag(
            emergency_collection,
            collect_whole_heap,
            collection_attempts,
            user_triggered_collection,
            self.pr.exhausted_reusable_space(),
            full_heap_system_gc,
            self.cm_enabled,
            self.rc_enabled,
        );
        self.defrag.in_defrag()
    }

    /// Get work packet scheduler
    pub fn scheduler(&self) -> &GCWorkScheduler<VM> {
        &self.scheduler
    }

    fn schedule_defrag_selection_packets(&self, _pause: Pause) {
        self.evac_set.schedule_defrag_selection_packets(self)
    }

    pub fn rc_eager_prepare(&self, pause: Pause) {
        self.block_allocation.notify_mutator_phase_end();
        self.pr.prepare_gc();
        if pause == Pause::Full || pause == Pause::InitialMark {
            // Update mark_state
            // if VM::VMObjectModel::LOCAL_MARK_BIT_SPEC.is_on_side() {
            //     self.mark_state = Self::MARKED_STATE;
            // } else {
            //     // For header metadata, we use cyclic mark bits.
            //     unimplemented!("cyclic mark bits is not supported at the moment");
            // }
            // Reset block mark and object mark table.
            // let work_packets = self.generate_lxr_full_trace_prepare_tasks();
            // self.scheduler().work_buckets[WorkBucketStage::Initial].bulk_add(work_packets);
            unimplemented!()
        }
    }

    pub fn schedule_mark_table_zeroing_tasks(&self, _stage: BucketId) {
        // let work_packets = self.generate_concurrent_mark_table_zeroing_tasks();
        // self.scheduler().work_buckets[stage].bulk_add(work_packets);
        unimplemented!()
    }

    pub fn prepare_rc(&mut self, pause: Pause) {
        self.num_clean_blocks_released_young
            .store(0, Ordering::SeqCst);
        self.num_clean_blocks_released_mature
            .store(0, Ordering::SeqCst);
        self.num_clean_blocks_released_lazy
            .store(0, Ordering::SeqCst);
        self.copy_alloc_bytes.store(0, Ordering::SeqCst);
        self.rc_killed_bytes.store(0, Ordering::SeqCst);
        debug_assert_ne!(pause, Pause::FullDefrag);
        if pause == Pause::InitialMark || pause == Pause::Full {
            // Select mature evacuation set
            self.schedule_defrag_selection_packets(pause);
        }
        // Initialize mark state for tracing
        if pause == Pause::Full || pause == Pause::InitialMark {
            // Update mark_state
            if VM::VMObjectModel::LOCAL_MARK_BIT_SPEC.is_on_side() {
                self.mark_state = Self::MARKED_STATE;
            } else {
                // For header metadata, we use cyclic mark bits.
                unimplemented!("cyclic mark bits is not supported at the moment");
            }
        }
        // Release nursery blocks
        if pause != Pause::RefCount {
            self.pr.reset_before_mature_evac();
            if pause == Pause::Full || pause == Pause::FinalMark {
                // Reset worker TLABs.
                // The block of the current worker TLAB may be selected as part of the mature evacuation set.
                // So the copied mature objects might be copied into defrag blocks, and get copied out again.
                crate::scheduler::worker::reset_workers::<VM>();
            }
            // Release young blocks to reduce to-space overflow
            // self.block_allocation
            //     .sweep_nursery_blocks(&self.scheduler, pause);
            self.flush_page_resource();
        }
        if pause == Pause::FinalMark {
            crate::REMSET_RECORDING.store(false, Ordering::SeqCst);
            self.is_end_of_satb_or_full_gc = true;
        } else if pause == Pause::Full {
            self.is_end_of_satb_or_full_gc = true;
        }
    }

    pub fn release_rc(&mut self, pause: Pause) {
        #[cfg(feature = "lxr_release_stage_timer")]
        gc_log!([3]
            "    - ({:.3}ms) sweep_nursery_blocks start",
            crate::gc_start_time_ms(),
        );
        debug_assert_ne!(pause, Pause::FullDefrag);
        self.block_allocation
            .sweep_nursery_blocks(&self.scheduler, pause);
        #[cfg(feature = "lxr_release_stage_timer")]
        gc_log!([3]
            "    - ({:.3}ms) sweep_mutator_reused_blocks start",
            crate::gc_start_time_ms(),
        );
        #[cfg(feature = "lxr_release_stage_timer")]
        gc_log!([3]
            "    - ({:.3}ms) sweep_mutator_reused_blocks finish",
            crate::gc_start_time_ms(),
        );
        if cfg!(feature = "lxr_log_reclaim") {
            gc_log!([3]
                " - copy alloc size {}({}M)",
                self.copy_alloc_bytes.load( Ordering::Relaxed),
                self.copy_alloc_bytes.load( Ordering::Relaxed) >> 20,
            );
        }
        self.flush_page_resource();
        let disable_lasy_dec_for_current_gc = crate::disable_lasy_dec_for_current_gc();
        if disable_lasy_dec_for_current_gc {
            self.scheduler().process_lazy_decrement_packets();
        } else {
            debug_assert_ne!(pause, Pause::Full);
        }
        self.rc.reset_inc_buffer_size();
        self.is_end_of_satb_or_full_gc = false;
        // This cannot be done in parallel in a separate thread
        self.schedule_post_satb_mature_sweeping(pause);
        self.reused_lines_consumed.store(0, Ordering::Relaxed);
    }

    fn schedule_post_satb_mature_sweeping(&self, pause: Pause) {
        if pause == Pause::Full || pause == Pause::FinalMark {
            self.evac_set.sweep_mature_evac_candidates(self);
            let disable_lasy_dec_for_current_gc = crate::disable_lasy_dec_for_current_gc();
            let dead_cycle_sweep_packets = self.generate_dead_cycle_sweep_tasks();
            let sweep_los =
                RCSweepMatureAfterSATBLOS::<VM>::new(LazySweepingJobsCounter::new_decs());
            if crate::args::LAZY_DECREMENTS
                && !disable_lasy_dec_for_current_gc
                && !cfg!(feature = "fragmentation_analysis")
            {
                debug_assert_ne!(pause, Pause::Full);
                self.scheduler().postpone_all(dead_cycle_sweep_packets);
                self.scheduler().postpone(sweep_los);
            } else {
                // self.scheduler().work_buckets[WorkBucketStage::STWRCDecsAndSweep]
                //     .bulk_add(dead_cycle_sweep_packets);
                // self.scheduler().work_buckets[WorkBucketStage::STWRCDecsAndSweep].add(sweep_los);
                unimplemented!()
            }
        }
    }

    pub fn prepare(
        &mut self,
        major_gc: bool,
        initial_mark_pause: bool,
        plan_stats: StatsForDefrag,
    ) {
        self.initial_mark_pause = initial_mark_pause;
        debug_assert!(!self.rc_enabled);
        self.pr.prepare_gc();
        if major_gc {
            // Update mark_state
            if VM::VMObjectModel::LOCAL_MARK_BIT_SPEC.is_on_side() {
                self.mark_state = Self::MARKED_STATE;
            } else {
                // For header metadata, we use cyclic mark bits.
                unimplemented!("cyclic mark bits is not supported at the moment");
            }

            // Prepare defrag info
            if super::DEFRAG {
                self.defrag.prepare(self, plan_stats);
            }

            // Prepare each block for GC
            let threshold = self.defrag.defrag_spill_threshold.load(Ordering::Acquire);
            // # Safety: ImmixSpace reference is always valid within this collection cycle.
            let space = unsafe { &*(self as *const Self) };
<<<<<<< HEAD
            let work_packets = self.chunk_map.generate_tasks2::<VM>(|chunks| {
=======
            let work_packets = self.chunk_map.generate_tasks_batched(|chunks| {
>>>>>>> 10da2ea1
                Box::new(PrepareBlockState {
                    space,
                    chunks,
                    defrag_threshold: if space.in_defrag() {
                        Some(threshold)
                    } else {
                        None
                    },
                })
            });
            self.scheduler().spawn_bulk(BucketId::Prepare, work_packets);

            if !super::BLOCK_ONLY {
                self.line_mark_state.fetch_add(1, Ordering::AcqRel);
                if self.line_mark_state.load(Ordering::Acquire) > Line::MAX_MARK_STATE {
                    self.line_mark_state
                        .store(Line::RESET_MARK_STATE, Ordering::Release);
                }
            }
        }

        #[cfg(feature = "vo_bit")]
        if vo_bit::helper::need_to_clear_vo_bits_before_tracing::<VM>() {
            let maybe_scope = if major_gc {
                // If it is major GC, we always clear all VO bits because we are doing full-heap
                // tracing.
                Some(VOBitsClearingScope::FullGC)
            } else if self.space_args.mixed_age {
                // StickyImmix nursery GC.
                // Some lines (or blocks) contain only young objects,
                // while other lines (or blocks) contain only old objects.
                if super::BLOCK_ONLY {
                    // Block only.  Young objects are only allocated into fully empty blocks.
                    // Only clear unmarked blocks.
                    Some(VOBitsClearingScope::BlockOnly)
                } else {
                    // Young objects are allocated into empty lines.
                    // Only clear unmarked lines.
                    let line_mark_state = self.line_mark_state.load(Ordering::SeqCst);
                    Some(VOBitsClearingScope::Line {
                        state: line_mark_state,
                    })
                }
            } else {
                // GenImmix nursery GC.  We do nothing to the ImmixSpace because the nursery is a
                // separate CopySpace.  It'll clear its own VO bits.
                None
            };

            if let Some(scope) = maybe_scope {
                let work_packets = self
                    .chunk_map
                    .generate_tasks(|chunk| Box::new(ClearVOBitsAfterPrepare { chunk, scope }));
                self.scheduler.work_buckets[WorkBucketStage::ClearVOBits].bulk_add(work_packets);
            }
        }
    }

    /// Release for the immix space.
    pub fn release(&mut self, major_gc: bool) {
        debug_assert!(!self.rc_enabled);
        if major_gc {
            // Update line_unavail_state for hole searching after this GC.
            if !super::BLOCK_ONLY {
                self.line_unavail_state.store(
                    self.line_mark_state.load(Ordering::Acquire),
                    Ordering::Release,
                );
            }
        }
        self.pr.reset();
        // Sweep chunks and blocks
        let work_packets = self.generate_sweep_tasks();
        self.scheduler().spawn_bulk(BucketId::Release, work_packets);
        self.initial_mark_pause = false;

        self.lines_consumed.store(0, Ordering::Relaxed);
    }

    /// This is called when a GC finished.
    /// Return whether this GC was a defrag GC, as a plan may want to know this.
    pub fn end_of_gc(&mut self) -> bool {
        let did_defrag = self.defrag.in_defrag();
        if super::DEFRAG {
            self.defrag.reset_in_defrag();
        }
        did_defrag
    }

    /// Generate chunk sweep tasks
    fn generate_sweep_tasks(&self) -> Vec<Box<dyn GCWork>> {
        self.defrag.mark_histograms.lock().clear();
        // # Safety: ImmixSpace reference is always valid within this collection cycle.
        let space = unsafe { &*(self as *const Self) };
        let epilogue = Arc::new(FlushPageResource {
            space,
            counter: AtomicUsize::new(0),
        });
<<<<<<< HEAD
        let tasks = self.chunk_map.generate_tasks2::<VM>(|chunks| {
            Box::new(SweepChunk::<VM> {
=======
        let tasks = self.chunk_map.generate_tasks_batched(|chunks| {
            Box::new(SweepChunk {
>>>>>>> 10da2ea1
                space,
                chunks,
                epilogue: epilogue.clone(),
            })
        });
        epilogue.counter.store(tasks.len(), Ordering::SeqCst);
        tasks
    }

    /// Generate chunk sweep work packets.
<<<<<<< HEAD
    pub fn generate_dead_cycle_sweep_tasks(&self) -> Vec<Box<dyn GCWork>> {
        self.chunk_map.generate_tasks::<VM>(|chunk| {
            Box::new(SweepDeadCyclesChunk::<VM>::new(
                chunk,
=======
    pub fn generate_dead_cycle_sweep_tasks(&self) -> Vec<Box<dyn GCWork<VM>>> {
        self.chunk_map.generate_tasks_batched(|chunks| {
            Box::new(SweepDeadCycles::new(
                chunks,
>>>>>>> 10da2ea1
                LazySweepingJobsCounter::new_decs(),
            ))
        })
    }

    /// Generate chunk sweep work packets.
<<<<<<< HEAD
    #[allow(unused)]
    fn generate_lxr_full_trace_prepare_tasks(&self) -> Vec<Box<dyn GCWork>> {
        let rc_enabled = self.rc_enabled;
        let cm_enabled = self.cm_enabled;
        self.chunk_map.generate_tasks::<VM>(|chunk| {
            Box::new(PrepareChunk::<VM> {
                chunk,
                rc_enabled,
                cm_enabled,
                p: PhantomData,
            })
        })
    }

    pub fn generate_concurrent_mark_table_zeroing_tasks(&self) -> Vec<Box<dyn GCWork>> {
        self.chunk_map.generate_tasks::<VM>(|chunk| {
            Box::new(ConcurrentChunkMetadataZeroing {
                chunk,
                p: PhantomData::<VM>,
            })
        })
=======
    fn generate_lxr_full_trace_prepare_tasks(&self) -> Vec<Box<dyn GCWork<VM>>> {
        assert!(self.rc_enabled && self.cm_enabled);
        self.chunk_map
            .generate_tasks_batched(|chunks| Box::new(PrepareChunksForFullGC { chunks }))
    }

    pub fn generate_concurrent_mark_table_zeroing_tasks(&self) -> Vec<Box<dyn GCWork<VM>>> {
        self.chunk_map
            .generate_tasks_batched(|chunks| Box::new(ConcurrentChunkMetadataZeroing { chunks }))
>>>>>>> 10da2ea1
    }

    /// Dump fragmentation distribution and heap usage
    ///
    /// Collect 5 distrubutions:
    /// 1. `avail-pages-in-block` -  Number of available pages in block (0-8)
    /// 2. `avail-lines-in-block` -  Number of available lines in block (0-128)
    /// 3. `contig-avail-lines` -  Number of **contiguous** available lines in block (0-64)
    /// 4. `avail-blocks-in-chunk` -  Number of available blocks in chunk (0-128)
    /// 5. `rc-live-words-in-block` -  RC Live size in block (0-4096)
    pub fn dump_memory(&self, lxr: &crate::plan::lxr::LXR<VM>) {
        #[derive(Default)]
        struct Dist {
            avail_blocks_in_chunk: Vec<u8>,
            avail_pages_in_block: Vec<u8>,
            avail_lines_in_block: Vec<u8>,
            contig_avail_lines: Vec<u8>,
            rc_live_words_in_block: Vec<u16>,
            cm_live_words_in_block: Vec<u16>,
            live_chunks: usize,
            live_blocks: usize,
            live_pages: usize,
            live_lines: usize,
            rc_live_bytes: usize,
            cm_live_bytes: usize,
        }
        let mut dist = Dist::default();
        let mut unmarked_live_lines = 0usize;
        for chunk in self.chunk_map.all_chunks() {
            if !self.address_in_space(chunk.start()) {
                continue;
            }
            dist.live_chunks += 1;
            let mut avail_blocks_in_chunk = 0u8;
            for block in chunk
                .iter_region::<Block>()
                .filter(|b| b.get_state() != BlockState::Unallocated)
            {
                dist.live_blocks += 1;
                avail_blocks_in_chunk += 1;
                // Get avail_pages_in_block and avail_lines_in_block
                let rc_array = RCArray::of(block);
                let mut avail_lines_in_block = 0u8;
                let mut avail_pages_in_block = 0u8;
                for page in block.iter_region::<Page>() {
                    let mut avail_lines_in_page = 0;
                    for line in page.iter_region::<Line>() {
                        let i = line.get_index_within_block();
                        if rc_array.is_dead(i) {
                            avail_lines_in_page += 1;
                        } else {
                            if !self.rc.is_straddle_line(line) && !line.is_marked_by_satb::<VM>() {
                                unmarked_live_lines += 1;
                            }
                            dist.live_lines += 1;
                        }
                    }
                    avail_lines_in_block += avail_lines_in_page;
                    if avail_lines_in_page == (Page::BYTES / Line::BYTES) as u8 {
                        avail_pages_in_block += 1;
                    } else {
                        dist.live_pages += 1;
                    }
                }
                dist.avail_pages_in_block.push(avail_pages_in_block);
                dist.avail_lines_in_block.push(avail_lines_in_block);
                // Get contig_avail_lines
                block.iter_holes(|lines| dist.contig_avail_lines.push(lines as u8));
                // Get rc_live_bytes_in_block
                let mut rc_live_size: usize = 0;
                let mut cm_live_size: usize = 0;
                let mut cursor = block.start();
                let limit = block.end();
                while cursor < limit {
                    let o: ObjectReference = cursor.to_object_reference::<VM>();
                    cursor = cursor + crate::util::rc::MIN_OBJECT_SIZE;
                    let c = self.rc.count(o);
                    if c != 0 {
                        if Line::is_aligned(o.to_address::<VM>())
                            && self.rc.is_straddle_line(Line::from(o.to_address::<VM>()))
                        {
                            continue;
                        }
                        rc_live_size += o.get_size::<VM>();
                        if lxr.is_marked(o) {
                            cm_live_size += o.get_size::<VM>();
                        }
                    }
                }
                dist.rc_live_words_in_block.push((rc_live_size >> 3) as u16);
                dist.rc_live_bytes += rc_live_size;
                dist.cm_live_words_in_block.push((cm_live_size >> 3) as u16);
                dist.cm_live_bytes += cm_live_size;
            }
            dist.avail_blocks_in_chunk.push(avail_blocks_in_chunk);
        }

        fn dump_bins<T: Copy + Ord + std::ops::Add<Output = T> + Into<usize>>(
            name: &str,
            v: &mut Vec<T>,
            max: usize,
        ) {
            assert!(max <= u16::MAX as usize);
            let max = max as u16;
            v.sort();
            let mut bins = vec![0usize; max as usize + 1];
            for x in v.iter() {
                let x: usize = (*x).into();
                bins[x] += 1;
            }
            eprint!("  {}: ", name);
            // let mut sum = 0usize;
            for i in 0..=max {
                if i == 0 {
                    eprint!("[");
                } else {
                    eprint!(",");
                }
                eprint!("{}", bins[i as usize]);
                // sum += cdf[i as usize] as usize;
                // print!("{}", sum);
            }
            eprintln!("]");
        }
        // owned chunks
        let mut owned_chunks = 0usize;
        let mut a = self.pr.common().get_head_discontiguous_region();
        while !a.is_zero() {
            owned_chunks += self.common.vm_map().get_contiguous_region_chunks(a);
            a = self.common.vm_map().get_next_contiguous_region(a);
        }
        eprintln!("immix:");
        eprintln!("  reserved-pages: {}", self.reserved_pages());
        eprintln!("  owned-chunks: {}", owned_chunks);
        eprintln!("  live-chunks: {}", dist.live_chunks);
        eprintln!("  live-blocks: {}", dist.live_blocks);
        eprintln!("  live-pages: {}", dist.live_pages);
        eprintln!("  live-lines: {}", dist.live_lines);
        eprintln!("  unmarked-live-lines: {}", unmarked_live_lines);
        eprintln!("  rc-live-bytes: {}", dist.rc_live_bytes);
        eprintln!("  cm-live-bytes: {}", dist.cm_live_bytes);
        eprintln!(
            "  reachable-live-bytes: {}",
            crate::SANITY_LIVE_SIZE_IX.load(Ordering::SeqCst)
        );
        dump_bins(
            "avail-blocks-in-chunk",
            &mut dist.avail_blocks_in_chunk,
            Chunk::BYTES / Block::BYTES,
        );
        dump_bins(
            "avail-pages-in-block",
            &mut dist.avail_pages_in_block,
            Block::BYTES / Page::BYTES,
        );
        dump_bins(
            "avail-lines-in-block",
            &mut dist.avail_lines_in_block,
            Block::BYTES / Line::BYTES,
        );
        dump_bins(
            "contig-avail-lines",
            &mut dist.contig_avail_lines,
            Block::BYTES / Line::BYTES,
        );
        dump_bins(
            "rc-live-words-in-block",
            &mut dist.rc_live_words_in_block,
            Block::BYTES >> 3,
        );
        dump_bins(
            "cm-live-words-in-block",
            &mut dist.cm_live_words_in_block,
            Block::BYTES >> 3,
        );
    }

    /// Release a block.
    pub fn release_block(&self, block: Block) {
        block.deinit(self);
    }

    /// Allocate a clean block.
    pub fn get_clean_block(&self, tls: VMThread, copy: bool) -> Option<Block> {
        let block_address = self.acquire(tls, Block::PAGES);
        if block_address.is_zero() {
            return None;
        }
        if !self.rc_enabled {
            self.defrag.notify_new_clean_block(copy);
        }
        let block = Block::from_aligned_address(block_address);
        self.block_allocation
            .initialize_new_clean_block(block, copy, self.cm_enabled);
        self.chunk_map.set(block.chunk(), ChunkState::Allocated);
        if !self.rc_enabled {
            self.lines_consumed
                .fetch_add(Block::LINES, Ordering::SeqCst);
        }

        #[cfg(feature = "lxr_srv_ratio_counter")]
        if !copy {
            crate::plan::lxr::SURVIVAL_RATIO_PREDICTOR
                .ix_clean_alloc_vol
                .fetch_add(Block::BYTES, Ordering::SeqCst);
        }
        Some(block)
    }

    /// Get a list of clean or reusable blocks.
    /// For blocks in a new chunk, they should be mapped before returning.
    /// No heap accounting should be updated. They are updated when the mutator starts to allocating into them.
    pub fn acquire_blocks(
        &self,
        alloc_count: usize,
        steal_count: usize,
        clean: bool,
        buf: &mut Vec<Block>,
        copy: bool,
        owner: VMThread,
    ) -> bool {
        debug_assert!(!owner.0.to_address().is_zero());
        // let mature_evac = copy
        //     && self.rc_enabled
        //     && self.scheduler().work_buckets[WorkBucketStage::Closure].is_activated();
        let mature_evac = if copy && self.rc_enabled {
            unimplemented!()
        } else {
            false
        };
        self.pr.acquire_blocks(
            alloc_count,
            steal_count,
            clean,
            buf,
            self,
            copy,
            mature_evac,
            owner,
        )
    }

    /// Logically acquire a clean block and poll for GC.
    /// This does not actually allocate a block, but only updates the heap counter and do GC when necessary.
    pub fn get_clean_block_logically(&self, tls: VMThread, _copy: bool) -> Result<(), ()> {
        let success = self.acquire_logically(tls, Block::PAGES);
        if !success {
            return Err(());
        }
        Ok(())
    }

    pub fn initialize_new_block(&self, block: Block, clean: bool, copy: bool) {
        // gc_log!("new-block: {:?} clean={} copy={}", block, clean, copy);
        if clean {
            if !self.rc_enabled {
                self.defrag.notify_new_clean_block(copy);
            }
            self.block_allocation
                .initialize_new_clean_block(block, copy, self.cm_enabled);
            self.chunk_map.set(block.chunk(), ChunkState::Allocated);
            if !self.rc_enabled {
                self.lines_consumed
                    .fetch_add(Block::LINES, Ordering::SeqCst);
            }
            #[cfg(feature = "lxr_srv_ratio_counter")]
            if !copy {
                crate::plan::lxr::SURVIVAL_RATIO_PREDICTOR
                    .ix_clean_alloc_vol
                    .fetch_add(Block::BYTES, Ordering::SeqCst);
            }
        } else {
            if self.rc_enabled {
                // pass
            } else {
                // TODO: we haven't support sticky immix yet
                // Get available lines. Do this before block.init which will reset block state.
                // let lines_delta = match block.get_state() {
                //     BlockState::Reusable { unavailable_lines } => {
                //         Block::LINES - unavailable_lines as usize
                //     }
                //     BlockState::Unmarked => Block::LINES,
                //     _ => unreachable!("{:?} {:?}", block, block.get_state()),
                // };
                // self.lines_consumed.fetch_add(lines_delta, Ordering::SeqCst);
            }
            block.init(copy, true, self);
        }
    }

    /// Trace and mark objects without evacuation.
    pub fn process_mature_evacuation_remset(&self) {
        let mut remsets = vec![];
        mem::swap(&mut remsets, &mut self.mature_evac_remsets.lock().unwrap());
        // self.scheduler.work_buckets[WorkBucketStage::RCEvacuateMature].bulk_add(remsets);
        unimplemented!();
    }

    pub fn trace_object_without_moving_rc(
        &self,
        queue: &mut impl ObjectQueue,
        object: ObjectReference,
    ) -> ObjectReference {
        if self.attempt_mark(object) {
            let addr = object.to_address::<VM>().as_usize();
            let straddle = if (addr & 0b11110000) == 0 {
                self.rc
                    .is_straddle_line(Line::from(Line::align(object.to_address::<VM>())))
            } else {
                false
            };

            // let straddle = self
            //     .rc
            //     .is_straddle_line(Line::from(Line::align(object.to_address::<VM>())));
            if !straddle {
                // Visit node
                queue.enqueue(object);
            }
        }
        object
    }

    /// Trace and mark objects without evacuation.
    pub fn trace_object_without_moving(
        &self,
        queue: &mut impl ObjectQueue,
        object: ObjectReference,
    ) -> ObjectReference {
        #[cfg(feature = "vo_bit")]
        vo_bit::helper::on_trace_object::<VM>(object);

        if self.attempt_mark(object) {
            if self.rc_enabled {
                let straddle = self
                    .rc
                    .is_straddle_line(Line::from(Line::align(object.to_address::<VM>())));
                if straddle {
                    return object;
                }
            } else {
                // Mark block and lines
                if !super::BLOCK_ONLY {
                    if !super::MARK_LINE_AT_SCAN_TIME {
                        self.mark_lines(object);
                    }
                } else {
                    let block = Block::containing::<VM>(object);
                    let state = block.get_state();
                    if state != BlockState::Marked {
                        debug_assert_ne!(state, BlockState::Unallocated);
                        block.set_state(BlockState::Marked);
                    }
                }
            }

            #[cfg(feature = "vo_bit")]
            vo_bit::helper::on_object_marked::<VM>(object);

            // Visit node
            queue.enqueue(object);
            if !self.rc_enabled {
                self.unlog_object_if_needed(object);
            }
            return object;
        }
        object
    }

    /// Trace object and do evacuation if required.
    #[allow(clippy::assertions_on_constants)]
    pub fn trace_object_with_opportunistic_copy(
        &self,
        queue: &mut impl ObjectQueue,
        object: ObjectReference,
        semantics: CopySemantics,
        worker: &mut GCWorker<VM>,
        nursery_collection: bool,
    ) -> ObjectReference {
        let copy_context = worker.get_copy_context_mut();
        debug_assert!(!super::BLOCK_ONLY);

        #[cfg(feature = "vo_bit")]
        vo_bit::helper::on_trace_object::<VM>(object);

        let forwarding_status = object_forwarding::attempt_to_forward::<VM>(object);
        if object_forwarding::state_is_forwarded_or_being_forwarded(forwarding_status) {
            // We lost the forwarding race as some other thread has set the forwarding word; wait
            // until the object has been forwarded by the winner. Note that the object may not
            // necessarily get forwarded since Immix opportunistically moves objects.
            #[allow(clippy::let_and_return)]
            let new_object =
                object_forwarding::spin_and_get_forwarded_object::<VM>(object, forwarding_status);
            #[cfg(debug_assertions)]
            {
                if new_object == object {
                    debug_assert!(
                        self.is_marked(object) || self.defrag.space_exhausted() || self.is_pinned(object),
                        "Forwarded object is the same as original object {} even though it should have been copied",
                        object,
                    );
                } else {
                    // new_object != object
                    debug_assert!(
                        !Block::containing::<VM>(new_object).is_defrag_source(),
                        "Block {:?} containing forwarded object {} should not be a defragmentation source",
                        Block::containing::<VM>(new_object),
                        new_object,
                    );
                }
            }
            new_object
        } else if self.is_marked(object) {
            // We won the forwarding race but the object is already marked so we clear the
            // forwarding status and return the unmoved object
            object_forwarding::clear_forwarding_bits::<VM>(object);
            object
        } else {
            // We won the forwarding race; actually forward and copy the object if it is not pinned
            // and we have sufficient space in our copy allocator
            debug_assert!(!nursery_collection || !self.rc_enabled);
            let new_object = if self.is_pinned(object)
                || (!nursery_collection && self.defrag.space_exhausted())
            {
                self.attempt_mark(object);
                object_forwarding::clear_forwarding_bits::<VM>(object);
                Block::containing::<VM>(object).set_state(BlockState::Marked);

                #[cfg(feature = "vo_bit")]
                vo_bit::helper::on_object_marked::<VM>(object);

                object
            } else {
                // We are forwarding objects. When the copy allocator allocates the block, it should
                // mark the block. So we do not need to explicitly mark it here.
                // Clippy complains if the "vo_bit" feature is not enabled.
                #[allow(clippy::let_and_return)]
                let new_object =
                    object_forwarding::try_forward_object::<VM>(object, semantics, copy_context)
                        .expect("to-space overflow");

                #[cfg(feature = "vo_bit")]
                vo_bit::helper::on_object_forwarded::<VM>(new_object);

                new_object
            };
            debug_assert!({
                let state = Block::containing::<VM>(new_object).get_state();
                state == BlockState::Marked
            });
            queue.enqueue(new_object);
            debug_assert!(new_object.is_live::<VM>());
            self.unlog_object_if_needed(new_object);
            new_object
        }
    }

    pub fn rc_trace_object<Q: ObjectQueue>(
        &self,
        queue: &mut Q,
        object: ObjectReference,
        semantics: CopySemantics,
        pause: Pause,
        mark: bool,
        worker: &mut GCWorker<VM>,
    ) -> ObjectReference {
        debug_assert!(self.rc_enabled);
        if crate::args::RC_MATURE_EVACUATION && Block::containing::<VM>(object).is_defrag_source() {
            self.trace_forward_rc_mature_object(queue, object, semantics, pause, worker)
        } else if crate::args::RC_MATURE_EVACUATION {
            self.trace_mark_rc_mature_object(queue, object, pause, mark)
        } else {
            self.trace_object_without_moving(queue, object)
        }
    }

    pub fn trace_mark_rc_mature_object(
        &self,
        queue: &mut impl ObjectQueue,
        object: ObjectReference,
        _pause: Pause,
        mark: bool,
    ) -> ObjectReference {
        debug_assert!(
            !object_forwarding::is_forwarded::<VM>(object),
            "object {:?} is forwarded",
            object
        );
        if mark && self.attempt_mark(object) {
            queue.enqueue(object);
        }
        object
    }

    #[allow(clippy::assertions_on_constants)]
    pub fn trace_forward_rc_mature_object<Q: ObjectQueue>(
        &self,
        queue: &mut Q,
        object: ObjectReference,
        _semantics: CopySemantics,
        _pause: Pause,
        worker: &mut GCWorker<VM>,
    ) -> ObjectReference {
        let copy_context = worker.get_copy_context_mut();
        let forwarding_status = object_forwarding::attempt_to_forward::<VM>(object);
        if object_forwarding::state_is_forwarded_or_being_forwarded(forwarding_status) {
            let new =
                object_forwarding::spin_and_get_forwarded_object::<VM>(object, forwarding_status);
            new
        } else {
            // Evacuate the mature object
            let new = object_forwarding::try_forward_object::<VM>(
                object,
                CopySemantics::DefaultCopy,
                copy_context,
            )
            .expect("to-space overflow");
            crate::stat(|s| {
                s.mature_copy_objects += 1usize;
                s.mature_copy_volume += new.get_size::<VM>();
            });
            // Transfer RC count
            new.log_start_address::<VM>();
            if !crate::args::BLOCK_ONLY && new.get_size::<VM>() > Line::BYTES {
                self.rc.mark_straddle_object(new);
            }
            self.rc.set(new, self.rc.count(object));
            self.attempt_mark(new);
            self.unmark(object);
            queue.enqueue(new);
            debug_assert_ne!(
                self.rc.count(new),
                0,
                "ERROR Invalid {:?} rc={}",
                new,
                self.rc.count(new)
            );
            new
        }
    }

    fn unlog_object_if_needed(&self, object: ObjectReference) {
        debug_assert!(!self.rc_enabled);
        if self.space_args.unlog_object_when_traced {
            // Make sure the side metadata for the line can fit into one byte. For smaller line size, we should
            // use `mark_as_unlogged` instead to mark the bit.
            // const_assert!(
            //     Line::BYTES
            //         >= (1
            //             << (crate::util::constants::LOG_BITS_IN_BYTE
            //                 + crate::util::constants::LOG_MIN_OBJECT_SIZE))
            // );
            // const_assert_eq!(
            //     crate::vm::object_model::specs::VMGlobalLogBitSpec::LOG_NUM_BITS,
            //     0
            // ); // We should put this to the addition, but type casting is not allowed in constant assertions.

            // Every immix line is 256 bytes, which is mapped to 4 bytes in the side metadata.
            // If we have one object in the line that is mature, we can assume all the objects in the line are mature objects.
            // So we can just mark the byte.
            VM::VMObjectModel::GLOBAL_LOG_BIT_SPEC
                .mark_byte_as_unlogged::<VM>(object, Ordering::Relaxed);
        }
    }

    /// Mark all the lines that the given object spans.
    #[allow(clippy::assertions_on_constants)]
    pub fn mark_lines(&self, object: ObjectReference) {
        debug_assert!(!super::BLOCK_ONLY);
        if self.rc_enabled {
            return;
        }
        Line::mark_lines_for_object::<VM>(object, self.line_mark_state.load(Ordering::Acquire));
    }

    /// Atomically mark an object.
    pub fn attempt_mark(&self, object: ObjectReference) -> bool {
        let result = VM::VMObjectModel::LOCAL_MARK_BIT_SPEC.fetch_update_metadata::<VM, u8, _>(
            object,
            Ordering::Relaxed,
            Ordering::Relaxed,
            |v| {
                if v != 0 {
                    return None;
                }
                Some(1)
            },
        );
        result.is_ok()
    }

    /// Atomically mark an object.
    pub fn unmark(&self, object: ObjectReference) -> bool {
        let result = VM::VMObjectModel::LOCAL_MARK_BIT_SPEC.fetch_update_metadata::<VM, u8, _>(
            object,
            Ordering::Relaxed,
            Ordering::Relaxed,
            |v| {
                if v != 1 {
                    return None;
                }
                Some(0)
            },
        );
        result.is_ok()
    }

    pub fn is_marked(&self, object: ObjectReference) -> bool {
        let old_value = VM::VMObjectModel::LOCAL_MARK_BIT_SPEC.load_atomic::<VM, u8>(
            object,
            None,
            Ordering::Relaxed,
        );
        old_value == 1
    }

    pub fn line_is_marked(&self, a: Address) -> bool {
        let b = VM::VMObjectModel::LOCAL_MARK_BIT_SPEC
            .extract_side_spec()
            .load_byte(a);
        b == u8::MAX
    }

    /// Check if an object is pinned.
    fn is_pinned(&self, _object: ObjectReference) -> bool {
        #[cfg(feature = "object_pinning")]
        return self.is_object_pinned(_object);

        #[cfg(not(feature = "object_pinning"))]
        false
    }

    /// Hole searching.
    ///
    /// Linearly scan lines in a block to search for the next
    /// hole, starting from the given line. If we find available lines,
    /// return a tuple of the start line and the end line (non-inclusive).
    ///
    /// Returns None if the search could not find any more holes.
    #[allow(clippy::assertions_on_constants)]
    pub fn get_next_available_lines(&self, copy: bool, search_start: Line) -> Option<(Line, Line)> {
        debug_assert!(!super::BLOCK_ONLY);
        if self.rc_enabled {
            self.rc_get_next_available_lines(copy, search_start)
        } else {
            self.normal_get_next_available_lines(copy, search_start)
        }
    }

    /// Search holes by ref-counts instead of line marks
    #[allow(clippy::assertions_on_constants)]
    pub fn rc_get_next_available_lines(
        &self,
        copy: bool,
        search_start: Line,
    ) -> Option<(Line, Line)> {
        debug_assert!(!super::BLOCK_ONLY);
        debug_assert!(self.rc_enabled);
        let block = search_start.block();
        let rc_array = RCArray::of(block);
        let limit = Block::LINES;
        // Find start
        let first_free_cursor = {
            let start_cursor = search_start.get_index_within_block();
            let mut first_free_cursor = None;
            let mut find_free_line = false;
            for i in start_cursor..limit {
                if rc_array.is_dead(i) {
                    if i == 0 {
                        first_free_cursor = Some(i);
                        break;
                    } else if !find_free_line {
                        find_free_line = true;
                    } else {
                        first_free_cursor = Some(i);
                        break;
                    }
                } else {
                    find_free_line = false;
                }
            }
            first_free_cursor
        };
        let start = match first_free_cursor {
            Some(c) => c,
            _ => return None,
        };
        // Find limit
        let end = {
            let mut cursor = start + 1;
            while cursor < limit {
                if !rc_array.is_dead(cursor) {
                    break;
                }
                cursor += 1;
            }
            cursor
        };
        let start = Line::from(block.start() + (start << Line::LOG_BYTES));
        let end = Line::from(block.start() + (end << Line::LOG_BYTES));
        if Line::steps_between(&start, &end).unwrap() < crate::args().min_reuse_lines {
            if end == block.end_line() {
                return None;
            } else {
                return self.rc_get_next_available_lines(copy, end);
            };
        }
        if self.common.needs_log_bit {
            if !copy {
                Line::clear_field_unlog_table::<VM>(start..end);
            } else {
                Line::initialize_field_unlog_table_as_unlogged::<VM>(start..end);
            }
        }
        let num_lines = Line::steps_between(&start, &end).unwrap();
        if !copy {
            self.reused_lines_consumed
                .fetch_add(num_lines, Ordering::Relaxed);
        }
        #[cfg(feature = "lxr_srv_ratio_counter")]
        crate::plan::lxr::SURVIVAL_RATIO_PREDICTOR
            .reused_alloc_vol
            .fetch_add(num_lines << Line::LOG_BYTES, Ordering::SeqCst);
        if self
            .block_allocation
            .concurrent_marking_in_progress_or_final_mark()
        {
            Line::initialize_mark_table_as_marked::<VM>(start..end);
        } else {
            // Line::clear_mark_table::<VM>(start..end);
        }
        // if !_copy {
        //     println!("reuse {:?} copy={}", start..end, copy);
        // }
        Some((start, end))
    }

    #[allow(clippy::assertions_on_constants)]
    pub fn normal_get_next_available_lines(
        &self,
        copy: bool,
        search_start: Line,
    ) -> Option<(Line, Line)> {
        debug_assert!(!super::BLOCK_ONLY);
        debug_assert!(!self.rc_enabled);
        let unavail_state = self.line_unavail_state.load(Ordering::Acquire);
        let current_state = self.line_mark_state.load(Ordering::Acquire);
        let block = search_start.block();
        let mut mark_data = block.line_mark_table();
        let start_cursor = search_start.get_index_within_block();
        let mut cursor = start_cursor;
        // Find start
        while cursor < Block::LINES {
            let mark = mark_data.get(cursor);
            if mark != unavail_state && mark != current_state {
                break;
            }
            cursor += 1;
        }
        if cursor == Block::LINES {
            return None;
        }
        let start = search_start.next_nth(cursor - start_cursor);
        // Find limit
        while cursor < Block::LINES {
            let mark = mark_data.get(cursor);
            if mark == unavail_state || mark == current_state {
                break;
            }
            if self.cm_enabled {
                mark_data.set(cursor, current_state);
            }
            cursor += 1;
        }
        let end = search_start.next_nth(cursor - start_cursor);
        if Line::steps_between(&start, &end).unwrap() < crate::args().min_reuse_lines {
            if end == block.end_line() {
                return None;
            } else {
                return self.normal_get_next_available_lines(copy, end);
            };
        }
        if self.common.needs_log_bit && !crate::args::BARRIER_MEASUREMENT_NO_SLOW {
            if !copy {
                Line::clear_field_unlog_table::<VM>(start..end);
            } else {
                Line::initialize_field_unlog_table_as_unlogged::<VM>(start..end);
            }
        }
        Some((start, end))
    }

    pub fn is_last_gc_exhaustive(did_defrag_for_last_gc: bool) -> bool {
        if super::DEFRAG {
            did_defrag_for_last_gc
        } else {
            // If defrag is disabled, every GC is exhaustive.
            true
        }
    }

    pub fn add_to_possibly_dead_mature_blocks(&self, block: Block, is_defrag_source: bool) {
        if block.log() {
            self.possibly_dead_mature_blocks
                .push((block, is_defrag_source));
        }
    }

    #[allow(unused)]
    pub fn schedule_rc_block_sweeping_tasks(&self, counter: LazySweepingJobsCounter) {
        // while let Some(x) = self.last_mutator_recycled_blocks.pop() {
        //     x.set_state(BlockState::Marked);
        // }
        // This may happen either within a pause, or in concurrent.
        let size = self.possibly_dead_mature_blocks.len();
        let num_bins = self.scheduler().num_workers();
        let bin_cap = size / num_bins + if size % num_bins == 0 { 0 } else { 1 };
        let mut bins = (0..num_bins)
            .map(|_| Vec::with_capacity(bin_cap))
            .collect::<Vec<Vec<(Block, bool)>>>();
        'out: for i in 0..num_bins {
            for _ in 0..bin_cap {
                if let Some(block) = self.possibly_dead_mature_blocks.pop() {
                    bins[i].push(block);
                } else {
                    break 'out;
                }
            }
        }
        // let packets = bins
        //     .into_iter()
        //     .map::<Box<dyn GCWork>, _>(|blocks| {
        //         Box::new(SweepBlocksAfterDecs::<VM>::new(blocks, counter.clone()))
        //     })
        //     .collect();
        // self.scheduler().work_buckets[WorkBucketStage::Unconstrained].bulk_add_prioritized(packets);
        unimplemented!();
    }

    pub(crate) fn get_mutator_recycled_lines_in_pages(&self) -> usize {
        debug_assert!(self.rc_enabled);
        self.reused_lines_consumed.load(Ordering::Relaxed)
            >> (LOG_BYTES_IN_PAGE - Line::LOG_BYTES as u8)
    }

    #[allow(unused)]
    pub(crate) fn get_pages_allocated(&self) -> usize {
        debug_assert!(!self.rc_enabled);
        self.lines_consumed.load(Ordering::Relaxed) >> (LOG_BYTES_IN_PAGE - Line::LOG_BYTES as u8)
    }

    /// Post copy routine for Immix copy contexts
    fn post_copy(&self, object: ObjectReference, _bytes: usize) {
        if self.rc_enabled {
            if cfg!(feature = "lxr_log_reclaim") {
                self.copy_alloc_bytes.fetch_add(_bytes, Ordering::Relaxed);
            }
            return;
        }
        // Mark the object
        VM::VMObjectModel::LOCAL_MARK_BIT_SPEC.store_atomic::<VM, u8>(
            object,
            self.mark_state,
            None,
            Ordering::SeqCst,
        );
        // Mark the line
        if !super::MARK_LINE_AT_SCAN_TIME {
            self.mark_lines(object);
        }
    }
}

/// A work packet to prepare each block for a major GC.
/// Performs the action on a range of chunks.
pub struct PrepareBlockState<VM: VMBinding> {
    pub space: &'static ImmixSpace<VM>,
    pub chunks: Range<Chunk>,
    pub defrag_threshold: Option<usize>,
}
impl<VM: VMBinding> PrepareBlockState<VM> {
    /// Clear object mark table
    fn reset_object_mark(&self, chunk: Chunk) {
        // NOTE: We reset the mark bits because cyclic mark bit is currently not supported, yet.
        // See `ImmixSpace::prepare`.
        if let MetadataSpec::OnSide(side) = *VM::VMObjectModel::LOCAL_MARK_BIT_SPEC {
            side.bzero_metadata(chunk.start(), Chunk::BYTES);
        }
        if self.space.space_args.reset_log_bit_in_major_gc {
            if let MetadataSpec::OnSide(side) = *VM::VMObjectModel::GLOBAL_LOG_BIT_SPEC {
                // We zero all the log bits in major GC, and for every object we trace, we will mark the log bit again.
                side.bzero_metadata(chunk.start(), Chunk::BYTES);
            } else {
                // If the log bit is not in side metadata, we cannot bulk zero. We can either
                // clear the bit for dead objects in major GC, or clear the log bit for new
                // objects. In either cases, we do not need to set log bit at tracing.
                unimplemented!("We cannot bulk zero unlogged bit.")
            }
        }
    }
}

<<<<<<< HEAD
impl<VM: VMBinding> GCWork for PrepareBlockState<VM> {
    fn do_work(&mut self) {
=======
impl<VM: VMBinding> GCWork<VM> for PrepareBlockState<VM> {
    fn do_work(&mut self, _worker: &mut GCWorker<VM>, _mmtk: &'static MMTK<VM>) {
>>>>>>> 10da2ea1
        let num_chunks = (self.chunks.end.start() - self.chunks.start.start()) >> Chunk::LOG_BYTES;
        for i in 0..num_chunks {
            let chunk = self.chunks.start.next_nth(i);
            if self.space.chunk_map.get(chunk) != ChunkState::Allocated {
                continue;
            }
            // Clear object mark table for this chunk
            self.reset_object_mark(chunk);
            // Iterate over all blocks in this chunk
            for block in chunk.iter_region::<Block>() {
                let state = block.get_state();
                // Skip unallocated blocks.
                if state == BlockState::Unallocated {
                    continue;
                }
                // Check if this block needs to be defragmented.
                let is_defrag_source = if !super::DEFRAG {
                    // Do not set any block as defrag source if defrag is disabled.
                    false
                } else if super::DEFRAG_EVERY_BLOCK {
                    // Set every block as defrag source if so desired.
                    true
                } else if let Some(defrag_threshold) = self.defrag_threshold {
                    // This GC is a defrag GC.
                    block.get_holes() > defrag_threshold
                } else {
                    // Not a defrag GC.
                    false
                };
                block.set_as_defrag_source(is_defrag_source);
                // Clear block mark data.
                block.set_state(BlockState::Unmarked);
                debug_assert!(!block.get_state().is_reusable());
                debug_assert_ne!(block.get_state(), BlockState::Marked);
            }
        }
    }
}

/// Chunk sweeping work packet.
struct SweepChunk<VM: VMBinding> {
    space: &'static ImmixSpace<VM>,
    chunks: Range<Chunk>,
    /// A destructor invoked when all `SweepChunk` packets are finished.
    epilogue: Arc<FlushPageResource<VM>>,
}

<<<<<<< HEAD
impl<VM: VMBinding> GCWork for SweepChunk<VM> {
    fn do_work(&mut self) {
        let mmtk = GCWorker::<VM>::mmtk();

        let num_chunks = (self.chunks.end.start() - self.chunks.start.start()) >> Chunk::LOG_BYTES;
        let mut freed_blocks = 0;
        let mut histogram = self.space.defrag.new_histogram();
=======
impl<VM: VMBinding> GCWork<VM> for SweepChunk<VM> {
    fn do_work(&mut self, _worker: &mut GCWorker<VM>, mmtk: &'static MMTK<VM>) {
        let mut freed_blocks = 0;
        let mut histogram = self.space.defrag.new_histogram();
        let num_chunks = (self.chunks.end.start() - self.chunks.start.start()) >> Chunk::LOG_BYTES;
>>>>>>> 10da2ea1
        for i in 0..num_chunks {
            let chunk = self.chunks.start.next_nth(i);
            if self.space.chunk_map.get(chunk) != ChunkState::Allocated {
                continue;
            }
<<<<<<< HEAD

            assert_eq!(self.space.chunk_map.get(chunk), ChunkState::Allocated);

            let line_mark_state = if super::BLOCK_ONLY {
                None
            } else {
                Some(self.space.line_mark_state.load(Ordering::Acquire))
            };
            // Hints for clearing side forwarding bits.
            let is_moving_gc = mmtk.get_plan().current_gc_may_move_object();
            let is_defrag_gc = self.space.defrag.in_defrag();
            // number of allocated blocks.
            let mut allocated_blocks = 0;
            // Iterate over all allocated blocks in this chunk.
            for block in chunk
                .iter_region::<Block>()
                .filter(|block| block.get_state() != BlockState::Unallocated)
            {
                // Clear side forwarding bits.
                // In the beginning of the next GC, no side forwarding bits shall be set.
                // In this way, we can omit clearing forwarding bits when copying object.
                // See `GCWorkerCopyContext::post_copy`.
                // Note, `block.sweep()` overwrites `DEFRAG_STATE_TABLE` with the number of holes,
                // but we need it to know if a block is a defrag source.
                // We clear forwarding bits before `block.sweep()`.
                if let MetadataSpec::OnSide(side) = *VM::VMObjectModel::LOCAL_FORWARDING_BITS_SPEC {
                    if is_moving_gc {
                        let objects_may_move = if is_defrag_gc {
                            // If it is a defrag GC, we only clear forwarding bits for defrag sources.
                            block.is_defrag_source()
                        } else {
                            // Otherwise, it must be a nursery GC of StickyImmix with copying nursery.
                            // We don't have information about which block contains moved objects,
                            // so we have to clear forwarding bits for all blocks.
                            true
                        };
                        if objects_may_move {
                            side.bzero_metadata(block.start(), Block::BYTES);
                        }
                    }
                }

=======
            let line_mark_state = if super::BLOCK_ONLY {
                None
            } else {
                Some(self.space.line_mark_state.load(Ordering::Acquire))
            };
            // Hints for clearing side forwarding bits.
            let is_moving_gc = mmtk.get_plan().current_gc_may_move_object();
            let is_defrag_gc = self.space.defrag.in_defrag();
            // number of allocated blocks.
            let mut allocated_blocks = 0;
            // Iterate over all allocated blocks in this chunk.
            for block in chunk
                .iter_region::<Block>()
                .filter(|block| block.get_state() != BlockState::Unallocated)
            {
                // Clear side forwarding bits.
                // In the beginning of the next GC, no side forwarding bits shall be set.
                // In this way, we can omit clearing forwarding bits when copying object.
                // See `GCWorkerCopyContext::post_copy`.
                // Note, `block.sweep()` overwrites `DEFRAG_STATE_TABLE` with the number of holes,
                // but we need it to know if a block is a defrag source.
                // We clear forwarding bits before `block.sweep()`.
                if let MetadataSpec::OnSide(side) = *VM::VMObjectModel::LOCAL_FORWARDING_BITS_SPEC {
                    if is_moving_gc {
                        let objects_may_move = if is_defrag_gc {
                            // If it is a defrag GC, we only clear forwarding bits for defrag sources.
                            block.is_defrag_source()
                        } else {
                            // Otherwise, it must be a nursery GC of StickyImmix with copying nursery.
                            // We don't have information about which block contains moved objects,
                            // so we have to clear forwarding bits for all blocks.
                            true
                        };
                        if objects_may_move {
                            side.bzero_metadata(block.start(), Block::BYTES);
                        }
                    }
                }

>>>>>>> 10da2ea1
                if !block.sweep(self.space, &mut histogram, line_mark_state) {
                    // Block is live. Increment the allocated block count.
                    allocated_blocks += 1;
                } else {
                    freed_blocks += 1;
                }
            }
            #[cfg(feature = "tracing")]
            probe!(mmtk, sweep_chunk, allocated_blocks);
            // Set this chunk as free if there is not live blocks.
            if allocated_blocks == 0 {
                self.space.chunk_map.set(chunk, ChunkState::Free)
            }
        }
        self.space.pr.bulk_release_blocks(freed_blocks);
        self.space.defrag.add_completed_mark_histogram(histogram);
        self.epilogue.finish_one_work_packet();
    }
}

/// Count number of remaining work pacets, and flush page resource if all packets are finished.
struct FlushPageResource<VM: VMBinding> {
    space: &'static ImmixSpace<VM>,
    counter: AtomicUsize,
}

impl<VM: VMBinding> FlushPageResource<VM> {
    /// Called after a related work packet is finished.
    fn finish_one_work_packet(&self) {
        if 1 == self.counter.fetch_sub(1, Ordering::SeqCst) {
            // We've finished releasing all the dead blocks to the BlockPageResource's thread-local queues.
            // Now flush the BlockPageResource.
            self.space.flush_page_resource()
        }
    }
}

use crate::policy::copy_context::PolicyCopyContext;
use crate::util::alloc::Allocator;
use crate::util::alloc::ImmixAllocator;

/// Normal immix copy context. It has one copying Immix allocator.
/// Most immix plans use this copy context.
pub struct ImmixCopyContext<VM: VMBinding> {
    allocator: ImmixAllocator<VM>,
}

impl<VM: VMBinding> PolicyCopyContext for ImmixCopyContext<VM> {
    type VM = VM;

    fn prepare(&mut self) {
        self.allocator.reset();
    }
    fn release(&mut self) {
        self.allocator.reset();
    }
    fn alloc_copy(
        &mut self,
        _original: ObjectReference,
        bytes: usize,
        align: usize,
        offset: usize,
    ) -> Address {
        self.allocator.alloc(bytes, align, offset)
    }
    fn post_copy(&mut self, obj: ObjectReference, bytes: usize) {
        self.get_space().post_copy(obj, bytes)
    }
}

impl<VM: VMBinding> ImmixCopyContext<VM> {
    pub(crate) fn new(
        tls: VMWorkerThread,
        context: Arc<AllocatorContext<VM>>,
        space: &'static ImmixSpace<VM>,
    ) -> Self {
        ImmixCopyContext {
            allocator: ImmixAllocator::new(tls.0, Some(space), context, true),
        }
    }

    fn get_space(&self) -> &ImmixSpace<VM> {
        self.allocator.immix_space()
    }
}

/// Hybrid Immix copy context. It includes two different immix allocators. One with `copy = true`
/// is used for defrag GCs, and the other is used for other purposes (such as promoting objects from
/// nursery to Immix mature space). This is used by generational immix.
pub struct ImmixHybridCopyContext<VM: VMBinding> {
    copy_allocator: ImmixAllocator<VM>,
    defrag_allocator: ImmixAllocator<VM>,
}

impl<VM: VMBinding> PolicyCopyContext for ImmixHybridCopyContext<VM> {
    type VM = VM;

    fn prepare(&mut self) {
        self.copy_allocator.reset();
        self.defrag_allocator.reset();
    }
    fn release(&mut self) {
        self.copy_allocator.reset();
        self.defrag_allocator.reset();
    }
    fn alloc_copy(
        &mut self,
        _original: ObjectReference,
        bytes: usize,
        align: usize,
        offset: usize,
    ) -> Address {
        if self.get_space().in_defrag() {
            self.defrag_allocator.alloc(bytes, align, offset)
        } else {
            self.copy_allocator.alloc(bytes, align, offset)
        }
    }
    fn post_copy(&mut self, obj: ObjectReference, bytes: usize) {
        self.get_space().post_copy(obj, bytes)
    }
}

impl<VM: VMBinding> ImmixHybridCopyContext<VM> {
    pub(crate) fn new(
        tls: VMWorkerThread,
        context: Arc<AllocatorContext<VM>>,
        space: &'static ImmixSpace<VM>,
    ) -> Self {
        ImmixHybridCopyContext {
            copy_allocator: ImmixAllocator::new(tls.0, Some(space), context.clone(), true),
            defrag_allocator: ImmixAllocator::new(tls.0, Some(space), context, true),
        }
    }

    fn get_space(&self) -> &ImmixSpace<VM> {
        // Both copy allocators should point to the same space.
        debug_assert_eq!(
            self.defrag_allocator.immix_space().common().descriptor,
            self.copy_allocator.immix_space().common().descriptor
        );
        // Just get the space from either allocator
        self.defrag_allocator.immix_space()
    }
}

#[cfg(feature = "vo_bit")]
#[derive(Clone, Copy)]
enum VOBitsClearingScope {
    /// Clear all VO bits in all blocks.
    FullGC,
    /// Clear unmarked blocks, only.
    BlockOnly,
    /// Clear unmarked lines, only.  (i.e. lines with line mark state **not** equal to `state`).
    Line { state: u8 },
}

/// A work packet to clear VO bit metadata after Prepare.
#[cfg(feature = "vo_bit")]
struct ClearVOBitsAfterPrepare {
    chunk: Chunk,
    scope: VOBitsClearingScope,
}

#[cfg(feature = "vo_bit")]
impl<VM: VMBinding> GCWork for ClearVOBitsAfterPrepare {
    fn do_work(&mut self, _worker: &mut GCWorker<VM>, _mmtk: &'static MMTK<VM>) {
        match self.scope {
            VOBitsClearingScope::FullGC => {
                vo_bit::bzero_vo_bit(self.chunk.start(), Chunk::BYTES);
            }
            VOBitsClearingScope::BlockOnly => {
                self.clear_blocks(None);
            }
            VOBitsClearingScope::Line { state } => {
                self.clear_blocks(Some(state));
            }
        }
    }
}

#[cfg(feature = "vo_bit")]
impl ClearVOBitsAfterPrepare {
    fn clear_blocks(&mut self, line_mark_state: Option<u8>) {
        for block in self
            .chunk
            .iter_region::<Block>()
            .filter(|block| block.get_state() != BlockState::Unallocated)
        {
            block.clear_vo_bits_for_unmarked_regions(line_mark_state);
        }
    }
}<|MERGE_RESOLUTION|>--- conflicted
+++ resolved
@@ -642,11 +642,7 @@
             let threshold = self.defrag.defrag_spill_threshold.load(Ordering::Acquire);
             // # Safety: ImmixSpace reference is always valid within this collection cycle.
             let space = unsafe { &*(self as *const Self) };
-<<<<<<< HEAD
-            let work_packets = self.chunk_map.generate_tasks2::<VM>(|chunks| {
-=======
-            let work_packets = self.chunk_map.generate_tasks_batched(|chunks| {
->>>>>>> 10da2ea1
+            let work_packets = self.chunk_map.generate_tasks_batched::<VM>(|chunks| {
                 Box::new(PrepareBlockState {
                     space,
                     chunks,
@@ -745,13 +741,8 @@
             space,
             counter: AtomicUsize::new(0),
         });
-<<<<<<< HEAD
-        let tasks = self.chunk_map.generate_tasks2::<VM>(|chunks| {
-            Box::new(SweepChunk::<VM> {
-=======
-        let tasks = self.chunk_map.generate_tasks_batched(|chunks| {
+        let tasks = self.chunk_map.generate_tasks_batched::<VM>(|chunks| {
             Box::new(SweepChunk {
->>>>>>> 10da2ea1
                 space,
                 chunks,
                 epilogue: epilogue.clone(),
@@ -762,56 +753,34 @@
     }
 
     /// Generate chunk sweep work packets.
-<<<<<<< HEAD
     pub fn generate_dead_cycle_sweep_tasks(&self) -> Vec<Box<dyn GCWork>> {
-        self.chunk_map.generate_tasks::<VM>(|chunk| {
-            Box::new(SweepDeadCyclesChunk::<VM>::new(
-                chunk,
-=======
-    pub fn generate_dead_cycle_sweep_tasks(&self) -> Vec<Box<dyn GCWork<VM>>> {
-        self.chunk_map.generate_tasks_batched(|chunks| {
-            Box::new(SweepDeadCycles::new(
+        self.chunk_map.generate_tasks_batched::<VM>(|chunks| {
+            Box::new(SweepDeadCycles::<VM>::new(
                 chunks,
->>>>>>> 10da2ea1
                 LazySweepingJobsCounter::new_decs(),
             ))
         })
     }
 
     /// Generate chunk sweep work packets.
-<<<<<<< HEAD
     #[allow(unused)]
     fn generate_lxr_full_trace_prepare_tasks(&self) -> Vec<Box<dyn GCWork>> {
-        let rc_enabled = self.rc_enabled;
-        let cm_enabled = self.cm_enabled;
-        self.chunk_map.generate_tasks::<VM>(|chunk| {
-            Box::new(PrepareChunk::<VM> {
-                chunk,
-                rc_enabled,
-                cm_enabled,
+        assert!(self.rc_enabled && self.cm_enabled);
+        self.chunk_map.generate_tasks_batched::<VM>(|chunks| {
+            Box::new(PrepareChunksForFullGC::<VM> {
+                chunks,
                 p: PhantomData,
             })
         })
     }
 
     pub fn generate_concurrent_mark_table_zeroing_tasks(&self) -> Vec<Box<dyn GCWork>> {
-        self.chunk_map.generate_tasks::<VM>(|chunk| {
-            Box::new(ConcurrentChunkMetadataZeroing {
-                chunk,
-                p: PhantomData::<VM>,
+        self.chunk_map.generate_tasks_batched::<VM>(|chunks| {
+            Box::new(ConcurrentChunkMetadataZeroing::<VM> {
+                chunks,
+                p: PhantomData,
             })
         })
-=======
-    fn generate_lxr_full_trace_prepare_tasks(&self) -> Vec<Box<dyn GCWork<VM>>> {
-        assert!(self.rc_enabled && self.cm_enabled);
-        self.chunk_map
-            .generate_tasks_batched(|chunks| Box::new(PrepareChunksForFullGC { chunks }))
-    }
-
-    pub fn generate_concurrent_mark_table_zeroing_tasks(&self) -> Vec<Box<dyn GCWork<VM>>> {
-        self.chunk_map
-            .generate_tasks_batched(|chunks| Box::new(ConcurrentChunkMetadataZeroing { chunks }))
->>>>>>> 10da2ea1
     }
 
     /// Dump fragmentation distribution and heap usage
@@ -1714,13 +1683,8 @@
     }
 }
 
-<<<<<<< HEAD
 impl<VM: VMBinding> GCWork for PrepareBlockState<VM> {
     fn do_work(&mut self) {
-=======
-impl<VM: VMBinding> GCWork<VM> for PrepareBlockState<VM> {
-    fn do_work(&mut self, _worker: &mut GCWorker<VM>, _mmtk: &'static MMTK<VM>) {
->>>>>>> 10da2ea1
         let num_chunks = (self.chunks.end.start() - self.chunks.start.start()) >> Chunk::LOG_BYTES;
         for i in 0..num_chunks {
             let chunk = self.chunks.start.next_nth(i);
@@ -1768,30 +1732,18 @@
     epilogue: Arc<FlushPageResource<VM>>,
 }
 
-<<<<<<< HEAD
 impl<VM: VMBinding> GCWork for SweepChunk<VM> {
     fn do_work(&mut self) {
         let mmtk = GCWorker::<VM>::mmtk();
 
-        let num_chunks = (self.chunks.end.start() - self.chunks.start.start()) >> Chunk::LOG_BYTES;
-        let mut freed_blocks = 0;
-        let mut histogram = self.space.defrag.new_histogram();
-=======
-impl<VM: VMBinding> GCWork<VM> for SweepChunk<VM> {
-    fn do_work(&mut self, _worker: &mut GCWorker<VM>, mmtk: &'static MMTK<VM>) {
         let mut freed_blocks = 0;
         let mut histogram = self.space.defrag.new_histogram();
         let num_chunks = (self.chunks.end.start() - self.chunks.start.start()) >> Chunk::LOG_BYTES;
->>>>>>> 10da2ea1
         for i in 0..num_chunks {
             let chunk = self.chunks.start.next_nth(i);
             if self.space.chunk_map.get(chunk) != ChunkState::Allocated {
                 continue;
             }
-<<<<<<< HEAD
-
-            assert_eq!(self.space.chunk_map.get(chunk), ChunkState::Allocated);
-
             let line_mark_state = if super::BLOCK_ONLY {
                 None
             } else {
@@ -1831,47 +1783,6 @@
                     }
                 }
 
-=======
-            let line_mark_state = if super::BLOCK_ONLY {
-                None
-            } else {
-                Some(self.space.line_mark_state.load(Ordering::Acquire))
-            };
-            // Hints for clearing side forwarding bits.
-            let is_moving_gc = mmtk.get_plan().current_gc_may_move_object();
-            let is_defrag_gc = self.space.defrag.in_defrag();
-            // number of allocated blocks.
-            let mut allocated_blocks = 0;
-            // Iterate over all allocated blocks in this chunk.
-            for block in chunk
-                .iter_region::<Block>()
-                .filter(|block| block.get_state() != BlockState::Unallocated)
-            {
-                // Clear side forwarding bits.
-                // In the beginning of the next GC, no side forwarding bits shall be set.
-                // In this way, we can omit clearing forwarding bits when copying object.
-                // See `GCWorkerCopyContext::post_copy`.
-                // Note, `block.sweep()` overwrites `DEFRAG_STATE_TABLE` with the number of holes,
-                // but we need it to know if a block is a defrag source.
-                // We clear forwarding bits before `block.sweep()`.
-                if let MetadataSpec::OnSide(side) = *VM::VMObjectModel::LOCAL_FORWARDING_BITS_SPEC {
-                    if is_moving_gc {
-                        let objects_may_move = if is_defrag_gc {
-                            // If it is a defrag GC, we only clear forwarding bits for defrag sources.
-                            block.is_defrag_source()
-                        } else {
-                            // Otherwise, it must be a nursery GC of StickyImmix with copying nursery.
-                            // We don't have information about which block contains moved objects,
-                            // so we have to clear forwarding bits for all blocks.
-                            true
-                        };
-                        if objects_may_move {
-                            side.bzero_metadata(block.start(), Block::BYTES);
-                        }
-                    }
-                }
-
->>>>>>> 10da2ea1
                 if !block.sweep(self.space, &mut histogram, line_mark_state) {
                     // Block is live. Increment the allocated block count.
                     allocated_blocks += 1;
