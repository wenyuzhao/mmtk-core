use super::block_allocation::BlockAllocation;
use super::line::*;
use super::rc_work::*;
use super::{block::*, defrag::Defrag};
use crate::plan::immix::Pause;
use crate::plan::lxr::RemSet;
use crate::plan::VectorObjectQueue;
use crate::policy::gc_work::TraceKind;
use crate::policy::largeobjectspace::{RCReleaseMatureLOS, RCSweepMatureLOS};
use crate::policy::sft::GCWorkerMutRef;
use crate::policy::sft::SFT;
use crate::policy::space::{CommonSpace, Space};
use crate::util::constants::LOG_BYTES_IN_PAGE;
use crate::util::copy::*;
use crate::util::heap::chunk_map::*;
use crate::util::heap::BlockPageResource;
use crate::util::heap::PageResource;
use crate::util::linear_scan::{Region, RegionIterator};
use crate::util::metadata::side_metadata::*;
use crate::util::metadata::{self, MetadataSpec};
use crate::util::object_forwarding as ForwardingWord;
use crate::util::rc::RefCountHelper;
use crate::util::{Address, ObjectReference};
use crate::{
    plan::ObjectQueue,
    scheduler::{GCWork, GCWorkScheduler, GCWorker, WorkBucketStage},
    util::opaque_pointer::{VMThread, VMWorkerThread},
    MMTK,
};
use crate::{vm::*, LazySweepingJobsCounter};
use atomic::Ordering;
use crossbeam::queue::SegQueue;
use std::mem;
use std::sync::atomic::AtomicUsize;
use std::sync::Mutex;
use std::sync::{atomic::AtomicU8, Arc};

pub static RELEASED_NURSERY_BLOCKS: AtomicUsize = AtomicUsize::new(0);
pub static RELEASED_BLOCKS: AtomicUsize = AtomicUsize::new(0);

pub(crate) const TRACE_KIND_FAST: TraceKind = 0;
pub(crate) const TRACE_KIND_DEFRAG: TraceKind = 1;

pub struct ImmixSpace<VM: VMBinding> {
    common: CommonSpace<VM>,
    pub pr: BlockPageResource<VM, Block>,
    /// Allocation status for all chunks in immix space
    pub chunk_map: ChunkMap,
    /// Current line mark state
    pub line_mark_state: AtomicU8,
    /// Line mark state in previous GC
    line_unavail_state: AtomicU8,
    /// A list of all reusable blocks
    pub reusable_blocks: ReusableBlockPool,
    /// Defrag utilities
    pub(super) defrag: Defrag,
    /// How many lines have been consumed since last GC?
    lines_consumed: AtomicUsize,
    /// Object mark state
    mark_state: u8,
    /// Work packet scheduler
    scheduler: Arc<GCWorkScheduler<VM>>,
    /// Some settings for this space
    space_args: ImmixSpaceArgs,
    pub block_allocation: BlockAllocation<VM>,
    possibly_dead_mature_blocks: SegQueue<(Block, bool)>,
    initial_mark_pause: bool,
    pub mature_evac_remsets: Mutex<Vec<Box<dyn GCWork<VM>>>>,
    pub num_clean_blocks_released: AtomicUsize,
    pub num_clean_blocks_released_lazy: AtomicUsize,
    pub remset: RemSet<VM>,
    pub cm_enabled: bool,
    pub rc_enabled: bool,
    pub is_end_of_satb_or_full_gc: bool,
    pub rc: RefCountHelper<VM>,
    pub(super) evac_set: MatureEvacuationSet,
}

/// Some arguments for Immix Space.
pub struct ImmixSpaceArgs {
    /// Mark an object as unlogged when we trace an object.
    /// Normally we set the log bit when we copy an object with [`crate::util::copy::CopySemantics::PromoteToMature`].
    /// In sticky immix, we 'promote' an object to mature when we trace the object
    /// (no matter we copy an object or not). So we have to use `PromoteToMature`, and instead
    /// just set the log bit in the space when an object is traced.
    pub unlog_object_when_traced: bool,
    /// Reset log bit at the start of a major GC.
    /// Normally we do not need to do this. When immix is used as the mature space,
    /// any object should be set as unlogged, and that bit does not need to be cleared
    /// even if the object is dead. But in sticky Immix, the mature object and
    /// the nursery object are in the same space, we will have to use the
    /// bit to differentiate them. So we reset all the log bits in major GCs,
    /// and unlogged the objects when they are traced (alive).
    pub reset_log_bit_in_major_gc: bool,
}

unsafe impl<VM: VMBinding> Sync for ImmixSpace<VM> {}

impl<VM: VMBinding> SFT for ImmixSpace<VM> {
    fn name(&self) -> &str {
        self.get_name()
    }

    fn get_forwarded_object(&self, object: ObjectReference) -> Option<ObjectReference> {
        debug_assert!(!object.is_null());
        if ForwardingWord::is_forwarded::<VM>(object) {
            Some(ForwardingWord::read_forwarding_pointer::<VM>(object))
        } else {
            None
        }
    }

    fn is_live(&self, object: ObjectReference) -> bool {
        if self.rc_enabled {
            if self.is_end_of_satb_or_full_gc {
                if self.is_marked(object) {
                    let block = Block::containing::<VM>(object);
                    if block.is_defrag_source() {
                        if ForwardingWord::is_forwarded::<VM>(object) {
                            let forwarded = ForwardingWord::read_forwarding_pointer::<VM>(object);
                            return self.is_marked(forwarded) && self.rc.count(forwarded) > 0;
                        } else {
                            return false;
                        }
                    }
                    return self.rc.count(object) > 0;
                } else if ForwardingWord::is_forwarded::<VM>(object) {
                    let forwarded = ForwardingWord::read_forwarding_pointer::<VM>(object);
                    debug_assert!(
                        forwarded.to_raw_address().is_mapped(),
                        "Invalid forwarded object: {:?} -> {:?}",
                        object,
                        forwarded
                    );
                    return self.is_marked(forwarded) && self.rc.count(forwarded) > 0;
                } else {
                    return false;
                }
            }
            return self.rc.count(object) > 0 || ForwardingWord::is_forwarded::<VM>(object);
        }
        if self.initial_mark_pause {
            return true;
        }
        if self.cm_enabled {
            let block_state = Block::containing::<VM>(object).get_state();
            if block_state == BlockState::Nursery {
                return true;
            }
        }
        if super::NEVER_MOVE_OBJECTS {
            // We won't forward objects.
            self.is_marked(object)
        } else {
            self.is_marked(object) || ForwardingWord::is_forwarded::<VM>(object)
        }
    }

    fn is_reachable(&self, object: ObjectReference) -> bool {
        if self.rc_enabled {
            if ForwardingWord::is_forwarded::<VM>(object) {
                let forwarded = ForwardingWord::read_forwarding_pointer::<VM>(object);
                return self.is_marked(forwarded) && self.rc.count(forwarded) > 0;
            }
            return self.is_marked(object) && self.rc.count(object) > 0;
        } else {
            self.is_live(object)
        }
    }
    #[cfg(feature = "object_pinning")]
    fn pin_object(&self, object: ObjectReference) -> bool {
        VM::VMObjectModel::LOCAL_PINNING_BIT_SPEC.pin_object::<VM>(object)
    }
    #[cfg(feature = "object_pinning")]
    fn unpin_object(&self, object: ObjectReference) -> bool {
        VM::VMObjectModel::LOCAL_PINNING_BIT_SPEC.unpin_object::<VM>(object)
    }
    #[cfg(feature = "object_pinning")]
    fn is_object_pinned(&self, object: ObjectReference) -> bool {
        VM::VMObjectModel::LOCAL_PINNING_BIT_SPEC.is_object_pinned::<VM>(object)
    }
    fn is_movable(&self) -> bool {
        !super::NEVER_MOVE_OBJECTS
    }

    #[cfg(feature = "sanity")]
    fn is_sane(&self) -> bool {
        true
    }
    fn initialize_object_metadata(&self, _object: ObjectReference, _bytes: usize, _alloc: bool) {
        #[cfg(feature = "global_alloc_bit")]
        crate::util::alloc_bit::set_alloc_bit::<VM>(_object);
    }
    #[cfg(feature = "is_mmtk_object")]
    fn is_mmtk_object(&self, addr: Address) -> bool {
        crate::util::alloc_bit::is_alloced_object::<VM>(addr).is_some()
    }
    fn sft_trace_object(
        &self,
        _queue: &mut VectorObjectQueue,
        _object: ObjectReference,
        _worker: GCWorkerMutRef,
    ) -> ObjectReference {
        panic!("We do not use SFT to trace objects for Immix. sft_trace_object() cannot be used.")
    }
}

impl<VM: VMBinding> Space<VM> for ImmixSpace<VM> {
    fn as_space(&self) -> &dyn Space<VM> {
        self
    }
    fn as_sft(&self) -> &(dyn SFT + Sync + 'static) {
        self
    }
    fn get_page_resource(&self) -> &dyn PageResource<VM> {
        &self.pr
    }
    fn common(&self) -> &CommonSpace<VM> {
        &self.common
    }
    fn initialize_sft(&self) {
        self.common()
            .initialize_sft(self.as_sft(), &self.get_page_resource().common().metadata);
        // Initialize the block queues in `reusable_blocks` and `pr`.
        let me = unsafe { &mut *(self as *const Self as *mut Self) };
        me.block_allocation.init(unsafe { &*(self as *const Self) })
    }
    fn release_multiple_pages(&mut self, _start: Address) {
        panic!("immixspace only releases pages enmasse")
    }
    fn set_copy_for_sft_trace(&mut self, _semantics: Option<CopySemantics>) {
        panic!("We do not use SFT to trace objects for Immix. set_copy_context() cannot be used.")
    }
}

impl<VM: VMBinding> crate::policy::gc_work::PolicyTraceObject<VM> for ImmixSpace<VM> {
    fn trace_object<Q: ObjectQueue, const KIND: TraceKind>(
        &self,
        queue: &mut Q,
        object: ObjectReference,
        copy: Option<CopySemantics>,
        worker: &mut GCWorker<VM>,
    ) -> ObjectReference {
        if KIND == TRACE_KIND_DEFRAG {
            if Block::containing::<VM>(object).is_defrag_source() {
                debug_assert!(self.in_defrag());
                debug_assert!(
                    !crate::plan::is_nursery_gc(&*worker.mmtk.plan),
                    "Calling PolicyTraceObject on Immix in nursery GC"
                );
                self.trace_object_with_opportunistic_copy(
                    queue,
                    object,
                    copy.unwrap(),
                    worker,
                    // This should not be nursery collection. Nursery collection does not use PolicyTraceObject.
                    false,
                )
            } else {
                self.trace_object_without_moving(queue, object)
            }
        } else if KIND == TRACE_KIND_FAST {
            self.trace_object_without_moving(queue, object)
        } else {
            unreachable!()
        }
    }

    fn post_scan_object(&self, object: ObjectReference) {
        if super::MARK_LINE_AT_SCAN_TIME && !super::BLOCK_ONLY {
            debug_assert!(self.in_space(object));
            self.mark_lines(object);
        }
    }

    fn may_move_objects<const KIND: TraceKind>() -> bool {
        if KIND == TRACE_KIND_DEFRAG {
            true
        } else if KIND == TRACE_KIND_FAST {
            false
        } else {
            unreachable!()
        }
    }
}

impl<VM: VMBinding> ImmixSpace<VM> {
    #[allow(unused)]
    const UNMARKED_STATE: u8 = 0;
    const MARKED_STATE: u8 = 1;

    /// Get side metadata specs
    fn side_metadata_specs(rc_enabled: bool) -> Vec<SideMetadataSpec> {
        if rc_enabled {
            return metadata::extract_side_metadata(&vec![
                MetadataSpec::OnSide(Block::DEFRAG_STATE_TABLE),
                MetadataSpec::OnSide(Block::MARK_TABLE),
                MetadataSpec::OnSide(ChunkMap::ALLOC_TABLE),
                *VM::VMObjectModel::LOCAL_MARK_BIT_SPEC,
                MetadataSpec::OnSide(crate::util::rc::RC_STRADDLE_LINES),
                MetadataSpec::OnSide(Block::LOG_TABLE),
                MetadataSpec::OnSide(Block::NURSERY_PROMOTION_STATE_TABLE),
                MetadataSpec::OnSide(Block::DEAD_WORDS),
                MetadataSpec::OnSide(Line::VALIDITY_STATE),
            ]);
        }
        metadata::extract_side_metadata(&if super::BLOCK_ONLY {
            vec![
                MetadataSpec::OnSide(Block::DEFRAG_STATE_TABLE),
                MetadataSpec::OnSide(Block::MARK_TABLE),
                MetadataSpec::OnSide(ChunkMap::ALLOC_TABLE),
                *VM::VMObjectModel::LOCAL_MARK_BIT_SPEC,
                *VM::VMObjectModel::LOCAL_FORWARDING_BITS_SPEC,
                *VM::VMObjectModel::LOCAL_FORWARDING_POINTER_SPEC,
                #[cfg(feature = "object_pinning")]
                *VM::VMObjectModel::LOCAL_PINNING_BIT_SPEC,
            ]
        } else {
            vec![
                MetadataSpec::OnSide(Line::MARK_TABLE),
                MetadataSpec::OnSide(Block::DEFRAG_STATE_TABLE),
                MetadataSpec::OnSide(Block::MARK_TABLE),
                MetadataSpec::OnSide(ChunkMap::ALLOC_TABLE),
                *VM::VMObjectModel::LOCAL_MARK_BIT_SPEC,
                *VM::VMObjectModel::LOCAL_FORWARDING_BITS_SPEC,
                *VM::VMObjectModel::LOCAL_FORWARDING_POINTER_SPEC,
                #[cfg(feature = "object_pinning")]
                *VM::VMObjectModel::LOCAL_PINNING_BIT_SPEC,
            ]
        })
    }

    pub fn new(
        args: crate::policy::space::PlanCreateSpaceArgs<VM>,
        space_args: ImmixSpaceArgs,
    ) -> Self {
<<<<<<< HEAD
        #[cfg(feature = "immix_no_defrag")]
=======
        #[cfg(feature = "immix_non_moving")]
>>>>>>> 295e070b
        info!(
            "Creating non-moving ImmixSpace: {}. Block size: 2^{}",
            args.name,
            Block::LOG_BYTES
        );

        if space_args.unlog_object_when_traced || space_args.reset_log_bit_in_major_gc {
            assert!(
                args.constraints.needs_log_bit,
                "Invalid args when the plan does not use log bit"
            );
        }

        super::validate_features();
        let vm_map = args.vm_map;
        let scheduler = args.scheduler.clone();
        let rc_enabled = args.constraints.rc_enabled;
        let policy_args = args.into_policy_args(true, false, Self::side_metadata_specs(rc_enabled));
        let metadata = policy_args.metadata();
        let common = CommonSpace::new(policy_args);
        ImmixSpace {
            pr: if common.vmrequest.is_discontiguous() {
                BlockPageResource::new_discontiguous(
                    Block::LOG_PAGES,
                    vm_map,
                    scheduler.num_workers(),
                    metadata,
                )
            } else {
                BlockPageResource::new_contiguous(
                    Block::LOG_PAGES,
                    common.start,
                    common.extent,
                    vm_map,
                    scheduler.num_workers(),
                    metadata,
                )
            },
            common,
            chunk_map: ChunkMap::new(),
            line_mark_state: AtomicU8::new(Line::RESET_MARK_STATE),
            line_unavail_state: AtomicU8::new(Line::RESET_MARK_STATE),
            lines_consumed: AtomicUsize::new(0),
            reusable_blocks: ReusableBlockPool::new(scheduler.num_workers()),
            defrag: Defrag::default(),
            // Set to the correct mark state when inititialized. We cannot rely on prepare to set it (prepare may get skipped in nursery GCs).
            mark_state: Self::MARKED_STATE,
            remset: RemSet::new(scheduler.num_workers()),
            scheduler,
            space_args,
            block_allocation: BlockAllocation::new(),
            possibly_dead_mature_blocks: Default::default(),
            initial_mark_pause: false,
            mature_evac_remsets: Default::default(),
            num_clean_blocks_released: Default::default(),
            num_clean_blocks_released_lazy: Default::default(),
            cm_enabled: false,
            rc_enabled,
            is_end_of_satb_or_full_gc: false,
            rc: RefCountHelper::NEW,
            evac_set: MatureEvacuationSet::default(),
        }
    }

    /// Flush the thread-local queues in BlockPageResource
    pub fn flush_page_resource(&self) {
        self.reusable_blocks.flush_all();
        #[cfg(target_pointer_width = "64")]
        self.pr.flush_all()
    }

    /// Get the number of defrag headroom pages.
    pub fn defrag_headroom_pages(&self) -> usize {
        self.defrag.defrag_headroom_pages(self)
    }

    /// Check if current GC is a defrag GC.
    pub fn in_defrag(&self) -> bool {
        self.defrag.in_defrag()
    }

    /// check if the current GC should do defragmentation.
    pub fn decide_whether_to_defrag(
        &self,
        emergency_collection: bool,
        collect_whole_heap: bool,
        collection_attempts: usize,
        user_triggered_collection: bool,
        full_heap_system_gc: bool,
    ) -> bool {
        self.defrag.decide_whether_to_defrag(
            emergency_collection,
            collect_whole_heap,
            collection_attempts,
            user_triggered_collection,
            self.reusable_blocks.len() == 0,
            full_heap_system_gc,
            self.cm_enabled,
            self.rc_enabled,
        );
        self.defrag.in_defrag()
    }

    /// Get work packet scheduler
    pub fn scheduler(&self) -> &GCWorkScheduler<VM> {
        &self.scheduler
    }

    fn schedule_defrag_selection_packets(&self, _pause: Pause) {
        self.evac_set.schedule_defrag_selection_packets(self)
    }

    pub fn rc_eager_prepare(&self, pause: Pause) {
        self.block_allocation.notify_mutator_phase_end();
        if pause == Pause::FullTraceFast || pause == Pause::InitialMark {
            // Update mark_state
            // if VM::VMObjectModel::LOCAL_MARK_BIT_SPEC.is_on_side() {
            //     self.mark_state = Self::MARKED_STATE;
            // } else {
            //     // For header metadata, we use cyclic mark bits.
            //     unimplemented!("cyclic mark bits is not supported at the moment");
            // }
            // Reset block mark and object mark table.
            let work_packets = self.generate_prepare_tasks(None);
            self.scheduler().work_buckets[WorkBucketStage::Initial].bulk_add(work_packets);
        }
    }

    pub fn schedule_mark_table_zeroing_tasks(&self, stage: WorkBucketStage) {
        let work_packets = self.generate_concurrent_mark_table_zeroing_tasks();
        self.scheduler().work_buckets[stage].bulk_add(work_packets);
    }

    pub fn prepare_rc(&mut self, pause: Pause) {
        self.num_clean_blocks_released.store(0, Ordering::SeqCst);
        self.num_clean_blocks_released_lazy
            .store(0, Ordering::SeqCst);
        debug_assert_ne!(pause, Pause::FullTraceDefrag);
        if pause == Pause::InitialMark || pause == Pause::FullTraceFast {
            // Select mature evacuation set
            self.schedule_defrag_selection_packets(pause);
        }
        // Initialize mark state for tracing
        if pause == Pause::FullTraceFast || pause == Pause::InitialMark {
            // Update mark_state
            if VM::VMObjectModel::LOCAL_MARK_BIT_SPEC.is_on_side() {
                self.mark_state = Self::MARKED_STATE;
            } else {
                // For header metadata, we use cyclic mark bits.
                unimplemented!("cyclic mark bits is not supported at the moment");
            }
        }
        // Release nursery blocks
        if pause != Pause::RefCount {
            if pause == Pause::FullTraceFast {
                // Reset worker TLABs.
                // The block of the current worker TLAB may be selected as part of the mature evacuation set.
                // So the copied mature objects might be copied into defrag blocks, and get copied out again.
                crate::scheduler::worker::reset_workers::<VM>();
            }
            // Release young blocks to reduce to-space overflow
            self.block_allocation
                .sweep_nursery_blocks(&self.scheduler, pause);
            self.flush_page_resource();
        }
        self.block_allocation
            .reset_block_mark_for_mutator_reused_blocks();
        if pause == Pause::FinalMark {
            crate::REMSET_RECORDING.store(false, Ordering::SeqCst);
            self.is_end_of_satb_or_full_gc = true;
        } else if pause == Pause::FullTraceFast {
            self.is_end_of_satb_or_full_gc = true;
        }
    }

    pub fn release_rc(&mut self, pause: Pause) {
        debug_assert_ne!(pause, Pause::FullTraceDefrag);
        self.block_allocation
            .sweep_nursery_blocks(&self.scheduler, pause);
        self.block_allocation.sweep_mutator_reused_blocks(pause);
        self.flush_page_resource();
        let disable_lasy_dec_for_current_gc = crate::disable_lasy_dec_for_current_gc();
        if disable_lasy_dec_for_current_gc {
            self.scheduler().process_lazy_decrement_packets();
        } else {
            debug_assert_ne!(pause, Pause::FullTraceFast);
        }
        self.rc.reset_inc_buffer_size();
        self.is_end_of_satb_or_full_gc = false;
        // This cannot be done in parallel in a separate thread
        self.schedule_mature_sweeping(pause);
    }

    pub fn schedule_mature_sweeping(&self, pause: Pause) {
        if pause == Pause::FullTraceFast || pause == Pause::FinalMark {
            self.evac_set.sweep_mature_evac_candidates(self);
            let disable_lasy_dec_for_current_gc = crate::disable_lasy_dec_for_current_gc();
            let dead_cycle_sweep_packets = self.generate_dead_cycle_sweep_tasks();
            let sweep_los = RCSweepMatureLOS::new(LazySweepingJobsCounter::new_decs());
            if crate::args::LAZY_DECREMENTS && !disable_lasy_dec_for_current_gc {
                debug_assert_ne!(pause, Pause::FullTraceFast);
                self.scheduler().postpone_all(dead_cycle_sweep_packets);
                self.scheduler().postpone(sweep_los);
            } else {
                self.scheduler().work_buckets[WorkBucketStage::STWRCDecsAndSweep]
                    .bulk_add(dead_cycle_sweep_packets);
                self.scheduler().work_buckets[WorkBucketStage::STWRCDecsAndSweep].add(sweep_los);
            }
        }
    }

    pub fn prepare(&mut self, major_gc: bool, initial_mark_pause: bool) {
        self.initial_mark_pause = initial_mark_pause;
        debug_assert!(!self.rc_enabled);
        // self.block_allocation.reset();
        if major_gc {
            // Update mark_state
            if VM::VMObjectModel::LOCAL_MARK_BIT_SPEC.is_on_side() {
                self.mark_state = Self::MARKED_STATE;
            } else {
                // For header metadata, we use cyclic mark bits.
                unimplemented!("cyclic mark bits is not supported at the moment");
            }

            // Prepare defrag info
            if super::DEFRAG {
                self.defrag.prepare(self);
            }

            // Prepare each block for GC
            let threshold = self.defrag.defrag_spill_threshold.load(Ordering::Acquire);
            // # Safety: ImmixSpace reference is always valid within this collection cycle.
            let space = unsafe { &*(self as *const Self) };
            let work_packets = self.chunk_map.generate_tasks(|chunk| {
                Box::new(PrepareBlockState {
                    space,
                    chunk,
                    defrag_threshold: if space.in_defrag() {
                        Some(threshold)
                    } else {
                        None
                    },
                })
            });
            self.scheduler().work_buckets[WorkBucketStage::Prepare].bulk_add(work_packets);

            if !super::BLOCK_ONLY {
                self.line_mark_state.fetch_add(1, Ordering::AcqRel);
                if self.line_mark_state.load(Ordering::Acquire) > Line::MAX_MARK_STATE {
                    self.line_mark_state
                        .store(Line::RESET_MARK_STATE, Ordering::Release);
                }
            }
        }
    }

    /// Release for the immix space. This is called when a GC finished.
    /// Return whether this GC was a defrag GC, as a plan may want to know this.
    pub fn release(&mut self, major_gc: bool) -> bool {
        debug_assert!(!self.rc_enabled);
        // self.block_allocation.reset();
        let did_defrag = self.defrag.in_defrag();
        if major_gc {
            // Update line_unavail_state for hole searching afte this GC.
            if !super::BLOCK_ONLY {
                self.line_unavail_state.store(
                    self.line_mark_state.load(Ordering::Acquire),
                    Ordering::Release,
                );
            }
        }
        // Clear reusable blocks list
        if !super::BLOCK_ONLY {
            self.reusable_blocks.reset();
        }
        // Sweep chunks and blocks
        let work_packets = self.generate_sweep_tasks();
        self.scheduler().work_buckets[WorkBucketStage::Release].bulk_add(work_packets);
        if super::DEFRAG {
            self.defrag.release(self);
        }
        self.initial_mark_pause = false;

        self.lines_consumed.store(0, Ordering::Relaxed);

        did_defrag
    }

    /// Generate chunk sweep tasks
    fn generate_sweep_tasks(&self) -> Vec<Box<dyn GCWork<VM>>> {
        self.defrag.mark_histograms.lock().clear();
        // # Safety: ImmixSpace reference is always valid within this collection cycle.
        let space = unsafe { &*(self as *const Self) };
        let epilogue = Arc::new(FlushPageResource {
            space,
            counter: AtomicUsize::new(0),
        });
        let tasks = self.chunk_map.generate_tasks(|chunk| {
            Box::new(SweepChunk {
                space,
                chunk,
                epilogue: epilogue.clone(),
            })
        });
        epilogue.counter.store(tasks.len(), Ordering::SeqCst);
        tasks
    }

    /// Generate chunk sweep work packets.
    pub fn generate_dead_cycle_sweep_tasks(&self) -> Vec<Box<dyn GCWork<VM>>> {
        self.chunk_map.generate_tasks(|chunk| {
            Box::new(SweepDeadCyclesChunk::new(
                chunk,
                LazySweepingJobsCounter::new_decs(),
            ))
        })
    }

    /// Generate chunk sweep work packets.
    pub fn generate_prepare_tasks(
        &self,
        defrag_threshold: Option<usize>,
    ) -> Vec<Box<dyn GCWork<VM>>> {
        let rc_enabled = self.rc_enabled;
        let cm_enabled = self.cm_enabled;
        self.chunk_map.generate_tasks(|chunk| {
            Box::new(PrepareChunk {
                chunk,
                defrag_threshold,
                rc_enabled,
                cm_enabled,
            })
        })
    }

    pub fn generate_concurrent_mark_table_zeroing_tasks(&self) -> Vec<Box<dyn GCWork<VM>>> {
        self.chunk_map
            .generate_tasks(|chunk| Box::new(ConcurrentChunkMetadataZeroing { chunk }))
    }

    /// Release a block.
    pub fn release_block(
        &self,
        block: Block,
        nursery: bool,
        zero_unlog_table: bool,
        single_thread: bool,
    ) {
        // println!(
        //     "Release {:?} nursery={} defrag={}",
        //     block,
        //     nursery,
        //     block.is_defrag_source()
        // );
        if crate::verbose(2) {
            if nursery {
                RELEASED_NURSERY_BLOCKS.fetch_add(1, Ordering::SeqCst);
            }
            RELEASED_BLOCKS.fetch_add(1, Ordering::SeqCst);
        }
        if crate::args::BARRIER_MEASUREMENT || zero_unlog_table {
            block.clear_field_unlog_table::<VM>();
        }
        self.num_clean_blocks_released
            .fetch_add(1, Ordering::Relaxed);
        block.deinit(self);
        crate::stat(|s| {
            if nursery {
                s.reclaimed_blocks_nursery += 1;
            } else {
                s.reclaimed_blocks_mature += 1;
            }
        });
        self.pr.release_block(block, single_thread);
    }

    /// Allocate a clean block.
    pub fn get_clean_block(&self, tls: VMThread, copy: bool) -> Option<Block> {
        let block_address = self.acquire(tls, Block::PAGES);
        if block_address.is_zero() {
            return None;
        }
        if !self.rc_enabled {
            self.defrag.notify_new_clean_block(copy);
        }
        let block = Block::from_aligned_address(block_address);
        if !copy && self.rc_enabled {
            self.block_allocation.nursery_blocks.push(block);
        }
        self.block_allocation
            .initialize_new_clean_block(block, copy, self.cm_enabled);
        self.chunk_map.set(block.chunk(), ChunkState::Allocated);
        self.lines_consumed
            .fetch_add(Block::LINES, Ordering::SeqCst);
        Some(block)
    }

    /// Pop a reusable block from the reusable block list.
    pub fn get_reusable_block(&self, copy: bool) -> Option<Block> {
        if super::BLOCK_ONLY {
            return None;
        }
        loop {
            if let Some(block) = self.reusable_blocks.pop() {
                // Skip blocks that should be evacuated.
                if copy && block.is_defrag_source() {
                    continue;
                }
                if self.rc_enabled {
                    if crate::args::RC_MATURE_EVACUATION && block.is_defrag_source() {
                        continue;
                    }
                    // Blocks in the `reusable_blocks` queue can be released after some RC collections.
                    // These blocks can either have `Unallocated` state, or be reallocated again.
                    // Skip these cases and only return the truly reusable blocks.
                    if !block.get_state().is_reusable() {
                        continue;
                    }
                    if !copy && !block.attempt_mutator_reuse() {
                        continue;
                    }
                    if !copy {
                        self.block_allocation.reused_blocks.push(block);
                    }
                } else {
                    // Get available lines. Do this before block.init which will reset block state.
                    let lines_delta = match block.get_state() {
                        BlockState::Reusable { unavailable_lines } => {
                            Block::LINES - unavailable_lines as usize
                        }
                        BlockState::Unmarked => Block::LINES,
                        _ => unreachable!("{:?} {:?}", block, block.get_state()),
                    };
                    self.lines_consumed.fetch_add(lines_delta, Ordering::SeqCst);
                }

                block.init(copy, true, self);
                return Some(block);
            } else {
                return None;
            }
        }
    }

    pub fn reusable_blocks_drained(&self) -> bool {
        self.reusable_blocks.len() == 0
    }

    /// Trace and mark objects without evacuation.
    pub fn process_mature_evacuation_remset(&self) {
        let mut remsets = vec![];
        mem::swap(&mut remsets, &mut self.mature_evac_remsets.lock().unwrap());
        self.scheduler.work_buckets[WorkBucketStage::RCEvacuateMature].bulk_add(remsets);
    }

    /// Trace and mark objects without evacuation.
    pub fn trace_object_without_moving(
        &self,
        queue: &mut impl ObjectQueue,
        object: ObjectReference,
    ) -> ObjectReference {
        if self.attempt_mark(object) {
            if self.rc_enabled {
                let straddle = self
                    .rc
                    .is_straddle_line(Line::from(Line::align(object.to_address::<VM>())));
                if straddle {
                    return object;
                }
            } else {
                // Mark block and lines
                if !super::BLOCK_ONLY {
                    if !super::MARK_LINE_AT_SCAN_TIME {
                        self.mark_lines(object);
                    }
                } else {
                    let block = Block::containing::<VM>(object);
                    let state = block.get_state();
                    if state != BlockState::Nursery && state != BlockState::Marked {
                        block.set_state(BlockState::Marked);
                    }
                }
            }
            // Visit node
            queue.enqueue(object);
            if !self.rc_enabled {
                self.unlog_object_if_needed(object);
            }
            return object;
        }
        object
    }

    /// Trace object and do evacuation if required.
    #[allow(clippy::assertions_on_constants)]
    pub fn trace_object_with_opportunistic_copy(
        &self,
        queue: &mut impl ObjectQueue,
        object: ObjectReference,
        semantics: CopySemantics,
        worker: &mut GCWorker<VM>,
        nursery_collection: bool,
    ) -> ObjectReference {
        let copy_context = worker.get_copy_context_mut();
        debug_assert!(!super::BLOCK_ONLY);
        #[cfg(feature = "global_alloc_bit")]
        debug_assert!(
            crate::util::alloc_bit::is_alloced::<VM>(object),
            "{:x}: alloc bit not set",
            object
        );
        let forwarding_status = ForwardingWord::attempt_to_forward::<VM>(object);
        if ForwardingWord::state_is_forwarded_or_being_forwarded(forwarding_status) {
            // We lost the forwarding race as some other thread has set the forwarding word; wait
            // until the object has been forwarded by the winner. Note that the object may not
            // necessarily get forwarded since Immix opportunistically moves objects.
            #[allow(clippy::let_and_return)]
            let new_object =
                ForwardingWord::spin_and_get_forwarded_object::<VM>(object, forwarding_status);
            #[cfg(debug_assertions)]
            {
                if new_object == object {
                    debug_assert!(
                        self.is_marked(object) || self.defrag.space_exhausted() || self.is_pinned(object),
                        "Forwarded object is the same as original object {} even though it should have been copied",
                        object,
                    );
                } else {
                    // new_object != object
                    debug_assert!(
                        !Block::containing::<VM>(new_object).is_defrag_source(),
                        "Block {:?} containing forwarded object {} should not be a defragmentation source",
                        Block::containing::<VM>(new_object),
                        new_object,
                    );
                }
            }
            new_object
        } else if self.is_marked(object) {
            // We won the forwarding race but the object is already marked so we clear the
            // forwarding status and return the unmoved object
            debug_assert!(
                nursery_collection || self.defrag.space_exhausted() || self.is_pinned(object),
                "Forwarded object is the same as original object {} even though it should have been copied",
                object,
            );
            ForwardingWord::clear_forwarding_bits::<VM>(object);
            object
        } else {
            // We won the forwarding race; actually forward and copy the object if it is not pinned
            // and we have sufficient space in our copy allocator
            debug_assert!(!nursery_collection || !self.rc_enabled);
            let new_object = if self.is_pinned(object)
                || (!nursery_collection && self.defrag.space_exhausted())
            {
                self.attempt_mark(object);
                ForwardingWord::clear_forwarding_bits::<VM>(object);
                Block::containing::<VM>(object).set_state(BlockState::Marked);
                object
            } else {
                // We are forwarding objects. When the copy allocator allocates the block, it should
                // mark the block. So we do not need to explicitly mark it here.
                ForwardingWord::try_forward_object::<VM>(object, semantics, copy_context)
                    .expect("to-space overflow")
            };
            debug_assert!({
                let state = Block::containing::<VM>(new_object).get_state();
                state == BlockState::Marked || state == BlockState::Nursery
            });
            queue.enqueue(new_object);
            debug_assert!(new_object.is_live());
            self.unlog_object_if_needed(new_object);
            new_object
        }
    }

    pub fn rc_trace_object<Q: ObjectQueue>(
        &self,
        queue: &mut Q,
        object: ObjectReference,
        semantics: CopySemantics,
        pause: Pause,
        mark: bool,
        worker: &mut GCWorker<VM>,
    ) -> ObjectReference {
        debug_assert!(self.rc_enabled);
        if crate::args::RC_MATURE_EVACUATION && Block::containing::<VM>(object).is_defrag_source() {
            self.trace_forward_rc_mature_object(queue, object, semantics, pause, worker)
        } else if crate::args::RC_MATURE_EVACUATION {
            self.trace_mark_rc_mature_object(queue, object, pause, mark)
        } else {
            self.trace_object_without_moving(queue, object)
        }
    }

    pub fn trace_mark_rc_mature_object(
        &self,
        queue: &mut impl ObjectQueue,
        object: ObjectReference,
        _pause: Pause,
        mark: bool,
    ) -> ObjectReference {
        debug_assert!(
            !ForwardingWord::is_forwarded::<VM>(object),
            "object {:?} is forwarded",
            object
        );
        if mark && self.attempt_mark(object) {
            queue.enqueue(object);
        }
        object
    }

    #[allow(clippy::assertions_on_constants)]
    pub fn trace_forward_rc_mature_object<Q: ObjectQueue>(
        &self,
        queue: &mut Q,
        object: ObjectReference,
        _semantics: CopySemantics,
        _pause: Pause,
        worker: &mut GCWorker<VM>,
    ) -> ObjectReference {
        let copy_context = worker.get_copy_context_mut();
        let forwarding_status = ForwardingWord::attempt_to_forward::<VM>(object);
        if ForwardingWord::state_is_forwarded_or_being_forwarded(forwarding_status) {
            let new =
                ForwardingWord::spin_and_get_forwarded_object::<VM>(object, forwarding_status);
            new
        } else {
            // Evacuate the mature object
            let new = ForwardingWord::try_forward_object::<VM>(
                object,
                CopySemantics::DefaultCopy,
                copy_context,
            )
            .expect("to-space overflow");
            crate::stat(|s| {
                s.mature_copy_objects += 1usize;
                s.mature_copy_volume += new.get_size::<VM>();
            });
            if crate::should_record_copy_bytes() {
                crate::SLOPPY_COPY_BYTES.store(
                    crate::SLOPPY_COPY_BYTES.load(Ordering::Relaxed) + new.get_size::<VM>(),
                    Ordering::Relaxed,
                );
            }
            // Transfer RC count
            new.log_start_address::<VM>();
            if !crate::args::BLOCK_ONLY && new.get_size::<VM>() > Line::BYTES {
                self.rc.mark_straddle_object(new);
            }
            self.rc.set(new, self.rc.count(object));
            self.attempt_mark(new);
            self.unmark(object);
            queue.enqueue(new);
            new
        }
    }

    fn unlog_object_if_needed(&self, object: ObjectReference) {
        debug_assert!(!self.rc_enabled);
        if self.space_args.unlog_object_when_traced {
<<<<<<< HEAD
            VM::VMObjectModel::GLOBAL_LOG_BIT_SPEC.mark_as_unlogged::<VM>(object, Ordering::SeqCst);
=======
            // Make sure the side metadata for the line can fit into one byte. For smaller line size, we should
            // use `mark_as_unlogged` instead to mark the bit.
            // const_assert!(
            //     Line::BYTES
            //         >= (1
            //             << (crate::util::constants::LOG_BITS_IN_BYTE
            //                 + crate::util::constants::LOG_MIN_OBJECT_SIZE))
            // );
            // const_assert_eq!(
            //     crate::vm::object_model::specs::VMGlobalLogBitSpec::LOG_NUM_BITS,
            //     0
            // ); // We should put this to the addition, but type casting is not allowed in constant assertions.

            // Every immix line is 256 bytes, which is mapped to 4 bytes in the side metadata.
            // If we have one object in the line that is mature, we can assume all the objects in the line are mature objects.
            // So we can just mark the byte.
            VM::VMObjectModel::GLOBAL_LOG_BIT_SPEC
                .mark_byte_as_unlogged::<VM>(object, Ordering::Relaxed);
>>>>>>> 295e070b
        }
    }

    /// Mark all the lines that the given object spans.
    #[allow(clippy::assertions_on_constants)]
    pub fn mark_lines(&self, object: ObjectReference) {
        debug_assert!(!super::BLOCK_ONLY);
        if self.rc_enabled {
            return;
        }
        Line::mark_lines_for_object::<VM>(object, self.line_mark_state.load(Ordering::Acquire));
    }

    /// Atomically mark an object.
    pub fn attempt_mark(&self, object: ObjectReference) -> bool {
        loop {
            let old_value = VM::VMObjectModel::LOCAL_MARK_BIT_SPEC.load_atomic::<VM, u8>(
                object,
                None,
                Ordering::SeqCst,
            );
            if old_value == self.mark_state {
                return false;
            }

            if VM::VMObjectModel::LOCAL_MARK_BIT_SPEC
                .compare_exchange_metadata::<VM, u8>(
                    object,
                    old_value,
                    self.mark_state,
                    None,
                    Ordering::SeqCst,
                    Ordering::SeqCst,
                )
                .is_ok()
            {
                break;
            }
        }
        true
    }

    /// Atomically mark an object.
    pub fn unmark(&self, object: ObjectReference) -> bool {
        let mark_bit = VM::VMObjectModel::LOCAL_MARK_BIT_SPEC.extract_side_spec();
        let obj_addr = VM::VMObjectModel::ref_to_address(object);
        loop {
            let old_value: u8 = mark_bit.load_atomic(obj_addr, Ordering::SeqCst);
            if old_value == Self::UNMARKED_STATE {
                return false;
            }

            if mark_bit
                .compare_exchange_atomic(
                    obj_addr,
                    Self::MARKED_STATE,
                    Self::UNMARKED_STATE,
                    Ordering::SeqCst,
                    Ordering::SeqCst,
                )
                .is_ok()
            {
                break;
            }
        }
        true
    }

    /// Check if an object is marked.
    fn is_marked_with(&self, object: ObjectReference, mark_state: u8) -> bool {
        let old_value = VM::VMObjectModel::LOCAL_MARK_BIT_SPEC.load_atomic::<VM, u8>(
            object,
            None,
            Ordering::SeqCst,
        );
        old_value == mark_state
    }

    pub fn is_marked(&self, object: ObjectReference) -> bool {
        self.is_marked_with(object, self.mark_state)
    }

    /// Check if an object is pinned.
    fn is_pinned(&self, _object: ObjectReference) -> bool {
        #[cfg(feature = "object_pinning")]
        return self.is_object_pinned(_object);

        #[cfg(not(feature = "object_pinning"))]
        false
    }

    /// Hole searching.
    ///
    /// Linearly scan lines in a block to search for the next
    /// hole, starting from the given line. If we find available lines,
    /// return a tuple of the start line and the end line (non-inclusive).
    ///
    /// Returns None if the search could not find any more holes.
    #[allow(clippy::assertions_on_constants)]
    pub fn get_next_available_lines(&self, copy: bool, search_start: Line) -> Option<(Line, Line)> {
        debug_assert!(!super::BLOCK_ONLY);
        if self.rc_enabled {
            self.rc_get_next_available_lines(copy, search_start)
        } else {
            self.normal_get_next_available_lines(search_start)
        }
    }

    /// Search holes by ref-counts instead of line marks
    #[allow(clippy::assertions_on_constants)]
    pub fn rc_get_next_available_lines(
        &self,
        copy: bool,
        search_start: Line,
    ) -> Option<(Line, Line)> {
        debug_assert!(!super::BLOCK_ONLY);
        debug_assert!(self.rc_enabled);
        let block = search_start.block();
        let rc_array = RCArray::of(block);
        let limit = Block::LINES;
        // Find start
        let first_free_cursor = {
            let start_cursor = search_start.get_index_within_block();
            let mut first_free_cursor = None;
            let mut find_free_line = false;
            for i in start_cursor..limit {
                if rc_array.is_dead(i) {
                    if i == 0 {
                        first_free_cursor = Some(i);
                        break;
                    } else if !find_free_line {
                        find_free_line = true;
                    } else {
                        first_free_cursor = Some(i);
                        break;
                    }
                } else {
                    find_free_line = false;
                }
            }
            first_free_cursor
        };
        let start = match first_free_cursor {
            Some(c) => c,
            _ => return None,
        };
        // Find limit
        let end = {
            let mut cursor = start + 1;
            while cursor < limit {
                if !rc_array.is_dead(cursor) {
                    break;
                }
                cursor += 1;
            }
            cursor
        };
        let start = Line::from(block.start() + (start << Line::LOG_BYTES));
        let end = Line::from(block.start() + (end << Line::LOG_BYTES));
        if Line::steps_between(&start, &end).unwrap() < crate::args().min_reuse_lines {
            if end == block.end_line() {
                return None;
            } else {
                return self.rc_get_next_available_lines(copy, end);
            };
        }
        if self.common.needs_log_bit {
            if !copy {
                Line::clear_field_unlog_table::<VM>(start..end);
            } else {
                Line::initialize_field_unlog_table_as_unlogged::<VM>(start..end);
            }
            Line::update_validity::<VM>(RegionIterator::<Line>::new(start, end));
        }
        block.dec_dead_bytes_sloppy(
            (Line::steps_between(&start, &end).unwrap() as u32) << Line::LOG_BYTES,
        );
        if self
            .block_allocation
            .concurrent_marking_in_progress_or_final_mark()
        {
            Line::initialize_mark_table_as_marked::<VM>(start..end);
        } else {
            // Line::clear_mark_table::<VM>(start..end);
        }
        // if !_copy {
        //     println!("reuse {:?} copy={}", start..end, copy);
        // }
        Some((start, end))
    }

    #[allow(clippy::assertions_on_constants)]
    pub fn normal_get_next_available_lines(&self, search_start: Line) -> Option<(Line, Line)> {
        debug_assert!(!super::BLOCK_ONLY);
        debug_assert!(!self.rc_enabled);
        let unavail_state = self.line_unavail_state.load(Ordering::Acquire);
        let current_state = self.line_mark_state.load(Ordering::Acquire);
        let block = search_start.block();
        let mut mark_data = block.line_mark_table();
        let start_cursor = search_start.get_index_within_block();
        let mut cursor = start_cursor;
        // Find start
        while cursor < Block::LINES {
            let mark = mark_data.get(cursor);
            if mark != unavail_state && mark != current_state {
                break;
            }
            cursor += 1;
        }
        if cursor == Block::LINES {
            return None;
        }
        let start = search_start.next_nth(cursor - start_cursor);
        // Find limit
        while cursor < Block::LINES {
            let mark = mark_data.get(cursor);
            if mark == unavail_state || mark == current_state {
                break;
            }
            if self.cm_enabled {
                mark_data.set(cursor, current_state);
            }
            cursor += 1;
        }
        let end = search_start.next_nth(cursor - start_cursor);
        if Line::steps_between(&start, &end).unwrap() < crate::args().min_reuse_lines {
            if end == block.end_line() {
                return None;
            } else {
                return self.normal_get_next_available_lines(end);
            };
        }
        // if self.common.needs_log_bit {
        //     Line::clear_log_table::<VM>(start..end);
        // }
        Some((start, end))
    }

    pub fn is_last_gc_exhaustive(did_defrag_for_last_gc: bool) -> bool {
        if super::DEFRAG {
            did_defrag_for_last_gc
        } else {
            // If defrag is disabled, every GC is exhaustive.
            true
        }
    }

    pub fn add_to_possibly_dead_mature_blocks(&self, block: Block, is_defrag_source: bool) {
        if block.log() {
            self.possibly_dead_mature_blocks
                .push((block, is_defrag_source));
        }
    }

    pub fn schedule_rc_block_sweeping_tasks(&self, counter: LazySweepingJobsCounter) {
        // while let Some(x) = self.last_mutator_recycled_blocks.pop() {
        //     x.set_state(BlockState::Marked);
        // }
        // This may happen either within a pause, or in concurrent.
        let size = self.possibly_dead_mature_blocks.len();
        let num_bins = self.scheduler().num_workers();
        let bin_cap = size / num_bins + if size % num_bins == 0 { 0 } else { 1 };
        let mut bins = (0..num_bins)
            .map(|_| Vec::with_capacity(bin_cap))
            .collect::<Vec<Vec<(Block, bool)>>>();
        'out: for i in 0..num_bins {
            for _ in 0..bin_cap {
                if let Some(block) = self.possibly_dead_mature_blocks.pop() {
                    bins[i].push(block);
                } else {
                    break 'out;
                }
            }
        }
        let packets = bins
            .into_iter()
            .map::<Box<dyn GCWork<VM>>, _>(|blocks| {
                Box::new(SweepBlocksAfterDecs::new(blocks, counter.clone()))
            })
            .collect();
        self.scheduler().work_buckets[WorkBucketStage::Unconstrained].bulk_add_prioritized(packets);
        self.scheduler().work_buckets[WorkBucketStage::Unconstrained]
            .add_prioritized(Box::new(RCReleaseMatureLOS::new(counter.clone())));
    }

    pub(crate) fn get_pages_allocated(&self) -> usize {
        debug_assert!(!self.rc_enabled);
        self.lines_consumed.load(Ordering::SeqCst) >> (LOG_BYTES_IN_PAGE - Line::LOG_BYTES as u8)
    }

    /// Post copy routine for Immix copy contexts
    fn post_copy(&self, object: ObjectReference, _bytes: usize) {
        if self.rc_enabled {
            return;
        }
        // Mark the object
        VM::VMObjectModel::LOCAL_MARK_BIT_SPEC.store_atomic::<VM, u8>(
            object,
            self.mark_state,
            None,
            Ordering::SeqCst,
        );
        // Mark the line
        if !super::MARK_LINE_AT_SCAN_TIME {
            self.mark_lines(object);
        }
    }
}

/// A work packet to prepare each block for a major GC.
/// Performs the action on a range of chunks.
pub struct PrepareBlockState<VM: VMBinding> {
    pub space: &'static ImmixSpace<VM>,
    pub chunk: Chunk,
    pub defrag_threshold: Option<usize>,
}
impl<VM: VMBinding> PrepareBlockState<VM> {
    /// Clear object mark table
    fn reset_object_mark(&self) {
        // NOTE: We reset the mark bits because cyclic mark bit is currently not supported, yet.
        // See `ImmixSpace::prepare`.
        if let MetadataSpec::OnSide(side) = *VM::VMObjectModel::LOCAL_MARK_BIT_SPEC {
            side.bzero_metadata(self.chunk.start(), Chunk::BYTES);
        }
        if self.space.space_args.reset_log_bit_in_major_gc {
            if let MetadataSpec::OnSide(side) = *VM::VMObjectModel::GLOBAL_LOG_BIT_SPEC {
                // We zero all the log bits in major GC, and for every object we trace, we will mark the log bit again.
                side.bzero_metadata(self.chunk.start(), Chunk::BYTES);
            } else {
                // If the log bit is not in side metadata, we cannot bulk zero. We can either
                // clear the bit for dead objects in major GC, or clear the log bit for new
                // objects. In either cases, we do not need to set log bit at tracing.
                unimplemented!("We cannot bulk zero unlogged bit.")
            }
<<<<<<< HEAD
        }
        debug_assert!(!self.space.rc_enabled);
        if let MetadataSpec::OnSide(side) = *VM::VMObjectModel::LOCAL_FORWARDING_BITS_SPEC {
            side.bzero_metadata(self.chunk.start(), Chunk::BYTES);
=======
>>>>>>> 295e070b
        }
        // NOTE: We don't need to reset the forwarding pointer metadata because it is meaningless
        // until the forwarding bits are also set, at which time we also write the forwarding
        // pointer.
    }
}

impl<VM: VMBinding> GCWork<VM> for PrepareBlockState<VM> {
    fn do_work(&mut self, _worker: &mut GCWorker<VM>, _mmtk: &'static MMTK<VM>) {
        // Clear object mark table for this chunk
        self.reset_object_mark();
        // Iterate over all blocks in this chunk
        for block in self.chunk.iter_region::<Block>() {
            let state = block.get_state();
            // Skip unallocated blocks.
            if state == BlockState::Unallocated {
                continue;
            }
            // Check if this block needs to be defragmented.
            let is_defrag_source = if !super::DEFRAG {
                // Do not set any block as defrag source if defrag is disabled.
                false
            } else if super::DEFRAG_EVERY_BLOCK {
                // Set every block as defrag source if so desired.
                true
            } else if let Some(defrag_threshold) = self.defrag_threshold {
                // This GC is a defrag GC.
                block.get_holes() > defrag_threshold
            } else {
                // Not a defrag GC.
                false
            };
            block.set_as_defrag_source(is_defrag_source);
            // Clear block mark data.
            block.set_state(BlockState::Unmarked);
            debug_assert!(!block.get_state().is_reusable());
            debug_assert_ne!(block.get_state(), BlockState::Marked);
            // Clear forwarding bits if necessary.
            if is_defrag_source {
                if let MetadataSpec::OnSide(side) = *VM::VMObjectModel::LOCAL_FORWARDING_BITS_SPEC {
                    // Clear on-the-side forwarding bits.
                    // NOTE: In theory, we only need to clear the forwarding bits of occupied lines of
                    // blocks that are defrag sources.
                    side.bzero_metadata(block.start(), Block::BYTES);
                }
            }
            // NOTE: We don't need to reset the forwarding pointer metadata because it is meaningless
            // until the forwarding bits are also set, at which time we also write the forwarding
            // pointer.
        }
    }
}

/// Chunk sweeping work packet.
struct SweepChunk<VM: VMBinding> {
    space: &'static ImmixSpace<VM>,
    chunk: Chunk,
    /// A destructor invoked when all `SweepChunk` packets are finished.
    epilogue: Arc<FlushPageResource<VM>>,
}

impl<VM: VMBinding> GCWork<VM> for SweepChunk<VM> {
    fn do_work(&mut self, _worker: &mut GCWorker<VM>, _mmtk: &'static MMTK<VM>) {
        let mut histogram = self.space.defrag.new_histogram();
        if self.space.chunk_map.get(self.chunk) == ChunkState::Allocated {
            let line_mark_state = if super::BLOCK_ONLY {
                None
            } else {
                Some(self.space.line_mark_state.load(Ordering::Acquire))
            };
            // number of allocated blocks.
            let mut allocated_blocks = 0;
            // Iterate over all allocated blocks in this chunk.
            for block in self
                .chunk
                .iter_region::<Block>()
                .filter(|block| block.get_state() != BlockState::Unallocated)
            {
                if !block.sweep(self.space, &mut histogram, line_mark_state) {
                    // Block is live. Increment the allocated block count.
                    allocated_blocks += 1;
                }
            }
            // Set this chunk as free if there is not live blocks.
            if allocated_blocks == 0 {
                self.space.chunk_map.set(self.chunk, ChunkState::Free)
            }
        }
        self.space.defrag.add_completed_mark_histogram(histogram);
        self.epilogue.finish_one_work_packet();
    }
}

/// Count number of remaining work pacets, and flush page resource if all packets are finished.
struct FlushPageResource<VM: VMBinding> {
    space: &'static ImmixSpace<VM>,
    counter: AtomicUsize,
}

impl<VM: VMBinding> FlushPageResource<VM> {
    /// Called after a related work packet is finished.
    fn finish_one_work_packet(&self) {
        if 1 == self.counter.fetch_sub(1, Ordering::SeqCst) {
            // We've finished releasing all the dead blocks to the BlockPageResource's thread-local queues.
            // Now flush the BlockPageResource.
            self.space.flush_page_resource()
        }
    }
}

use crate::plan::Plan;
use crate::policy::copy_context::PolicyCopyContext;
use crate::util::alloc::Allocator;
use crate::util::alloc::ImmixAllocator;

/// Normal immix copy context. It has one copying Immix allocator.
/// Most immix plans use this copy context.
pub struct ImmixCopyContext<VM: VMBinding> {
    allocator: ImmixAllocator<VM>,
}

impl<VM: VMBinding> PolicyCopyContext for ImmixCopyContext<VM> {
    type VM = VM;

    fn prepare(&mut self) {
        self.allocator.reset();
    }
    fn release(&mut self) {
        self.allocator.reset();
    }
    fn alloc_copy(
        &mut self,
        _original: ObjectReference,
        bytes: usize,
        align: usize,
        offset: isize,
    ) -> Address {
        self.allocator.alloc(bytes, align, offset)
    }
    fn post_copy(&mut self, obj: ObjectReference, bytes: usize) {
        self.get_space().post_copy(obj, bytes)
    }
}

impl<VM: VMBinding> ImmixCopyContext<VM> {
    pub fn new(
        tls: VMWorkerThread,
        plan: &'static dyn Plan<VM = VM>,
        space: &'static ImmixSpace<VM>,
    ) -> Self {
        ImmixCopyContext {
            allocator: ImmixAllocator::new(tls.0, Some(space), plan, true),
        }
    }

    fn get_space(&self) -> &ImmixSpace<VM> {
        self.allocator.immix_space()
    }
}

/// Hybrid Immix copy context. It includes two different immix allocators. One with `copy = true`
/// is used for defrag GCs, and the other is used for other purposes (such as promoting objects from
/// nursery to Immix mature space). This is used by generational immix.
pub struct ImmixHybridCopyContext<VM: VMBinding> {
    copy_allocator: ImmixAllocator<VM>,
    defrag_allocator: ImmixAllocator<VM>,
}

impl<VM: VMBinding> PolicyCopyContext for ImmixHybridCopyContext<VM> {
    type VM = VM;

    fn prepare(&mut self) {
        self.copy_allocator.reset();
        self.defrag_allocator.reset();
    }
    fn release(&mut self) {
        self.copy_allocator.reset();
        self.defrag_allocator.reset();
    }
    fn alloc_copy(
        &mut self,
        _original: ObjectReference,
        bytes: usize,
        align: usize,
        offset: isize,
    ) -> Address {
        if self.get_space().in_defrag() {
            self.defrag_allocator.alloc(bytes, align, offset)
        } else {
            self.copy_allocator.alloc(bytes, align, offset)
        }
    }
    fn post_copy(&mut self, obj: ObjectReference, bytes: usize) {
        self.get_space().post_copy(obj, bytes)
    }
}

impl<VM: VMBinding> ImmixHybridCopyContext<VM> {
    pub fn new(
        tls: VMWorkerThread,
        plan: &'static dyn Plan<VM = VM>,
        space: &'static ImmixSpace<VM>,
    ) -> Self {
        ImmixHybridCopyContext {
            copy_allocator: ImmixAllocator::new(tls.0, Some(space), plan, true),
            defrag_allocator: ImmixAllocator::new(tls.0, Some(space), plan, true),
        }
    }

    fn get_space(&self) -> &ImmixSpace<VM> {
        // Both copy allocators should point to the same space.
        debug_assert_eq!(
            self.defrag_allocator.immix_space().common().descriptor,
            self.copy_allocator.immix_space().common().descriptor
        );
        // Just get the space from either allocator
        self.defrag_allocator.immix_space()
    }
}<|MERGE_RESOLUTION|>--- conflicted
+++ resolved
@@ -334,11 +334,7 @@
         args: crate::policy::space::PlanCreateSpaceArgs<VM>,
         space_args: ImmixSpaceArgs,
     ) -> Self {
-<<<<<<< HEAD
-        #[cfg(feature = "immix_no_defrag")]
-=======
         #[cfg(feature = "immix_non_moving")]
->>>>>>> 295e070b
         info!(
             "Creating non-moving ImmixSpace: {}. Block size: 2^{}",
             args.name,
@@ -1001,9 +997,6 @@
     fn unlog_object_if_needed(&self, object: ObjectReference) {
         debug_assert!(!self.rc_enabled);
         if self.space_args.unlog_object_when_traced {
-<<<<<<< HEAD
-            VM::VMObjectModel::GLOBAL_LOG_BIT_SPEC.mark_as_unlogged::<VM>(object, Ordering::SeqCst);
-=======
             // Make sure the side metadata for the line can fit into one byte. For smaller line size, we should
             // use `mark_as_unlogged` instead to mark the bit.
             // const_assert!(
@@ -1022,7 +1015,6 @@
             // So we can just mark the byte.
             VM::VMObjectModel::GLOBAL_LOG_BIT_SPEC
                 .mark_byte_as_unlogged::<VM>(object, Ordering::Relaxed);
->>>>>>> 295e070b
         }
     }
 
@@ -1357,17 +1349,7 @@
                 // objects. In either cases, we do not need to set log bit at tracing.
                 unimplemented!("We cannot bulk zero unlogged bit.")
             }
-<<<<<<< HEAD
-        }
-        debug_assert!(!self.space.rc_enabled);
-        if let MetadataSpec::OnSide(side) = *VM::VMObjectModel::LOCAL_FORWARDING_BITS_SPEC {
-            side.bzero_metadata(self.chunk.start(), Chunk::BYTES);
-=======
->>>>>>> 295e070b
-        }
-        // NOTE: We don't need to reset the forwarding pointer metadata because it is meaningless
-        // until the forwarding bits are also set, at which time we also write the forwarding
-        // pointer.
+        }
     }
 }
 
