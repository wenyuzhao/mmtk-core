--- conflicted
+++ resolved
@@ -1312,10 +1312,6 @@
     }
 
     /// Atomically mark an object.
-<<<<<<< HEAD
-
-=======
->>>>>>> 6ca0a551
     #[cfg(feature = "opt_attempt_mark")]
     pub fn attempt_mark(&self, object: ObjectReference) -> bool {
         let result = VM::VMObjectModel::LOCAL_MARK_BIT_SPEC.fetch_update_metadata::<VM, u8, _>(
