--- conflicted
+++ resolved
@@ -2,12 +2,9 @@
 use super::line::*;
 use super::rc_work::*;
 use super::{block::*, defrag::Defrag};
-<<<<<<< HEAD
 use crate::plan::immix::Pause;
 use crate::plan::lxr::RemSet;
-=======
 use crate::plan::VectorObjectQueue;
->>>>>>> 08fd8ab0
 use crate::policy::gc_work::TraceKind;
 use crate::policy::largeobjectspace::{RCReleaseMatureLOS, RCSweepMatureLOS};
 use crate::policy::sft::GCWorkerMutRef;
@@ -63,7 +60,8 @@
     mark_state: u8,
     /// Work packet scheduler
     scheduler: Arc<GCWorkScheduler<VM>>,
-<<<<<<< HEAD
+    /// Some settings for this space
+    space_args: ImmixSpaceArgs,
     pub block_allocation: BlockAllocation<VM>,
     possibly_dead_mature_blocks: SegQueue<(Block, bool)>,
     initial_mark_pause: bool,
@@ -76,9 +74,6 @@
     pub is_end_of_satb_or_full_gc: bool,
     pub rc: RefCountHelper<VM>,
     pub(super) evac_set: MatureEvacuationSet,
-=======
-    /// Some settings for this space
-    space_args: ImmixSpaceArgs,
 }
 
 /// Some arguments for Immix Space.
@@ -97,7 +92,6 @@
     /// bit to differentiate them. So we reset all the log bits in major GCs,
     /// and unlogged the objects when they are traced (alive).
     pub reset_log_bit_in_major_gc: bool,
->>>>>>> 08fd8ab0
 }
 
 unsafe impl<VM: VMBinding> Sync for ImmixSpace<VM> {}
@@ -117,7 +111,6 @@
     }
 
     fn is_live(&self, object: ObjectReference) -> bool {
-<<<<<<< HEAD
         if self.rc_enabled {
             if self.is_end_of_satb_or_full_gc {
                 if self.is_marked(object) {
@@ -149,8 +142,14 @@
                 return true;
             }
         }
-        self.is_marked(object) || ForwardingWord::is_forwarded::<VM>(object)
-    }
+        if super::NEVER_MOVE_OBJECTS {
+            // We won't forward objects.
+            self.is_marked(object)
+        } else {
+            self.is_marked(object) || ForwardingWord::is_forwarded::<VM>(object)
+        }
+    }
+
     fn is_reachable(&self, object: ObjectReference) -> bool {
         if self.rc_enabled {
             if ForwardingWord::is_forwarded::<VM>(object) {
@@ -160,13 +159,6 @@
             return self.is_marked(object) && self.rc.count(object) > 0;
         } else {
             self.is_live(object)
-=======
-        if super::NEVER_MOVE_OBJECTS {
-            // We won't forward objects.
-            self.is_marked(object)
-        } else {
-            self.is_marked(object) || ForwardingWord::is_forwarded::<VM>(object)
->>>>>>> 08fd8ab0
         }
     }
     #[cfg(feature = "object_pinning")]
@@ -382,10 +374,11 @@
             lines_consumed: AtomicUsize::new(0),
             reusable_blocks: ReusableBlockPool::new(scheduler.num_workers()),
             defrag: Defrag::default(),
-<<<<<<< HEAD
-            mark_state: Self::UNMARKED_STATE,
+            // Set to the correct mark state when inititialized. We cannot rely on prepare to set it (prepare may get skipped in nursery GCs).
+            mark_state: Self::MARKED_STATE,
             remset: RemSet::new(scheduler.num_workers()),
             scheduler,
+            space_args,
             block_allocation: BlockAllocation::new(),
             possibly_dead_mature_blocks: Default::default(),
             initial_mark_pause: false,
@@ -397,12 +390,6 @@
             is_end_of_satb_or_full_gc: false,
             rc: RefCountHelper::NEW,
             evac_set: MatureEvacuationSet::default(),
-=======
-            // Set to the correct mark state when inititialized. We cannot rely on prepare to set it (prepare may get skipped in nursery GCs).
-            mark_state: Self::MARKED_STATE,
-            scheduler: scheduler.clone(),
-            space_args,
->>>>>>> 08fd8ab0
         }
     }
 
@@ -616,13 +603,10 @@
         if super::DEFRAG {
             self.defrag.release(self);
         }
-<<<<<<< HEAD
         self.initial_mark_pause = false;
-=======
 
         self.lines_consumed.store(0, Ordering::Relaxed);
 
->>>>>>> 08fd8ab0
         did_defrag
     }
 
@@ -716,40 +700,27 @@
 
     /// Allocate a clean block.
     pub fn get_clean_block(&self, tls: VMThread, copy: bool) -> Option<Block> {
-<<<<<<< HEAD
-        self.block_allocation
-            .get_clean_block(tls, copy, self.rc_enabled)
-=======
         let block_address = self.acquire(tls, Block::PAGES);
         if block_address.is_zero() {
             return None;
         }
-        self.defrag.notify_new_clean_block(copy);
+        if !self.rc_enabled {
+            self.defrag.notify_new_clean_block(copy);
+        }
         let block = Block::from_aligned_address(block_address);
-        block.init(copy);
+        if !copy && self.rc_enabled {
+            self.block_allocation.nursery_blocks.push(block);
+        }
+        self.block_allocation
+            .initialize_new_clean_block(block, copy, self.cm_enabled);
         self.chunk_map.set(block.chunk(), ChunkState::Allocated);
         self.lines_consumed
             .fetch_add(Block::LINES, Ordering::SeqCst);
         Some(block)
->>>>>>> 08fd8ab0
     }
 
     /// Pop a reusable block from the reusable block list.
     pub fn get_reusable_block(&self, copy: bool) -> Option<Block> {
-<<<<<<< HEAD
-        self.block_allocation.get_reusable_block(copy)
-    }
-
-    pub fn reusable_blocks_drained(&self) -> bool {
-        self.reusable_blocks.len() == 0
-    }
-
-    /// Trace and mark objects without evacuation.
-    pub fn process_mature_evacuation_remset(&self) {
-        let mut remsets = vec![];
-        mem::swap(&mut remsets, &mut self.mature_evac_remsets.lock().unwrap());
-        self.scheduler.work_buckets[WorkBucketStage::RCEvacuateMature].bulk_add(remsets);
-=======
         if super::BLOCK_ONLY {
             return None;
         }
@@ -759,45 +730,51 @@
                 if copy && block.is_defrag_source() {
                     continue;
                 }
-
-                // Get available lines. Do this before block.init which will reset block state.
-                let lines_delta = match block.get_state() {
-                    BlockState::Reusable { unavailable_lines } => {
-                        Block::LINES - unavailable_lines as usize
+                if self.rc_enabled {
+                    if crate::args::RC_MATURE_EVACUATION && block.is_defrag_source() {
+                        continue;
                     }
-                    BlockState::Unmarked => Block::LINES,
-                    _ => unreachable!("{:?} {:?}", block, block.get_state()),
-                };
-                self.lines_consumed.fetch_add(lines_delta, Ordering::SeqCst);
-
-                block.init(copy);
+                    // Blocks in the `reusable_blocks` queue can be released after some RC collections.
+                    // These blocks can either have `Unallocated` state, or be reallocated again.
+                    // Skip these cases and only return the truly reusable blocks.
+                    if !block.get_state().is_reusable() {
+                        continue;
+                    }
+                    if !copy && !block.attempt_mutator_reuse() {
+                        continue;
+                    }
+                    if !copy {
+                        self.block_allocation.reused_blocks.push(block);
+                    }
+                } else {
+                    // Get available lines. Do this before block.init which will reset block state.
+                    let lines_delta = match block.get_state() {
+                        BlockState::Reusable { unavailable_lines } => {
+                            Block::LINES - unavailable_lines as usize
+                        }
+                        BlockState::Unmarked => Block::LINES,
+                        _ => unreachable!("{:?} {:?}", block, block.get_state()),
+                    };
+                    self.lines_consumed.fetch_add(lines_delta, Ordering::SeqCst);
+                }
+
+                block.init(copy, true, self);
                 return Some(block);
             } else {
                 return None;
             }
         }
->>>>>>> 08fd8ab0
+    }
+
+    pub fn reusable_blocks_drained(&self) -> bool {
+        self.reusable_blocks.len() == 0
     }
 
     /// Trace and mark objects without evacuation.
-    pub fn trace_object_without_moving(
-        &self,
-        queue: &mut impl ObjectQueue,
-        object: ObjectReference,
-    ) -> ObjectReference {
-        #[cfg(feature = "global_alloc_bit")]
-        debug_assert!(
-            crate::util::alloc_bit::is_alloced::<VM>(object),
-            "{:x}: alloc bit not set",
-            object
-        );
-<<<<<<< HEAD
-        if Block::containing::<VM>(object).is_defrag_source() {
-            debug_assert!(self.in_defrag());
-            self.trace_object_with_opportunistic_copy(trace, object, semantics, worker)
-        } else {
-            self.trace_object_without_moving(trace, object)
-        }
+    pub fn process_mature_evacuation_remset(&self) {
+        let mut remsets = vec![];
+        mem::swap(&mut remsets, &mut self.mature_evac_remsets.lock().unwrap());
+        self.scheduler.work_buckets[WorkBucketStage::RCEvacuateMature].bulk_add(remsets);
     }
 
     /// Trace and mark objects without evacuation.
@@ -814,9 +791,7 @@
                 if straddle {
                     return object;
                 }
-            }
-            // println!("Mark {:?}", object.range::<VM>());
-            if !self.rc_enabled {
+            } else {
                 // Mark block and lines
                 if !super::BLOCK_ONLY {
                     if !super::MARK_LINE_AT_SCAN_TIME {
@@ -828,18 +803,13 @@
                     if state != BlockState::Nursery && state != BlockState::Marked {
                         block.set_state(BlockState::Marked);
                     }
-=======
-        if self.attempt_mark(object, self.mark_state) {
-            // Mark block and lines
-            if !super::BLOCK_ONLY {
-                if !super::MARK_LINE_AT_SCAN_TIME {
-                    self.mark_lines(object);
->>>>>>> 08fd8ab0
                 }
             }
             // Visit node
             queue.enqueue(object);
-            self.unlog_object_if_needed(object);
+            if !self.rc_enabled {
+                self.unlog_object_if_needed(object);
+            }
             return object;
         }
         object
@@ -903,27 +873,19 @@
         } else {
             // We won the forwarding race; actually forward and copy the object if it is not pinned
             // and we have sufficient space in our copy allocator
-<<<<<<< HEAD
-            let new_object = if self.is_pinned(object) || self.defrag.space_exhausted() {
-                self.attempt_mark(object);
-=======
+            debug_assert!(!nursery_collection || !self.rc_enabled);
             let new_object = if self.is_pinned(object)
                 || (!nursery_collection && self.defrag.space_exhausted())
             {
-                self.attempt_mark(object, self.mark_state);
->>>>>>> 08fd8ab0
+                self.attempt_mark(object);
                 ForwardingWord::clear_forwarding_bits::<VM>(object);
                 Block::containing::<VM>(object).set_state(BlockState::Marked);
                 object
             } else {
-<<<<<<< HEAD
+                // We are forwarding objects. When the copy allocator allocates the block, it should
+                // mark the block. So we do not need to explicitly mark it here.
                 ForwardingWord::try_forward_object::<VM>(object, semantics, copy_context)
                     .expect("to-space overflow")
-=======
-                // We are forwarding objects. When the copy allocator allocates the block, it should
-                // mark the block. So we do not need to explicitly mark it here.
-                ForwardingWord::forward_object::<VM>(object, semantics, copy_context)
->>>>>>> 08fd8ab0
             };
             debug_assert!({
                 let state = Block::containing::<VM>(new_object).get_state();
@@ -936,7 +898,6 @@
         }
     }
 
-<<<<<<< HEAD
     pub fn rc_trace_object<Q: ObjectQueue>(
         &self,
         queue: &mut Q,
@@ -1017,11 +978,13 @@
             self.unmark(object);
             queue.enqueue(new);
             new
-=======
+        }
+    }
+
     fn unlog_object_if_needed(&self, object: ObjectReference) {
+        debug_assert!(!self.rc_enabled);
         if self.space_args.unlog_object_when_traced {
             VM::VMObjectModel::GLOBAL_LOG_BIT_SPEC.mark_as_unlogged::<VM>(object, Ordering::SeqCst);
->>>>>>> 08fd8ab0
         }
     }
 
@@ -1091,20 +1054,16 @@
     }
 
     /// Check if an object is marked.
-<<<<<<< HEAD
-    pub fn is_marked(&self, object: ObjectReference) -> bool {
-=======
     fn is_marked_with(&self, object: ObjectReference, mark_state: u8) -> bool {
->>>>>>> 08fd8ab0
         let old_value = VM::VMObjectModel::LOCAL_MARK_BIT_SPEC.load_atomic::<VM, u8>(
             object,
             None,
             Ordering::SeqCst,
         );
-        old_value == self.mark_state
-    }
-
-    pub(crate) fn is_marked(&self, object: ObjectReference) -> bool {
+        old_value == mark_state
+    }
+
+    pub fn is_marked(&self, object: ObjectReference) -> bool {
         self.is_marked_with(object, self.mark_state)
     }
 
@@ -1273,7 +1232,6 @@
         }
     }
 
-<<<<<<< HEAD
     pub fn add_to_possibly_dead_mature_blocks(&self, block: Block, is_defrag_source: bool) {
         if block.log() {
             self.possibly_dead_mature_blocks
@@ -1311,15 +1269,17 @@
         self.scheduler().work_buckets[WorkBucketStage::Unconstrained]
             .add_prioritized(Box::new(RCReleaseMatureLOS::new(counter.clone())));
     }
-}
-
-=======
+
     pub(crate) fn get_pages_allocated(&self) -> usize {
+        debug_assert!(!self.rc_enabled);
         self.lines_consumed.load(Ordering::SeqCst) >> (LOG_BYTES_IN_PAGE - Line::LOG_BYTES as u8)
     }
 
     /// Post copy routine for Immix copy contexts
     fn post_copy(&self, object: ObjectReference, _bytes: usize) {
+        if self.rc_enabled {
+            return;
+        }
         // Mark the object
         VM::VMObjectModel::LOCAL_MARK_BIT_SPEC.store_atomic::<VM, u8>(
             object,
@@ -1336,7 +1296,6 @@
 
 /// A work packet to prepare each block for a major GC.
 /// Performs the action on a range of chunks.
->>>>>>> 08fd8ab0
 pub struct PrepareBlockState<VM: VMBinding> {
     pub space: &'static ImmixSpace<VM>,
     pub chunk: Chunk,
@@ -1361,15 +1320,13 @@
                 unimplemented!("We cannot bulk zero unlogged bit.")
             }
         }
-<<<<<<< HEAD
-=======
+        debug_assert!(!self.space.rc_enabled);
         if let MetadataSpec::OnSide(side) = *VM::VMObjectModel::LOCAL_FORWARDING_BITS_SPEC {
             side.bzero_metadata(self.chunk.start(), Chunk::BYTES);
         }
         // NOTE: We don't need to reset the forwarding pointer metadata because it is meaningless
         // until the forwarding bits are also set, at which time we also write the forwarding
         // pointer.
->>>>>>> 08fd8ab0
     }
 }
 
@@ -1550,27 +1507,8 @@
             self.copy_allocator.alloc(bytes, align, offset)
         }
     }
-<<<<<<< HEAD
-    fn post_copy(&mut self, obj: ObjectReference, _bytes: usize) {
-        let space = self.get_space();
-        if space.rc_enabled {
-            return;
-        }
-        // Mark the object
-        VM::VMObjectModel::LOCAL_MARK_BIT_SPEC.store_atomic::<VM, u8>(
-            obj,
-            space.mark_state,
-            None,
-            Ordering::SeqCst,
-        );
-        // Mark the line
-        if !super::MARK_LINE_AT_SCAN_TIME {
-            space.mark_lines(obj);
-        }
-=======
     fn post_copy(&mut self, obj: ObjectReference, bytes: usize) {
         self.get_space().post_copy(obj, bytes)
->>>>>>> 08fd8ab0
     }
 }
 
@@ -1580,13 +1518,8 @@
         plan: &'static dyn Plan<VM = VM>,
         space: &'static ImmixSpace<VM>,
     ) -> Self {
-<<<<<<< HEAD
-        ImmixCopyContext {
+        ImmixHybridCopyContext {
             copy_allocator: ImmixAllocator::new(tls.0, Some(space), plan, true),
-=======
-        ImmixHybridCopyContext {
-            copy_allocator: ImmixAllocator::new(tls.0, Some(space), plan, false),
->>>>>>> 08fd8ab0
             defrag_allocator: ImmixAllocator::new(tls.0, Some(space), plan, true),
         }
     }
