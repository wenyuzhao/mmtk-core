use super::block_allocation::BlockAllocation;
use super::line::*;
use super::rc_work::*;
use super::{block::*, defrag::Defrag};
use crate::plan::immix::Pause;
use crate::plan::lxr::RemSet;
use crate::plan::VectorObjectQueue;
use crate::policy::gc_work::TraceKind;
use crate::policy::largeobjectspace::{RCReleaseMatureLOS, RCSweepMatureLOS};
use crate::policy::sft::GCWorkerMutRef;
use crate::policy::sft::SFT;
use crate::policy::space::{CommonSpace, Space};
use crate::util::constants::LOG_BYTES_IN_PAGE;
use crate::util::copy::*;
use crate::util::heap::chunk_map::*;
use crate::util::heap::BlockPageResource;
use crate::util::heap::PageResource;
use crate::util::linear_scan::{Region, RegionIterator};
use crate::util::metadata::side_metadata::*;
use crate::util::metadata::{self, MetadataSpec};
use crate::util::object_forwarding as ForwardingWord;
use crate::util::rc::RefCountHelper;
use crate::util::{Address, ObjectReference};
use crate::{
    plan::ObjectQueue,
    scheduler::{GCWork, GCWorkScheduler, GCWorker, WorkBucketStage},
    util::opaque_pointer::{VMThread, VMWorkerThread},
    MMTK,
};
use crate::{vm::*, LazySweepingJobsCounter};
use atomic::Ordering;
use crossbeam::queue::SegQueue;
use std::mem;
use std::sync::atomic::AtomicUsize;
use std::sync::Mutex;
use std::sync::{atomic::AtomicU8, Arc};

pub static RELEASED_NURSERY_BLOCKS: AtomicUsize = AtomicUsize::new(0);
pub static RELEASED_BLOCKS: AtomicUsize = AtomicUsize::new(0);

pub(crate) const TRACE_KIND_FAST: TraceKind = 0;
pub(crate) const TRACE_KIND_DEFRAG: TraceKind = 1;

pub struct ImmixSpace<VM: VMBinding> {
    common: CommonSpace<VM>,
    pub pr: BlockPageResource<VM, Block>,
    /// Allocation status for all chunks in immix space
    pub chunk_map: ChunkMap,
    /// Current line mark state
    pub line_mark_state: AtomicU8,
    /// Line mark state in previous GC
    line_unavail_state: AtomicU8,
    /// A list of all reusable blocks
    pub reusable_blocks: ReusableBlockPool,
    /// Defrag utilities
    pub(super) defrag: Defrag,
    /// How many lines have been consumed since last GC?
    lines_consumed: AtomicUsize,
    reused_lines_consumed: AtomicUsize,
    /// Object mark state
    mark_state: u8,
    /// Work packet scheduler
    scheduler: Arc<GCWorkScheduler<VM>>,
    /// Some settings for this space
    space_args: ImmixSpaceArgs,
    pub block_allocation: BlockAllocation<VM>,
    possibly_dead_mature_blocks: SegQueue<(Block, bool)>,
    initial_mark_pause: bool,
    pub mature_evac_remsets: Mutex<Vec<Box<dyn GCWork<VM>>>>,
    pub num_clean_blocks_released: AtomicUsize,
    pub num_clean_blocks_released_lazy: AtomicUsize,
    pub remset: RemSet<VM>,
    pub cm_enabled: bool,
    pub rc_enabled: bool,
    pub is_end_of_satb_or_full_gc: bool,
    pub rc: RefCountHelper<VM>,
    pub(super) evac_set: MatureEvacuationSet,
}

/// Some arguments for Immix Space.
pub struct ImmixSpaceArgs {
    /// Mark an object as unlogged when we trace an object.
    /// Normally we set the log bit when we copy an object with [`crate::util::copy::CopySemantics::PromoteToMature`].
    /// In sticky immix, we 'promote' an object to mature when we trace the object
    /// (no matter we copy an object or not). So we have to use `PromoteToMature`, and instead
    /// just set the log bit in the space when an object is traced.
    pub unlog_object_when_traced: bool,
    /// Reset log bit at the start of a major GC.
    /// Normally we do not need to do this. When immix is used as the mature space,
    /// any object should be set as unlogged, and that bit does not need to be cleared
    /// even if the object is dead. But in sticky Immix, the mature object and
    /// the nursery object are in the same space, we will have to use the
    /// bit to differentiate them. So we reset all the log bits in major GCs,
    /// and unlogged the objects when they are traced (alive).
    pub reset_log_bit_in_major_gc: bool,
}

unsafe impl<VM: VMBinding> Sync for ImmixSpace<VM> {}

impl<VM: VMBinding> SFT for ImmixSpace<VM> {
    fn name(&self) -> &str {
        self.get_name()
    }

    fn get_forwarded_object(&self, object: ObjectReference) -> Option<ObjectReference> {
        debug_assert!(!object.is_null());
        if ForwardingWord::is_forwarded::<VM>(object) {
            Some(ForwardingWord::read_forwarding_pointer::<VM>(object))
        } else {
            None
        }
    }

    fn is_live(&self, object: ObjectReference) -> bool {
        if self.rc_enabled {
            if self.is_end_of_satb_or_full_gc {
                if self.is_marked(object) {
                    let block = Block::containing::<VM>(object);
                    if block.is_defrag_source() {
                        if ForwardingWord::is_forwarded::<VM>(object) {
                            let forwarded = ForwardingWord::read_forwarding_pointer::<VM>(object);
                            return self.is_marked(forwarded) && self.rc.count(forwarded) > 0;
                        } else {
                            return false;
                        }
                    }
                    return self.rc.count(object) > 0;
                } else if ForwardingWord::is_forwarded::<VM>(object) {
                    let forwarded = ForwardingWord::read_forwarding_pointer::<VM>(object);
                    debug_assert!(
                        forwarded.to_raw_address().is_mapped(),
                        "Invalid forwarded object: {:?} -> {:?}",
                        object,
                        forwarded
                    );
                    return self.is_marked(forwarded) && self.rc.count(forwarded) > 0;
                } else {
                    return false;
                }
            }
            return self.rc.count(object) > 0 || ForwardingWord::is_forwarded::<VM>(object);
        }
        if self.initial_mark_pause {
            return true;
        }
        if self.cm_enabled {
            let block_state = Block::containing::<VM>(object).get_state();
            if block_state == BlockState::Nursery {
                return true;
            }
        }
        if super::NEVER_MOVE_OBJECTS {
            // We won't forward objects.
            self.is_marked(object)
        } else {
            self.is_marked(object) || ForwardingWord::is_forwarded::<VM>(object)
        }
    }

    fn is_reachable(&self, object: ObjectReference) -> bool {
        if self.rc_enabled {
            if ForwardingWord::is_forwarded::<VM>(object) {
                let forwarded = ForwardingWord::read_forwarding_pointer::<VM>(object);
                return self.is_marked(forwarded) && self.rc.count(forwarded) > 0;
            }
            return self.is_marked(object) && self.rc.count(object) > 0;
        } else {
            self.is_live(object)
        }
    }
    #[cfg(feature = "object_pinning")]
    fn pin_object(&self, object: ObjectReference) -> bool {
        VM::VMObjectModel::LOCAL_PINNING_BIT_SPEC.pin_object::<VM>(object)
    }
    #[cfg(feature = "object_pinning")]
    fn unpin_object(&self, object: ObjectReference) -> bool {
        VM::VMObjectModel::LOCAL_PINNING_BIT_SPEC.unpin_object::<VM>(object)
    }
    #[cfg(feature = "object_pinning")]
    fn is_object_pinned(&self, object: ObjectReference) -> bool {
        VM::VMObjectModel::LOCAL_PINNING_BIT_SPEC.is_object_pinned::<VM>(object)
    }
    fn is_movable(&self) -> bool {
        !super::NEVER_MOVE_OBJECTS
    }

    #[cfg(feature = "sanity")]
    fn is_sane(&self) -> bool {
        true
    }
<<<<<<< HEAD
    fn initialize_object_metadata(&self, _object: ObjectReference, _bytes: usize, _alloc: bool) {
        #[cfg(feature = "global_alloc_bit")]
        crate::util::alloc_bit::set_alloc_bit::<VM>(_object);
=======
    fn initialize_object_metadata(&self, _object: ObjectReference, _alloc: bool) {
        #[cfg(feature = "vo_bit")]
        crate::util::metadata::vo_bit::set_vo_bit::<VM>(_object);
>>>>>>> df146b7a
    }
    #[cfg(feature = "is_mmtk_object")]
    fn is_mmtk_object(&self, addr: Address) -> bool {
        crate::util::metadata::vo_bit::is_vo_bit_set_for_addr::<VM>(addr).is_some()
    }
    fn sft_trace_object(
        &self,
        _queue: &mut VectorObjectQueue,
        _object: ObjectReference,
        _worker: GCWorkerMutRef,
    ) -> ObjectReference {
        panic!("We do not use SFT to trace objects for Immix. sft_trace_object() cannot be used.")
    }
}

impl<VM: VMBinding> Space<VM> for ImmixSpace<VM> {
    fn as_space(&self) -> &dyn Space<VM> {
        self
    }
    fn as_sft(&self) -> &(dyn SFT + Sync + 'static) {
        self
    }
    fn get_page_resource(&self) -> &dyn PageResource<VM> {
        &self.pr
    }
    fn common(&self) -> &CommonSpace<VM> {
        &self.common
    }
    fn initialize_sft(&self) {
        self.common()
            .initialize_sft(self.as_sft(), &self.get_page_resource().common().metadata);
        // Initialize the block queues in `reusable_blocks` and `pr`.
        self.block_allocation.init(self);
    }
    fn release_multiple_pages(&mut self, _start: Address) {
        panic!("immixspace only releases pages enmasse")
    }
    fn set_copy_for_sft_trace(&mut self, _semantics: Option<CopySemantics>) {
        panic!("We do not use SFT to trace objects for Immix. set_copy_context() cannot be used.")
    }
}

impl<VM: VMBinding> crate::policy::gc_work::PolicyTraceObject<VM> for ImmixSpace<VM> {
    fn trace_object<Q: ObjectQueue, const KIND: TraceKind>(
        &self,
        queue: &mut Q,
        object: ObjectReference,
        copy: Option<CopySemantics>,
        worker: &mut GCWorker<VM>,
    ) -> ObjectReference {
        if KIND == TRACE_KIND_DEFRAG {
            if Block::containing::<VM>(object).is_defrag_source() {
                debug_assert!(self.in_defrag());
                debug_assert!(
                    !crate::plan::is_nursery_gc(&*worker.mmtk.plan),
                    "Calling PolicyTraceObject on Immix in nursery GC"
                );
                self.trace_object_with_opportunistic_copy(
                    queue,
                    object,
                    copy.unwrap(),
                    worker,
                    // This should not be nursery collection. Nursery collection does not use PolicyTraceObject.
                    false,
                )
            } else {
                self.trace_object_without_moving(queue, object)
            }
        } else if KIND == TRACE_KIND_FAST {
            self.trace_object_without_moving(queue, object)
        } else {
            unreachable!()
        }
    }

    fn post_scan_object(&self, object: ObjectReference) {
        if super::MARK_LINE_AT_SCAN_TIME && !super::BLOCK_ONLY {
            debug_assert!(self.in_space(object));
            self.mark_lines(object);
        }
    }

    fn may_move_objects<const KIND: TraceKind>() -> bool {
        if KIND == TRACE_KIND_DEFRAG {
            true
        } else if KIND == TRACE_KIND_FAST {
            false
        } else {
            unreachable!()
        }
    }
}

impl<VM: VMBinding> ImmixSpace<VM> {
    #[allow(unused)]
    const UNMARKED_STATE: u8 = 0;
    const MARKED_STATE: u8 = 1;

    /// Get side metadata specs
    fn side_metadata_specs(rc_enabled: bool) -> Vec<SideMetadataSpec> {
        if rc_enabled {
            return metadata::extract_side_metadata(&vec![
                MetadataSpec::OnSide(Block::DEFRAG_STATE_TABLE),
                MetadataSpec::OnSide(Block::MARK_TABLE),
                MetadataSpec::OnSide(ChunkMap::ALLOC_TABLE),
                *VM::VMObjectModel::LOCAL_MARK_BIT_SPEC,
                MetadataSpec::OnSide(crate::util::rc::RC_STRADDLE_LINES),
                MetadataSpec::OnSide(Block::LOG_TABLE),
                MetadataSpec::OnSide(Block::NURSERY_PROMOTION_STATE_TABLE),
                MetadataSpec::OnSide(Block::DEAD_WORDS),
                MetadataSpec::OnSide(Line::VALIDITY_STATE),
            ]);
        }
        metadata::extract_side_metadata(&if super::BLOCK_ONLY {
            vec![
                MetadataSpec::OnSide(Block::DEFRAG_STATE_TABLE),
                MetadataSpec::OnSide(Block::MARK_TABLE),
                MetadataSpec::OnSide(ChunkMap::ALLOC_TABLE),
                *VM::VMObjectModel::LOCAL_MARK_BIT_SPEC,
                *VM::VMObjectModel::LOCAL_FORWARDING_BITS_SPEC,
                *VM::VMObjectModel::LOCAL_FORWARDING_POINTER_SPEC,
                #[cfg(feature = "object_pinning")]
                *VM::VMObjectModel::LOCAL_PINNING_BIT_SPEC,
            ]
        } else {
            vec![
                MetadataSpec::OnSide(Line::MARK_TABLE),
                MetadataSpec::OnSide(Block::DEFRAG_STATE_TABLE),
                MetadataSpec::OnSide(Block::MARK_TABLE),
                MetadataSpec::OnSide(ChunkMap::ALLOC_TABLE),
                *VM::VMObjectModel::LOCAL_MARK_BIT_SPEC,
                *VM::VMObjectModel::LOCAL_FORWARDING_BITS_SPEC,
                *VM::VMObjectModel::LOCAL_FORWARDING_POINTER_SPEC,
                #[cfg(feature = "object_pinning")]
                *VM::VMObjectModel::LOCAL_PINNING_BIT_SPEC,
            ]
        })
    }

    pub fn new(
        args: crate::policy::space::PlanCreateSpaceArgs<VM>,
        space_args: ImmixSpaceArgs,
    ) -> Self {
        #[cfg(feature = "immix_non_moving")]
        info!(
            "Creating non-moving ImmixSpace: {}. Block size: 2^{}",
            args.name,
            Block::LOG_BYTES
        );

        if space_args.unlog_object_when_traced || space_args.reset_log_bit_in_major_gc {
            assert!(
                args.constraints.needs_log_bit,
                "Invalid args when the plan does not use log bit"
            );
        }

        super::validate_features();
        let vm_map = args.vm_map;
        let scheduler = args.scheduler.clone();
        let rc_enabled = args.constraints.rc_enabled;
        let policy_args = args.into_policy_args(true, false, Self::side_metadata_specs(rc_enabled));
        let metadata = policy_args.metadata();
        let common = CommonSpace::new(policy_args);
        ImmixSpace {
            pr: if common.vmrequest.is_discontiguous() {
                BlockPageResource::new_discontiguous(
                    Block::LOG_PAGES,
                    vm_map,
                    scheduler.num_workers(),
                    metadata,
                )
            } else {
                BlockPageResource::new_contiguous(
                    Block::LOG_PAGES,
                    common.start,
                    common.extent,
                    vm_map,
                    scheduler.num_workers(),
                    metadata,
                )
            },
            common,
            chunk_map: ChunkMap::new(),
            line_mark_state: AtomicU8::new(Line::RESET_MARK_STATE),
            line_unavail_state: AtomicU8::new(Line::RESET_MARK_STATE),
            lines_consumed: AtomicUsize::new(0),
            reused_lines_consumed: AtomicUsize::new(0),
            reusable_blocks: ReusableBlockPool::new(scheduler.num_workers()),
            defrag: Defrag::default(),
            // Set to the correct mark state when inititialized. We cannot rely on prepare to set it (prepare may get skipped in nursery GCs).
            mark_state: Self::MARKED_STATE,
            remset: RemSet::new(scheduler.num_workers()),
            scheduler,
            space_args,
            block_allocation: BlockAllocation::new(),
            possibly_dead_mature_blocks: Default::default(),
            initial_mark_pause: false,
            mature_evac_remsets: Default::default(),
            num_clean_blocks_released: Default::default(),
            num_clean_blocks_released_lazy: Default::default(),
            cm_enabled: false,
            rc_enabled,
            is_end_of_satb_or_full_gc: false,
            rc: RefCountHelper::NEW,
            evac_set: MatureEvacuationSet::default(),
        }
    }

    /// Flush the thread-local queues in BlockPageResource
    pub fn flush_page_resource(&self) {
        self.reusable_blocks.flush_all();
        #[cfg(target_pointer_width = "64")]
        self.pr.flush_all()
    }

    /// Get the number of defrag headroom pages.
    pub fn defrag_headroom_pages(&self) -> usize {
        self.defrag.defrag_headroom_pages(self)
    }

    /// Check if current GC is a defrag GC.
    pub fn in_defrag(&self) -> bool {
        self.defrag.in_defrag()
    }

    /// check if the current GC should do defragmentation.
    pub fn decide_whether_to_defrag(
        &self,
        emergency_collection: bool,
        collect_whole_heap: bool,
        collection_attempts: usize,
        user_triggered_collection: bool,
        full_heap_system_gc: bool,
    ) -> bool {
        self.defrag.decide_whether_to_defrag(
            emergency_collection,
            collect_whole_heap,
            collection_attempts,
            user_triggered_collection,
            self.reusable_blocks.len() == 0,
            full_heap_system_gc,
            self.cm_enabled,
            self.rc_enabled,
        );
        self.defrag.in_defrag()
    }

    /// Get work packet scheduler
    pub fn scheduler(&self) -> &GCWorkScheduler<VM> {
        &self.scheduler
    }

    fn schedule_defrag_selection_packets(&self, _pause: Pause) {
        self.evac_set.schedule_defrag_selection_packets(self)
    }

    pub fn rc_eager_prepare(&self, pause: Pause) {
        self.block_allocation.notify_mutator_phase_end();
        if pause == Pause::Full || pause == Pause::InitialMark {
            // Update mark_state
            // if VM::VMObjectModel::LOCAL_MARK_BIT_SPEC.is_on_side() {
            //     self.mark_state = Self::MARKED_STATE;
            // } else {
            //     // For header metadata, we use cyclic mark bits.
            //     unimplemented!("cyclic mark bits is not supported at the moment");
            // }
            // Reset block mark and object mark table.
            let work_packets = self.generate_prepare_tasks(None);
            self.scheduler().work_buckets[WorkBucketStage::Initial].bulk_add(work_packets);
        }
    }

    pub fn schedule_mark_table_zeroing_tasks(&self, stage: WorkBucketStage) {
        let work_packets = self.generate_concurrent_mark_table_zeroing_tasks();
        self.scheduler().work_buckets[stage].bulk_add(work_packets);
    }

    pub fn prepare_rc(&mut self, pause: Pause) {
        self.num_clean_blocks_released.store(0, Ordering::SeqCst);
        self.num_clean_blocks_released_lazy
            .store(0, Ordering::SeqCst);
        debug_assert_ne!(pause, Pause::FullDefrag);
        if pause == Pause::InitialMark || pause == Pause::Full {
            // Select mature evacuation set
            self.schedule_defrag_selection_packets(pause);
        }
        // Initialize mark state for tracing
        if pause == Pause::Full || pause == Pause::InitialMark {
            // Update mark_state
            if VM::VMObjectModel::LOCAL_MARK_BIT_SPEC.is_on_side() {
                self.mark_state = Self::MARKED_STATE;
            } else {
                // For header metadata, we use cyclic mark bits.
                unimplemented!("cyclic mark bits is not supported at the moment");
            }
        }
        // Release nursery blocks
        if pause != Pause::RefCount {
            if pause == Pause::Full {
                // Reset worker TLABs.
                // The block of the current worker TLAB may be selected as part of the mature evacuation set.
                // So the copied mature objects might be copied into defrag blocks, and get copied out again.
                crate::scheduler::worker::reset_workers::<VM>();
            }
            // Release young blocks to reduce to-space overflow
            // self.block_allocation
            //     .sweep_nursery_blocks(&self.scheduler, pause);
            self.flush_page_resource();
        }
        self.block_allocation
            .reset_block_mark_for_mutator_reused_blocks(pause);
        if pause == Pause::FinalMark {
            crate::REMSET_RECORDING.store(false, Ordering::SeqCst);
            self.is_end_of_satb_or_full_gc = true;
        } else if pause == Pause::Full {
            self.is_end_of_satb_or_full_gc = true;
        }
    }

    pub fn release_rc(&mut self, pause: Pause) {
        #[cfg(feature = "lxr_release_stage_timer")]
        gc_log!([3]
            "    - ({:.3}ms) sweep_nursery_blocks start",
            crate::gc_start_time_ms(),
        );
        debug_assert_ne!(pause, Pause::FullDefrag);
        self.block_allocation
            .sweep_nursery_blocks(&self.scheduler, pause);
        #[cfg(feature = "lxr_release_stage_timer")]
        gc_log!([3]
            "    - ({:.3}ms) sweep_mutator_reused_blocks start",
            crate::gc_start_time_ms(),
        );
        self.block_allocation
            .sweep_mutator_reused_blocks(&self.scheduler, pause);
        #[cfg(feature = "lxr_release_stage_timer")]
        gc_log!([3]
            "    - ({:.3}ms) sweep_mutator_reused_blocks finish",
            crate::gc_start_time_ms(),
        );
        self.flush_page_resource();
        let disable_lasy_dec_for_current_gc = crate::disable_lasy_dec_for_current_gc();
        if disable_lasy_dec_for_current_gc {
            self.scheduler().process_lazy_decrement_packets();
        } else {
            debug_assert_ne!(pause, Pause::Full);
        }
        self.rc.reset_inc_buffer_size();
        self.is_end_of_satb_or_full_gc = false;
        // This cannot be done in parallel in a separate thread
        self.schedule_mature_sweeping(pause);
        self.reused_lines_consumed.store(0, Ordering::Relaxed);
    }

    pub fn schedule_mature_sweeping(&self, pause: Pause) {
        if pause == Pause::Full || pause == Pause::FinalMark {
            self.evac_set.sweep_mature_evac_candidates(self);
            let disable_lasy_dec_for_current_gc = crate::disable_lasy_dec_for_current_gc();
            let dead_cycle_sweep_packets = self.generate_dead_cycle_sweep_tasks();
            let sweep_los = RCSweepMatureLOS::new(LazySweepingJobsCounter::new_decs());
            if crate::args::LAZY_DECREMENTS && !disable_lasy_dec_for_current_gc {
                debug_assert_ne!(pause, Pause::Full);
                self.scheduler().postpone_all(dead_cycle_sweep_packets);
                self.scheduler().postpone(sweep_los);
            } else {
                self.scheduler().work_buckets[WorkBucketStage::STWRCDecsAndSweep]
                    .bulk_add(dead_cycle_sweep_packets);
                self.scheduler().work_buckets[WorkBucketStage::STWRCDecsAndSweep].add(sweep_los);
            }
        }
    }

    pub fn prepare(&mut self, major_gc: bool, initial_mark_pause: bool) {
        self.initial_mark_pause = initial_mark_pause;
        debug_assert!(!self.rc_enabled);
        // self.block_allocation.reset();
        if major_gc {
            // Update mark_state
            if VM::VMObjectModel::LOCAL_MARK_BIT_SPEC.is_on_side() {
                self.mark_state = Self::MARKED_STATE;
            } else {
                // For header metadata, we use cyclic mark bits.
                unimplemented!("cyclic mark bits is not supported at the moment");
            }

            // Prepare defrag info
            if super::DEFRAG {
                self.defrag.prepare(self);
            }

            // Prepare each block for GC
            let threshold = self.defrag.defrag_spill_threshold.load(Ordering::Acquire);
            // # Safety: ImmixSpace reference is always valid within this collection cycle.
            let space = unsafe { &*(self as *const Self) };
            let work_packets = self.chunk_map.generate_tasks(|chunk| {
                Box::new(PrepareBlockState {
                    space,
                    chunk,
                    defrag_threshold: if space.in_defrag() {
                        Some(threshold)
                    } else {
                        None
                    },
                })
            });
            self.scheduler().work_buckets[WorkBucketStage::Prepare].bulk_add(work_packets);

            if !super::BLOCK_ONLY {
                self.line_mark_state.fetch_add(1, Ordering::AcqRel);
                if self.line_mark_state.load(Ordering::Acquire) > Line::MAX_MARK_STATE {
                    self.line_mark_state
                        .store(Line::RESET_MARK_STATE, Ordering::Release);
                }
            }
        }
    }

    /// Release for the immix space. This is called when a GC finished.
    /// Return whether this GC was a defrag GC, as a plan may want to know this.
    pub fn release(&mut self, major_gc: bool) -> bool {
        debug_assert!(!self.rc_enabled);
        // self.block_allocation.reset();
        let did_defrag = self.defrag.in_defrag();
        if major_gc {
            // Update line_unavail_state for hole searching afte this GC.
            if !super::BLOCK_ONLY {
                self.line_unavail_state.store(
                    self.line_mark_state.load(Ordering::Acquire),
                    Ordering::Release,
                );
            }
        }
        // Clear reusable blocks list
        if !super::BLOCK_ONLY {
            self.reusable_blocks.reset();
        }
        // Sweep chunks and blocks
        let work_packets = self.generate_sweep_tasks();
        self.scheduler().work_buckets[WorkBucketStage::Release].bulk_add(work_packets);
        if super::DEFRAG {
            self.defrag.release(self);
        }
        self.initial_mark_pause = false;

        self.lines_consumed.store(0, Ordering::Relaxed);

        did_defrag
    }

    /// Generate chunk sweep tasks
    fn generate_sweep_tasks(&self) -> Vec<Box<dyn GCWork<VM>>> {
        self.defrag.mark_histograms.lock().clear();
        // # Safety: ImmixSpace reference is always valid within this collection cycle.
        let space = unsafe { &*(self as *const Self) };
        let epilogue = Arc::new(FlushPageResource {
            space,
            counter: AtomicUsize::new(0),
        });
        let tasks = self.chunk_map.generate_tasks(|chunk| {
            Box::new(SweepChunk {
                space,
                chunk,
                epilogue: epilogue.clone(),
            })
        });
        epilogue.counter.store(tasks.len(), Ordering::SeqCst);
        tasks
    }

    /// Generate chunk sweep work packets.
    pub fn generate_dead_cycle_sweep_tasks(&self) -> Vec<Box<dyn GCWork<VM>>> {
        self.chunk_map.generate_tasks(|chunk| {
            Box::new(SweepDeadCyclesChunk::new(
                chunk,
                LazySweepingJobsCounter::new_decs(),
            ))
        })
    }

    /// Generate chunk sweep work packets.
    pub fn generate_prepare_tasks(
        &self,
        defrag_threshold: Option<usize>,
    ) -> Vec<Box<dyn GCWork<VM>>> {
        let rc_enabled = self.rc_enabled;
        let cm_enabled = self.cm_enabled;
        self.chunk_map.generate_tasks(|chunk| {
            Box::new(PrepareChunk {
                chunk,
                defrag_threshold,
                rc_enabled,
                cm_enabled,
            })
        })
    }

    pub fn generate_concurrent_mark_table_zeroing_tasks(&self) -> Vec<Box<dyn GCWork<VM>>> {
        self.chunk_map
            .generate_tasks(|chunk| Box::new(ConcurrentChunkMetadataZeroing { chunk }))
    }

    /// Release a block.
    pub fn release_block(
        &self,
        block: Block,
        nursery: bool,
        zero_unlog_table: bool,
        single_thread: bool,
    ) {
        // println!(
        //     "Release {:?} nursery={} defrag={}",
        //     block,
        //     nursery,
        //     block.is_defrag_source()
        // );
        if crate::verbose(2) {
            if nursery {
                RELEASED_NURSERY_BLOCKS.fetch_add(1, Ordering::SeqCst);
            }
            RELEASED_BLOCKS.fetch_add(1, Ordering::SeqCst);
        }
        if crate::args::BARRIER_MEASUREMENT || zero_unlog_table {
            block.clear_field_unlog_table::<VM>();
        }
        self.num_clean_blocks_released
            .fetch_add(1, Ordering::Relaxed);
        block.deinit(self);
        crate::stat(|s| {
            if nursery {
                s.reclaimed_blocks_nursery += 1;
            } else {
                s.reclaimed_blocks_mature += 1;
            }
        });
        self.pr.release_block(block, single_thread);
    }

    /// Allocate a clean block.
    pub fn get_clean_block(&self, tls: VMThread, copy: bool) -> Option<Block> {
        let block_address = self.acquire(tls, Block::PAGES);
        if block_address.is_zero() {
            return None;
        }
        if !self.rc_enabled {
            self.defrag.notify_new_clean_block(copy);
        }
        let block = Block::from_aligned_address(block_address);
        if !copy && self.rc_enabled {
            self.block_allocation.nursery_blocks.push(block);
        }
        self.block_allocation
            .initialize_new_clean_block(block, copy, self.cm_enabled);
        self.chunk_map.set(block.chunk(), ChunkState::Allocated);
        if !self.rc_enabled {
            self.lines_consumed
                .fetch_add(Block::LINES, Ordering::SeqCst);
        }

        #[cfg(feature = "lxr_srv_ratio_counter")]
        if !copy {
            crate::plan::lxr::SURVIVAL_RATIO_PREDICTOR
                .ix_clean_alloc_vol
                .fetch_add(Block::BYTES, Ordering::SeqCst);
        }
        Some(block)
    }

    /// Pop a reusable block from the reusable block list.
    pub fn get_reusable_block(&self, copy: bool) -> Option<Block> {
        if super::BLOCK_ONLY {
            return None;
        }
        loop {
            if let Some(block) = self.reusable_blocks.pop() {
                // Skip blocks that should be evacuated.
                if copy && block.is_defrag_source() {
                    continue;
                }
                if self.rc_enabled {
                    if crate::args::RC_MATURE_EVACUATION && block.is_defrag_source() {
                        continue;
                    }
                    // Blocks in the `reusable_blocks` queue can be released after some RC collections.
                    // These blocks can either have `Unallocated` state, or be reallocated again.
                    // Skip these cases and only return the truly reusable blocks.
                    if !block.get_state().is_reusable() {
                        continue;
                    }
                    if !copy && !block.attempt_mutator_reuse() {
                        continue;
                    }
                    if !copy {
                        self.block_allocation.reused_blocks.push(block);
                    }
                } else {
                    // Get available lines. Do this before block.init which will reset block state.
                    let lines_delta = match block.get_state() {
                        BlockState::Reusable { unavailable_lines } => {
                            Block::LINES - unavailable_lines as usize
                        }
                        BlockState::Unmarked => Block::LINES,
                        _ => unreachable!("{:?} {:?}", block, block.get_state()),
                    };
                    self.lines_consumed.fetch_add(lines_delta, Ordering::SeqCst);
                }

                block.init(copy, true, self);
                return Some(block);
            } else {
                return None;
            }
        }
    }

    pub fn reusable_blocks_drained(&self) -> bool {
        self.reusable_blocks.len() == 0
    }

    /// Trace and mark objects without evacuation.
    pub fn process_mature_evacuation_remset(&self) {
        let mut remsets = vec![];
        mem::swap(&mut remsets, &mut self.mature_evac_remsets.lock().unwrap());
        self.scheduler.work_buckets[WorkBucketStage::RCEvacuateMature].bulk_add(remsets);
    }

    /// Trace and mark objects without evacuation.
    pub fn trace_object_without_moving(
        &self,
        queue: &mut impl ObjectQueue,
        object: ObjectReference,
    ) -> ObjectReference {
<<<<<<< HEAD
        if self.attempt_mark(object) {
            if self.rc_enabled {
                let straddle = self
                    .rc
                    .is_straddle_line(Line::from(Line::align(object.to_address::<VM>())));
                if straddle {
                    return object;
=======
        #[cfg(feature = "vo_bit")]
        debug_assert!(
            crate::util::metadata::vo_bit::is_vo_bit_set::<VM>(object),
            "{:x}: VO bit not set",
            object
        );
        if self.attempt_mark(object, self.mark_state) {
            // Mark block and lines
            if !super::BLOCK_ONLY {
                if !super::MARK_LINE_AT_SCAN_TIME {
                    self.mark_lines(object);
>>>>>>> df146b7a
                }
            } else {
                // Mark block and lines
                if !super::BLOCK_ONLY {
                    if !super::MARK_LINE_AT_SCAN_TIME {
                        self.mark_lines(object);
                    }
                } else {
                    let block = Block::containing::<VM>(object);
                    let state = block.get_state();
                    if state != BlockState::Nursery && state != BlockState::Marked {
                        block.set_state(BlockState::Marked);
                    }
                }
            }
            // Visit node
            queue.enqueue(object);
            if !self.rc_enabled {
                self.unlog_object_if_needed(object);
            }
            return object;
        }
        object
    }

    /// Trace object and do evacuation if required.
    #[allow(clippy::assertions_on_constants)]
    pub fn trace_object_with_opportunistic_copy(
        &self,
        queue: &mut impl ObjectQueue,
        object: ObjectReference,
        semantics: CopySemantics,
        worker: &mut GCWorker<VM>,
        nursery_collection: bool,
    ) -> ObjectReference {
        let copy_context = worker.get_copy_context_mut();
        debug_assert!(!super::BLOCK_ONLY);
        #[cfg(feature = "vo_bit")]
        debug_assert!(
            crate::util::metadata::vo_bit::is_vo_bit_set::<VM>(object),
            "{:x}: VO bit not set",
            object
        );
        let forwarding_status = ForwardingWord::attempt_to_forward::<VM>(object);
        if ForwardingWord::state_is_forwarded_or_being_forwarded(forwarding_status) {
            // We lost the forwarding race as some other thread has set the forwarding word; wait
            // until the object has been forwarded by the winner. Note that the object may not
            // necessarily get forwarded since Immix opportunistically moves objects.
            #[allow(clippy::let_and_return)]
            let new_object =
                ForwardingWord::spin_and_get_forwarded_object::<VM>(object, forwarding_status);
            #[cfg(debug_assertions)]
            {
                if new_object == object {
                    debug_assert!(
                        self.is_marked(object) || self.defrag.space_exhausted() || self.is_pinned(object),
                        "Forwarded object is the same as original object {} even though it should have been copied",
                        object,
                    );
                } else {
                    // new_object != object
                    debug_assert!(
                        !Block::containing::<VM>(new_object).is_defrag_source(),
                        "Block {:?} containing forwarded object {} should not be a defragmentation source",
                        Block::containing::<VM>(new_object),
                        new_object,
                    );
                }
            }
            new_object
        } else if self.is_marked(object) {
            // We won the forwarding race but the object is already marked so we clear the
            // forwarding status and return the unmoved object
            debug_assert!(
                nursery_collection || self.defrag.space_exhausted() || self.is_pinned(object),
                "Forwarded object is the same as original object {} even though it should have been copied",
                object,
            );
            ForwardingWord::clear_forwarding_bits::<VM>(object);
            object
        } else {
            // We won the forwarding race; actually forward and copy the object if it is not pinned
            // and we have sufficient space in our copy allocator
            debug_assert!(!nursery_collection || !self.rc_enabled);
            let new_object = if self.is_pinned(object)
                || (!nursery_collection && self.defrag.space_exhausted())
            {
                self.attempt_mark(object);
                ForwardingWord::clear_forwarding_bits::<VM>(object);
                Block::containing::<VM>(object).set_state(BlockState::Marked);
                object
            } else {
                // We are forwarding objects. When the copy allocator allocates the block, it should
                // mark the block. So we do not need to explicitly mark it here.
                ForwardingWord::try_forward_object::<VM>(object, semantics, copy_context)
                    .expect("to-space overflow")
            };
            debug_assert!({
                let state = Block::containing::<VM>(new_object).get_state();
                state == BlockState::Marked || state == BlockState::Nursery
            });
            queue.enqueue(new_object);
            debug_assert!(new_object.is_live());
            self.unlog_object_if_needed(new_object);
            new_object
        }
    }

    pub fn rc_trace_object<Q: ObjectQueue>(
        &self,
        queue: &mut Q,
        object: ObjectReference,
        semantics: CopySemantics,
        pause: Pause,
        mark: bool,
        worker: &mut GCWorker<VM>,
    ) -> ObjectReference {
        debug_assert!(self.rc_enabled);
        if crate::args::RC_MATURE_EVACUATION && Block::containing::<VM>(object).is_defrag_source() {
            self.trace_forward_rc_mature_object(queue, object, semantics, pause, worker)
        } else if crate::args::RC_MATURE_EVACUATION {
            self.trace_mark_rc_mature_object(queue, object, pause, mark)
        } else {
            self.trace_object_without_moving(queue, object)
        }
    }

    pub fn trace_mark_rc_mature_object(
        &self,
        queue: &mut impl ObjectQueue,
        object: ObjectReference,
        _pause: Pause,
        mark: bool,
    ) -> ObjectReference {
        debug_assert!(
            !ForwardingWord::is_forwarded::<VM>(object),
            "object {:?} is forwarded",
            object
        );
        if mark && self.attempt_mark(object) {
            queue.enqueue(object);
        }
        object
    }

    #[allow(clippy::assertions_on_constants)]
    pub fn trace_forward_rc_mature_object<Q: ObjectQueue>(
        &self,
        queue: &mut Q,
        object: ObjectReference,
        _semantics: CopySemantics,
        _pause: Pause,
        worker: &mut GCWorker<VM>,
    ) -> ObjectReference {
        let copy_context = worker.get_copy_context_mut();
        let forwarding_status = ForwardingWord::attempt_to_forward::<VM>(object);
        if ForwardingWord::state_is_forwarded_or_being_forwarded(forwarding_status) {
            let new =
                ForwardingWord::spin_and_get_forwarded_object::<VM>(object, forwarding_status);
            new
        } else {
            // Evacuate the mature object
            let new = ForwardingWord::try_forward_object::<VM>(
                object,
                CopySemantics::DefaultCopy,
                copy_context,
            )
            .expect("to-space overflow");
            crate::stat(|s| {
                s.mature_copy_objects += 1usize;
                s.mature_copy_volume += new.get_size::<VM>();
            });
            if crate::should_record_copy_bytes() {
                crate::SLOPPY_COPY_BYTES.store(
                    crate::SLOPPY_COPY_BYTES.load(Ordering::Relaxed) + new.get_size::<VM>(),
                    Ordering::Relaxed,
                );
            }
            // Transfer RC count
            new.log_start_address::<VM>();
            if !crate::args::BLOCK_ONLY && new.get_size::<VM>() > Line::BYTES {
                self.rc.mark_straddle_object(new);
            }
            self.rc.set(new, self.rc.count(object));
            self.attempt_mark(new);
            self.unmark(object);
            queue.enqueue(new);
            new
        }
    }

    fn unlog_object_if_needed(&self, object: ObjectReference) {
        debug_assert!(!self.rc_enabled);
        if self.space_args.unlog_object_when_traced {
            // Make sure the side metadata for the line can fit into one byte. For smaller line size, we should
            // use `mark_as_unlogged` instead to mark the bit.
            // const_assert!(
            //     Line::BYTES
            //         >= (1
            //             << (crate::util::constants::LOG_BITS_IN_BYTE
            //                 + crate::util::constants::LOG_MIN_OBJECT_SIZE))
            // );
            // const_assert_eq!(
            //     crate::vm::object_model::specs::VMGlobalLogBitSpec::LOG_NUM_BITS,
            //     0
            // ); // We should put this to the addition, but type casting is not allowed in constant assertions.

            // Every immix line is 256 bytes, which is mapped to 4 bytes in the side metadata.
            // If we have one object in the line that is mature, we can assume all the objects in the line are mature objects.
            // So we can just mark the byte.
            VM::VMObjectModel::GLOBAL_LOG_BIT_SPEC
                .mark_byte_as_unlogged::<VM>(object, Ordering::Relaxed);
        }
    }

    /// Mark all the lines that the given object spans.
    #[allow(clippy::assertions_on_constants)]
    pub fn mark_lines(&self, object: ObjectReference) {
        debug_assert!(!super::BLOCK_ONLY);
        if self.rc_enabled {
            return;
        }
        Line::mark_lines_for_object::<VM>(object, self.line_mark_state.load(Ordering::Acquire));
    }

    /// Atomically mark an object.
    pub fn attempt_mark(&self, object: ObjectReference) -> bool {
        loop {
            let old_value = VM::VMObjectModel::LOCAL_MARK_BIT_SPEC.load_atomic::<VM, u8>(
                object,
                None,
                Ordering::SeqCst,
            );
            if old_value == self.mark_state {
                return false;
            }

            if VM::VMObjectModel::LOCAL_MARK_BIT_SPEC
                .compare_exchange_metadata::<VM, u8>(
                    object,
                    old_value,
                    self.mark_state,
                    None,
                    Ordering::SeqCst,
                    Ordering::SeqCst,
                )
                .is_ok()
            {
                break;
            }
        }
        true
    }

    /// Atomically mark an object.
    pub fn unmark(&self, object: ObjectReference) -> bool {
        let mark_bit = VM::VMObjectModel::LOCAL_MARK_BIT_SPEC.extract_side_spec();
        let obj_addr = VM::VMObjectModel::ref_to_address(object);
        loop {
            let old_value: u8 = mark_bit.load_atomic(obj_addr, Ordering::SeqCst);
            if old_value == Self::UNMARKED_STATE {
                return false;
            }

            if mark_bit
                .compare_exchange_atomic(
                    obj_addr,
                    Self::MARKED_STATE,
                    Self::UNMARKED_STATE,
                    Ordering::SeqCst,
                    Ordering::SeqCst,
                )
                .is_ok()
            {
                break;
            }
        }
        true
    }

    /// Check if an object is marked.
    fn is_marked_with(&self, object: ObjectReference, mark_state: u8) -> bool {
        let old_value = VM::VMObjectModel::LOCAL_MARK_BIT_SPEC.load_atomic::<VM, u8>(
            object,
            None,
            Ordering::SeqCst,
        );
        old_value == mark_state
    }

    pub fn is_marked(&self, object: ObjectReference) -> bool {
        self.is_marked_with(object, self.mark_state)
    }

    /// Check if an object is pinned.
    fn is_pinned(&self, _object: ObjectReference) -> bool {
        #[cfg(feature = "object_pinning")]
        return self.is_object_pinned(_object);

        #[cfg(not(feature = "object_pinning"))]
        false
    }

    /// Hole searching.
    ///
    /// Linearly scan lines in a block to search for the next
    /// hole, starting from the given line. If we find available lines,
    /// return a tuple of the start line and the end line (non-inclusive).
    ///
    /// Returns None if the search could not find any more holes.
    #[allow(clippy::assertions_on_constants)]
    pub fn get_next_available_lines(&self, copy: bool, search_start: Line) -> Option<(Line, Line)> {
        debug_assert!(!super::BLOCK_ONLY);
        if self.rc_enabled {
            self.rc_get_next_available_lines(copy, search_start)
        } else {
            self.normal_get_next_available_lines(copy, search_start)
        }
    }

    /// Search holes by ref-counts instead of line marks
    #[allow(clippy::assertions_on_constants)]
    pub fn rc_get_next_available_lines(
        &self,
        copy: bool,
        search_start: Line,
    ) -> Option<(Line, Line)> {
        debug_assert!(!super::BLOCK_ONLY);
        debug_assert!(self.rc_enabled);
        let block = search_start.block();
        let rc_array = RCArray::of(block);
        let limit = Block::LINES;
        // Find start
        let first_free_cursor = {
            let start_cursor = search_start.get_index_within_block();
            let mut first_free_cursor = None;
            let mut find_free_line = false;
            for i in start_cursor..limit {
                if rc_array.is_dead(i) {
                    if i == 0 {
                        first_free_cursor = Some(i);
                        break;
                    } else if !find_free_line {
                        find_free_line = true;
                    } else {
                        first_free_cursor = Some(i);
                        break;
                    }
                } else {
                    find_free_line = false;
                }
            }
            first_free_cursor
        };
        let start = match first_free_cursor {
            Some(c) => c,
            _ => return None,
        };
        // Find limit
        let end = {
            let mut cursor = start + 1;
            while cursor < limit {
                if !rc_array.is_dead(cursor) {
                    break;
                }
                cursor += 1;
            }
            cursor
        };
        let start = Line::from(block.start() + (start << Line::LOG_BYTES));
        let end = Line::from(block.start() + (end << Line::LOG_BYTES));
        if Line::steps_between(&start, &end).unwrap() < crate::args().min_reuse_lines {
            if end == block.end_line() {
                return None;
            } else {
                return self.rc_get_next_available_lines(copy, end);
            };
        }
        if self.common.needs_log_bit {
            if !copy {
                Line::clear_field_unlog_table::<VM>(start..end);
            } else {
                Line::initialize_field_unlog_table_as_unlogged::<VM>(start..end);
            }
            Line::update_validity::<VM>(RegionIterator::<Line>::new(start, end));
        }
        let num_lines = Line::steps_between(&start, &end).unwrap();
        if !copy {
            self.reused_lines_consumed
                .fetch_add(num_lines, Ordering::Relaxed);
        }
        block.dec_dead_bytes_sloppy((num_lines as u32) << Line::LOG_BYTES);
        #[cfg(feature = "lxr_srv_ratio_counter")]
        crate::plan::lxr::SURVIVAL_RATIO_PREDICTOR
            .reused_alloc_vol
            .fetch_add(num_lines << Line::LOG_BYTES, Ordering::SeqCst);
        if self
            .block_allocation
            .concurrent_marking_in_progress_or_final_mark()
        {
            Line::initialize_mark_table_as_marked::<VM>(start..end);
        } else {
            // Line::clear_mark_table::<VM>(start..end);
        }
        // if !_copy {
        //     println!("reuse {:?} copy={}", start..end, copy);
        // }
        Some((start, end))
    }

    #[allow(clippy::assertions_on_constants)]
    pub fn normal_get_next_available_lines(
        &self,
        copy: bool,
        search_start: Line,
    ) -> Option<(Line, Line)> {
        debug_assert!(!super::BLOCK_ONLY);
        debug_assert!(!self.rc_enabled);
        let unavail_state = self.line_unavail_state.load(Ordering::Acquire);
        let current_state = self.line_mark_state.load(Ordering::Acquire);
        let block = search_start.block();
        let mut mark_data = block.line_mark_table();
        let start_cursor = search_start.get_index_within_block();
        let mut cursor = start_cursor;
        // Find start
        while cursor < Block::LINES {
            let mark = mark_data.get(cursor);
            if mark != unavail_state && mark != current_state {
                break;
            }
            cursor += 1;
        }
        if cursor == Block::LINES {
            return None;
        }
        let start = search_start.next_nth(cursor - start_cursor);
        // Find limit
        while cursor < Block::LINES {
            let mark = mark_data.get(cursor);
            if mark == unavail_state || mark == current_state {
                break;
            }
            if self.cm_enabled {
                mark_data.set(cursor, current_state);
            }
            cursor += 1;
        }
        let end = search_start.next_nth(cursor - start_cursor);
        if Line::steps_between(&start, &end).unwrap() < crate::args().min_reuse_lines {
            if end == block.end_line() {
                return None;
            } else {
                return self.normal_get_next_available_lines(copy, end);
            };
        }
        if self.common.needs_log_bit && !crate::args::BARRIER_MEASUREMENT_NO_SLOW {
            if !copy {
                Line::clear_field_unlog_table::<VM>(start..end);
            } else {
                Line::initialize_field_unlog_table_as_unlogged::<VM>(start..end);
            }
        }
        Some((start, end))
    }

    pub fn is_last_gc_exhaustive(did_defrag_for_last_gc: bool) -> bool {
        if super::DEFRAG {
            did_defrag_for_last_gc
        } else {
            // If defrag is disabled, every GC is exhaustive.
            true
        }
    }

    pub fn add_to_possibly_dead_mature_blocks(&self, block: Block, is_defrag_source: bool) {
        if block.log() {
            self.possibly_dead_mature_blocks
                .push((block, is_defrag_source));
        }
    }

    pub fn schedule_rc_block_sweeping_tasks(&self, counter: LazySweepingJobsCounter) {
        // while let Some(x) = self.last_mutator_recycled_blocks.pop() {
        //     x.set_state(BlockState::Marked);
        // }
        // This may happen either within a pause, or in concurrent.
        let size = self.possibly_dead_mature_blocks.len();
        let num_bins = self.scheduler().num_workers();
        let bin_cap = size / num_bins + if size % num_bins == 0 { 0 } else { 1 };
        let mut bins = (0..num_bins)
            .map(|_| Vec::with_capacity(bin_cap))
            .collect::<Vec<Vec<(Block, bool)>>>();
        'out: for i in 0..num_bins {
            for _ in 0..bin_cap {
                if let Some(block) = self.possibly_dead_mature_blocks.pop() {
                    bins[i].push(block);
                } else {
                    break 'out;
                }
            }
        }
        let packets = bins
            .into_iter()
            .map::<Box<dyn GCWork<VM>>, _>(|blocks| {
                Box::new(SweepBlocksAfterDecs::new(blocks, counter.clone()))
            })
            .collect();
        self.scheduler().work_buckets[WorkBucketStage::Unconstrained].bulk_add_prioritized(packets);
        self.scheduler().work_buckets[WorkBucketStage::Unconstrained]
            .add_prioritized(Box::new(RCReleaseMatureLOS::new(counter.clone())));
    }

    pub(crate) fn get_mutator_recycled_lines_in_pages(&self) -> usize {
        debug_assert!(self.rc_enabled);
        self.reused_lines_consumed.load(Ordering::Relaxed)
            >> (LOG_BYTES_IN_PAGE - Line::LOG_BYTES as u8)
    }

    pub(crate) fn get_pages_allocated(&self) -> usize {
        debug_assert!(!self.rc_enabled);
        self.lines_consumed.load(Ordering::Relaxed) >> (LOG_BYTES_IN_PAGE - Line::LOG_BYTES as u8)
    }

    /// Post copy routine for Immix copy contexts
    fn post_copy(&self, object: ObjectReference, _bytes: usize) {
        if self.rc_enabled {
            return;
        }
        // Mark the object
        VM::VMObjectModel::LOCAL_MARK_BIT_SPEC.store_atomic::<VM, u8>(
            object,
            self.mark_state,
            None,
            Ordering::SeqCst,
        );
        // Mark the line
        if !super::MARK_LINE_AT_SCAN_TIME {
            self.mark_lines(object);
        }
    }
}

/// A work packet to prepare each block for a major GC.
/// Performs the action on a range of chunks.
pub struct PrepareBlockState<VM: VMBinding> {
    pub space: &'static ImmixSpace<VM>,
    pub chunk: Chunk,
    pub defrag_threshold: Option<usize>,
}
impl<VM: VMBinding> PrepareBlockState<VM> {
    /// Clear object mark table
    fn reset_object_mark(&self) {
        // NOTE: We reset the mark bits because cyclic mark bit is currently not supported, yet.
        // See `ImmixSpace::prepare`.
        if let MetadataSpec::OnSide(side) = *VM::VMObjectModel::LOCAL_MARK_BIT_SPEC {
            side.bzero_metadata(self.chunk.start(), Chunk::BYTES);
        }
        if self.space.space_args.reset_log_bit_in_major_gc {
            if let MetadataSpec::OnSide(side) = *VM::VMObjectModel::GLOBAL_LOG_BIT_SPEC {
                // We zero all the log bits in major GC, and for every object we trace, we will mark the log bit again.
                side.bzero_metadata(self.chunk.start(), Chunk::BYTES);
            } else {
                // If the log bit is not in side metadata, we cannot bulk zero. We can either
                // clear the bit for dead objects in major GC, or clear the log bit for new
                // objects. In either cases, we do not need to set log bit at tracing.
                unimplemented!("We cannot bulk zero unlogged bit.")
            }
        }
    }
}

impl<VM: VMBinding> GCWork<VM> for PrepareBlockState<VM> {
    fn do_work(&mut self, _worker: &mut GCWorker<VM>, _mmtk: &'static MMTK<VM>) {
        // Clear object mark table for this chunk
        self.reset_object_mark();
        // Iterate over all blocks in this chunk
        for block in self.chunk.iter_region::<Block>() {
            let state = block.get_state();
            // Skip unallocated blocks.
            if state == BlockState::Unallocated {
                continue;
            }
            // Check if this block needs to be defragmented.
            let is_defrag_source = if !super::DEFRAG {
                // Do not set any block as defrag source if defrag is disabled.
                false
            } else if super::DEFRAG_EVERY_BLOCK {
                // Set every block as defrag source if so desired.
                true
            } else if let Some(defrag_threshold) = self.defrag_threshold {
                // This GC is a defrag GC.
                block.get_holes() > defrag_threshold
            } else {
                // Not a defrag GC.
                false
            };
            block.set_as_defrag_source(is_defrag_source);
            // Clear block mark data.
            block.set_state(BlockState::Unmarked);
            debug_assert!(!block.get_state().is_reusable());
            debug_assert_ne!(block.get_state(), BlockState::Marked);
            // Clear forwarding bits if necessary.
            if is_defrag_source {
                if let MetadataSpec::OnSide(side) = *VM::VMObjectModel::LOCAL_FORWARDING_BITS_SPEC {
                    // Clear on-the-side forwarding bits.
                    // NOTE: In theory, we only need to clear the forwarding bits of occupied lines of
                    // blocks that are defrag sources.
                    side.bzero_metadata(block.start(), Block::BYTES);
                }
            }
            // NOTE: We don't need to reset the forwarding pointer metadata because it is meaningless
            // until the forwarding bits are also set, at which time we also write the forwarding
            // pointer.
        }
    }
}

/// Chunk sweeping work packet.
struct SweepChunk<VM: VMBinding> {
    space: &'static ImmixSpace<VM>,
    chunk: Chunk,
    /// A destructor invoked when all `SweepChunk` packets are finished.
    epilogue: Arc<FlushPageResource<VM>>,
}

impl<VM: VMBinding> GCWork<VM> for SweepChunk<VM> {
    fn do_work(&mut self, _worker: &mut GCWorker<VM>, _mmtk: &'static MMTK<VM>) {
        let mut histogram = self.space.defrag.new_histogram();
        if self.space.chunk_map.get(self.chunk) == ChunkState::Allocated {
            let line_mark_state = if super::BLOCK_ONLY {
                None
            } else {
                Some(self.space.line_mark_state.load(Ordering::Acquire))
            };
            // number of allocated blocks.
            let mut allocated_blocks = 0;
            // Iterate over all allocated blocks in this chunk.
            for block in self
                .chunk
                .iter_region::<Block>()
                .filter(|block| block.get_state() != BlockState::Unallocated)
            {
                if !block.sweep(self.space, &mut histogram, line_mark_state) {
                    // Block is live. Increment the allocated block count.
                    allocated_blocks += 1;
                }
            }
            // Set this chunk as free if there is not live blocks.
            if allocated_blocks == 0 {
                self.space.chunk_map.set(self.chunk, ChunkState::Free)
            }
        }
        self.space.defrag.add_completed_mark_histogram(histogram);
        self.epilogue.finish_one_work_packet();
    }
}

/// Count number of remaining work pacets, and flush page resource if all packets are finished.
struct FlushPageResource<VM: VMBinding> {
    space: &'static ImmixSpace<VM>,
    counter: AtomicUsize,
}

impl<VM: VMBinding> FlushPageResource<VM> {
    /// Called after a related work packet is finished.
    fn finish_one_work_packet(&self) {
        if 1 == self.counter.fetch_sub(1, Ordering::SeqCst) {
            // We've finished releasing all the dead blocks to the BlockPageResource's thread-local queues.
            // Now flush the BlockPageResource.
            self.space.flush_page_resource()
        }
    }
}

use crate::plan::Plan;
use crate::policy::copy_context::PolicyCopyContext;
use crate::util::alloc::Allocator;
use crate::util::alloc::ImmixAllocator;

/// Normal immix copy context. It has one copying Immix allocator.
/// Most immix plans use this copy context.
pub struct ImmixCopyContext<VM: VMBinding> {
    allocator: ImmixAllocator<VM>,
}

impl<VM: VMBinding> PolicyCopyContext for ImmixCopyContext<VM> {
    type VM = VM;

    fn prepare(&mut self) {
        self.allocator.reset();
    }
    fn release(&mut self) {
        self.allocator.reset();
    }
    fn alloc_copy(
        &mut self,
        _original: ObjectReference,
        bytes: usize,
        align: usize,
        offset: isize,
    ) -> Address {
        self.allocator.alloc(bytes, align, offset)
    }
    fn post_copy(&mut self, obj: ObjectReference, bytes: usize) {
        self.get_space().post_copy(obj, bytes)
    }
}

impl<VM: VMBinding> ImmixCopyContext<VM> {
    pub fn new(
        tls: VMWorkerThread,
        plan: &'static dyn Plan<VM = VM>,
        space: &'static ImmixSpace<VM>,
    ) -> Self {
        ImmixCopyContext {
            allocator: ImmixAllocator::new(tls.0, Some(space), plan, true),
        }
    }

    fn get_space(&self) -> &ImmixSpace<VM> {
        self.allocator.immix_space()
    }
}

/// Hybrid Immix copy context. It includes two different immix allocators. One with `copy = true`
/// is used for defrag GCs, and the other is used for other purposes (such as promoting objects from
/// nursery to Immix mature space). This is used by generational immix.
pub struct ImmixHybridCopyContext<VM: VMBinding> {
    copy_allocator: ImmixAllocator<VM>,
    defrag_allocator: ImmixAllocator<VM>,
}

impl<VM: VMBinding> PolicyCopyContext for ImmixHybridCopyContext<VM> {
    type VM = VM;

    fn prepare(&mut self) {
        self.copy_allocator.reset();
        self.defrag_allocator.reset();
    }
    fn release(&mut self) {
        self.copy_allocator.reset();
        self.defrag_allocator.reset();
    }
    fn alloc_copy(
        &mut self,
        _original: ObjectReference,
        bytes: usize,
        align: usize,
        offset: isize,
    ) -> Address {
        if self.get_space().in_defrag() {
            self.defrag_allocator.alloc(bytes, align, offset)
        } else {
            self.copy_allocator.alloc(bytes, align, offset)
        }
    }
    fn post_copy(&mut self, obj: ObjectReference, bytes: usize) {
        self.get_space().post_copy(obj, bytes)
    }
}

impl<VM: VMBinding> ImmixHybridCopyContext<VM> {
    pub fn new(
        tls: VMWorkerThread,
        plan: &'static dyn Plan<VM = VM>,
        space: &'static ImmixSpace<VM>,
    ) -> Self {
        ImmixHybridCopyContext {
            copy_allocator: ImmixAllocator::new(tls.0, Some(space), plan, true),
            defrag_allocator: ImmixAllocator::new(tls.0, Some(space), plan, true),
        }
    }

    fn get_space(&self) -> &ImmixSpace<VM> {
        // Both copy allocators should point to the same space.
        debug_assert_eq!(
            self.defrag_allocator.immix_space().common().descriptor,
            self.copy_allocator.immix_space().common().descriptor
        );
        // Just get the space from either allocator
        self.defrag_allocator.immix_space()
    }
}<|MERGE_RESOLUTION|>--- conflicted
+++ resolved
@@ -188,15 +188,9 @@
     fn is_sane(&self) -> bool {
         true
     }
-<<<<<<< HEAD
     fn initialize_object_metadata(&self, _object: ObjectReference, _bytes: usize, _alloc: bool) {
-        #[cfg(feature = "global_alloc_bit")]
-        crate::util::alloc_bit::set_alloc_bit::<VM>(_object);
-=======
-    fn initialize_object_metadata(&self, _object: ObjectReference, _alloc: bool) {
         #[cfg(feature = "vo_bit")]
         crate::util::metadata::vo_bit::set_vo_bit::<VM>(_object);
->>>>>>> df146b7a
     }
     #[cfg(feature = "is_mmtk_object")]
     fn is_mmtk_object(&self, addr: Address) -> bool {
@@ -829,7 +823,12 @@
         queue: &mut impl ObjectQueue,
         object: ObjectReference,
     ) -> ObjectReference {
-<<<<<<< HEAD
+        #[cfg(feature = "vo_bit")]
+        debug_assert!(
+            crate::util::metadata::vo_bit::is_vo_bit_set::<VM>(object),
+            "{:x}: VO bit not set",
+            object
+        );
         if self.attempt_mark(object) {
             if self.rc_enabled {
                 let straddle = self
@@ -837,19 +836,6 @@
                     .is_straddle_line(Line::from(Line::align(object.to_address::<VM>())));
                 if straddle {
                     return object;
-=======
-        #[cfg(feature = "vo_bit")]
-        debug_assert!(
-            crate::util::metadata::vo_bit::is_vo_bit_set::<VM>(object),
-            "{:x}: VO bit not set",
-            object
-        );
-        if self.attempt_mark(object, self.mark_state) {
-            // Mark block and lines
-            if !super::BLOCK_ONLY {
-                if !super::MARK_LINE_AT_SCAN_TIME {
-                    self.mark_lines(object);
->>>>>>> df146b7a
                 }
             } else {
                 // Mark block and lines
