use super::{block::Block, ImmixSpace};
use crate::plan::immix::Pause;
use crate::{
    plan::lxr::LXR,
    policy::space::Space,
    scheduler::{GCWork, GCWorkScheduler, GCWorker},
    util::{heap::chunk_map::ChunkState, linear_scan::Region, VMThread},
    vm::*,
    LazySweepingJobsCounter, MMTK,
};
use atomic::Ordering;
use std::sync::atomic::AtomicUsize;

pub struct BlockAllocation<VM: VMBinding> {
    space: Option<&'static ImmixSpace<VM>>,
    nursery_blocks: AtomicUsize,
    pub(crate) lxr: Option<&'static LXR<VM>>,
}

impl<VM: VMBinding> BlockAllocation<VM> {
    pub fn new() -> Self {
        Self {
            space: None,
            nursery_blocks: AtomicUsize::new(0),
            lxr: None,
        }
    }

    fn space(&self) -> &'static ImmixSpace<VM> {
        self.space.unwrap()
    }

    pub fn nursery_blocks(&self) -> usize {
        self.nursery_blocks.load(Ordering::SeqCst)
    }

    pub fn nursery_mb(&self) -> usize {
        self.nursery_blocks() << Block::LOG_BYTES >> 20
    }

    pub fn init(&mut self, space: &'static ImmixSpace<VM>) {
        self.space = Some(space);
    }

    /// Reset allocated_block_buffer and free nursery blocks.
    pub fn sweep_and_reset(&mut self, scheduler: &GCWorkScheduler<VM>) {
        const MAX_STW_SWEEP_BLOCKS: usize = usize::MAX;
        let space = self.space();
        // Sweep nursery blocks
        let total_nursery_blocks = self.nursery_blocks.load(Ordering::SeqCst);
        let stw_limit = usize::min(total_nursery_blocks, MAX_STW_SWEEP_BLOCKS);
        let mut nursery_blocks = self.space().mutator_allocated_clean_blocks.lock().unwrap();
        // 1. STW release a limited number of blocks
        let mut stw_blocks = 0;
        while !nursery_blocks.is_empty() && stw_blocks < stw_limit {
            let blocks = nursery_blocks.pop().unwrap();
            stw_blocks += blocks.len();
            for block in blocks {
                debug_assert_ne!(block.get_state(), super::block::BlockState::Unallocated);
                block.rc_sweep_nursery(space, true);
            }
        }
        // 2. Release remaining blocks concurrently after the pause
        if !nursery_blocks.is_empty() && total_nursery_blocks > stw_blocks {
            let mut packets = vec![];
            while let Some(blocks) = nursery_blocks.pop() {
                packets.push(Box::new(RCSweepNurseryBlocks::new(blocks)) as Box<dyn GCWork<VM>>);
            }
            scheduler.postpone_all_prioritized(packets);
        }
        // Reset
        assert!(nursery_blocks.is_empty());
        self.nursery_blocks.store(0, Ordering::SeqCst);
    }

    /// Notify a GC pahse has started
<<<<<<< HEAD
    pub fn notify_mutator_phase_end(&mut self) {}
=======
    pub fn notify_mutator_phase_end(&self) {
        let _guard = self.refill_lock.lock().unwrap();
        let cursor = self.cursor.load(Ordering::SeqCst);
        self.previously_allocated_nursery_blocks
            .store(cursor, Ordering::SeqCst);
    }

    fn space(&self) -> &'static ImmixSpace<VM> {
        self.space.unwrap()
    }
>>>>>>> a33041be

    pub fn concurrent_marking_in_progress_or_final_mark(&self) -> bool {
        let lxr = self.lxr.unwrap();
        lxr.concurrent_marking_in_progress() || lxr.current_pause() == Some(Pause::FinalMark)
    }

    fn initialize_new_clean_block(&self, block: Block, copy: bool, cm_enabled: bool) {
        if self.space().in_defrag() {
            self.space().defrag.notify_new_clean_block(copy);
        }
        if cm_enabled && !super::BLOCK_ONLY && !self.space().rc_enabled {
            let current_state = self.space().line_mark_state.load(Ordering::Acquire);
            for line in block.lines() {
                line.mark(current_state);
            }
        }
        // Initialize unlog table
        if self.space().rc_enabled && copy {
            if VM::VMObjectModel::compressed_pointers_enabled() {
                block.initialize_log_table_as_unlogged::<VM, true>();
            } else {
                block.initialize_log_table_as_unlogged::<VM, false>();
            }
        }
        // Initialize mark table
        if self.space().rc_enabled {
            if self.concurrent_marking_in_progress_or_final_mark() {
                block.initialize_mark_table_as_marked::<VM>();
            } else {
                // TODO: Performance? Is this necessary?
                block.clear_mark_table::<VM>();
            }
        }
        // println!("Alloc {:?} {}", block, copy);
        block.init(copy, false, self.space());
        self.space()
            .chunk_map
            .set(block.chunk(), ChunkState::Allocated);
    }

<<<<<<< HEAD
=======
    fn alloc_clean_block_fast(&self) -> Option<Block> {
        let i = self
            .cursor
            .fetch_update(Ordering::SeqCst, Ordering::SeqCst, |i| {
                let high_water = self.high_water.load(Ordering::SeqCst);
                if i >= high_water {
                    None
                } else {
                    Some(i + 1)
                }
            })
            .ok()?;
        Some(self.buffer[i].load(Ordering::SeqCst))
    }

    #[cold]
    fn alloc_clean_block_slow(&self, tls: VMThread) -> Option<Block> {
        let _guard = self.refill_lock.lock().unwrap();
        // Retry allocation
        if let Some(block) = self.alloc_clean_block_fast() {
            return Some(block);
        }
        // Fill buffer with N blocks
        if !self.space().rc_enabled {
            self.high_water.store(0, Ordering::SeqCst);
            self.cursor.store(0, Ordering::SeqCst);
        }
        // Check for GC
        if self
            .space()
            .bulk_poll(tls, self.refill_count << Block::LOG_PAGES)
            .is_err()
        {
            return None;
        }
        debug_assert_eq!(
            self.cursor.load(Ordering::SeqCst),
            self.high_water.load(Ordering::SeqCst)
        );
        let len = self.buffer.len();
        let self_mut = unsafe { &mut *(self as *const Self as *mut Self) };
        if len < self.high_water.load(Ordering::SeqCst) + self.refill_count {
            self_mut
                .buffer
                .resize_with(len << 1, || Atomic::new(Block::ZERO))
        }
        // Alloc first block
        let result = Block::from_aligned_address(unsafe {
            self.space()
                .bulk_acquire_uninterruptible(tls, Block::PAGES, false)?
        });
        debug_assert_eq!(result.get_state(), super::block::BlockState::Unallocated);
        let i = self.cursor.fetch_add(1, Ordering::SeqCst);
        self_mut.buffer[i].store(result, Ordering::Relaxed);
        self.high_water.store(
            self.high_water.load(Ordering::Relaxed) + 1,
            Ordering::SeqCst,
        );
        // Alloc other blocks
        let push_new_block = |block: Block| {
            debug_assert_eq!(block.get_state(), super::block::BlockState::Unallocated);
            let i = self.high_water.load(Ordering::Relaxed);
            self_mut.buffer[i].store(block, Ordering::Relaxed);
            self.high_water.store(i + 1, Ordering::SeqCst);
        };
        for _ in 1..self.refill_count {
            if let Some(a) = unsafe {
                self.space()
                    .bulk_acquire_uninterruptible(tls, Block::PAGES, false)
            } {
                push_new_block(Block::from_aligned_address(a));
            } else {
                break;
            }
        }
        Some(result)
    }

    /// Allocate a clean block.
    fn alloc_clean_block(&self, tls: VMThread, copy: bool) -> Option<Block> {
        if let Some(block) = self.alloc_clean_block_fast() {
            return Some(block);
        }
        match self.alloc_clean_block_slow(tls) {
            Some(block) => Some(block),
            _ => {
                assert!(!copy, "to-space overflow!");
                VM::VMCollection::block_for_gc(VMMutatorThread(tls)); // We asserted that this is mutator.
                None
            }
        }
    }

>>>>>>> a33041be
    /// Allocate a clean block.
    pub fn get_clean_block(&self, tls: VMThread, copy: bool, _lock_free: bool) -> Option<Block> {
        let block = if false {
            unreachable!()
        } else {
            let block_address = self.space().acquire(tls, Block::PAGES);
            if block_address.is_zero() {
                return None;
            }
            Block::from_aligned_address(block_address)
        };
        if !copy {
            self.nursery_blocks.fetch_add(1, Ordering::SeqCst);
        }
        self.initialize_new_clean_block(block, copy, self.space().cm_enabled);
        if self.space().common().zeroed && !copy && cfg!(feature = "force_zeroing") {
            crate::util::memory::zero_w(block.start(), Block::BYTES);
        }
        Some(block)
    }

    /// Pop a reusable block from the reusable block list.
    pub fn get_reusable_block(&self, copy: bool) -> Option<Block> {
        if super::BLOCK_ONLY {
            return None;
        }
        loop {
            if let Some(block) = self.space().reusable_blocks.pop() {
                if copy && block.is_defrag_source() {
                    continue;
                }
                if self.space().rc_enabled {
                    if crate::args::RC_MATURE_EVACUATION && block.is_defrag_source() {
                        continue;
                    }
                    // Blocks in the `reusable_blocks` queue can be released after some RC collections.
                    // These blocks can either have `Unallocated` state, or be reallocated again.
                    // Skip these cases and only return the truly reusable blocks.
                    if !block.get_state().is_reusable() {
                        continue;
                    }
                    if !copy && !block.attempt_mutator_reuse() {
                        continue;
                    }
                }
                block.init(copy, true, self.space());
                return Some(block);
            } else {
                return None;
            }
        }
    }
}

pub struct RCSweepNurseryBlocks {
    blocks: Vec<Block>,
    _counter: LazySweepingJobsCounter,
}

impl RCSweepNurseryBlocks {
    pub fn new(blocks: Vec<Block>) -> Self {
        Self {
            blocks,
            _counter: LazySweepingJobsCounter::new_decs(),
        }
    }
}

impl<VM: VMBinding> GCWork<VM> for RCSweepNurseryBlocks {
    fn do_work(&mut self, _worker: &mut GCWorker<VM>, mmtk: &'static MMTK<VM>) {
        let space = &mmtk.plan.downcast_ref::<LXR<VM>>().unwrap().immix_space;
        let mut released_blocks = 0;
        for block in &self.blocks {
            if block.rc_sweep_nursery(space, false) {
                released_blocks += 1;
            }
        }
        space
            .num_clean_blocks_released_lazy
            .fetch_add(released_blocks, Ordering::SeqCst);
    }
}<|MERGE_RESOLUTION|>--- conflicted
+++ resolved
@@ -74,20 +74,7 @@
     }
 
     /// Notify a GC pahse has started
-<<<<<<< HEAD
-    pub fn notify_mutator_phase_end(&mut self) {}
-=======
-    pub fn notify_mutator_phase_end(&self) {
-        let _guard = self.refill_lock.lock().unwrap();
-        let cursor = self.cursor.load(Ordering::SeqCst);
-        self.previously_allocated_nursery_blocks
-            .store(cursor, Ordering::SeqCst);
-    }
-
-    fn space(&self) -> &'static ImmixSpace<VM> {
-        self.space.unwrap()
-    }
->>>>>>> a33041be
+    pub fn notify_mutator_phase_end(&self) {}
 
     pub fn concurrent_marking_in_progress_or_final_mark(&self) -> bool {
         let lxr = self.lxr.unwrap();
@@ -128,102 +115,6 @@
             .set(block.chunk(), ChunkState::Allocated);
     }
 
-<<<<<<< HEAD
-=======
-    fn alloc_clean_block_fast(&self) -> Option<Block> {
-        let i = self
-            .cursor
-            .fetch_update(Ordering::SeqCst, Ordering::SeqCst, |i| {
-                let high_water = self.high_water.load(Ordering::SeqCst);
-                if i >= high_water {
-                    None
-                } else {
-                    Some(i + 1)
-                }
-            })
-            .ok()?;
-        Some(self.buffer[i].load(Ordering::SeqCst))
-    }
-
-    #[cold]
-    fn alloc_clean_block_slow(&self, tls: VMThread) -> Option<Block> {
-        let _guard = self.refill_lock.lock().unwrap();
-        // Retry allocation
-        if let Some(block) = self.alloc_clean_block_fast() {
-            return Some(block);
-        }
-        // Fill buffer with N blocks
-        if !self.space().rc_enabled {
-            self.high_water.store(0, Ordering::SeqCst);
-            self.cursor.store(0, Ordering::SeqCst);
-        }
-        // Check for GC
-        if self
-            .space()
-            .bulk_poll(tls, self.refill_count << Block::LOG_PAGES)
-            .is_err()
-        {
-            return None;
-        }
-        debug_assert_eq!(
-            self.cursor.load(Ordering::SeqCst),
-            self.high_water.load(Ordering::SeqCst)
-        );
-        let len = self.buffer.len();
-        let self_mut = unsafe { &mut *(self as *const Self as *mut Self) };
-        if len < self.high_water.load(Ordering::SeqCst) + self.refill_count {
-            self_mut
-                .buffer
-                .resize_with(len << 1, || Atomic::new(Block::ZERO))
-        }
-        // Alloc first block
-        let result = Block::from_aligned_address(unsafe {
-            self.space()
-                .bulk_acquire_uninterruptible(tls, Block::PAGES, false)?
-        });
-        debug_assert_eq!(result.get_state(), super::block::BlockState::Unallocated);
-        let i = self.cursor.fetch_add(1, Ordering::SeqCst);
-        self_mut.buffer[i].store(result, Ordering::Relaxed);
-        self.high_water.store(
-            self.high_water.load(Ordering::Relaxed) + 1,
-            Ordering::SeqCst,
-        );
-        // Alloc other blocks
-        let push_new_block = |block: Block| {
-            debug_assert_eq!(block.get_state(), super::block::BlockState::Unallocated);
-            let i = self.high_water.load(Ordering::Relaxed);
-            self_mut.buffer[i].store(block, Ordering::Relaxed);
-            self.high_water.store(i + 1, Ordering::SeqCst);
-        };
-        for _ in 1..self.refill_count {
-            if let Some(a) = unsafe {
-                self.space()
-                    .bulk_acquire_uninterruptible(tls, Block::PAGES, false)
-            } {
-                push_new_block(Block::from_aligned_address(a));
-            } else {
-                break;
-            }
-        }
-        Some(result)
-    }
-
-    /// Allocate a clean block.
-    fn alloc_clean_block(&self, tls: VMThread, copy: bool) -> Option<Block> {
-        if let Some(block) = self.alloc_clean_block_fast() {
-            return Some(block);
-        }
-        match self.alloc_clean_block_slow(tls) {
-            Some(block) => Some(block),
-            _ => {
-                assert!(!copy, "to-space overflow!");
-                VM::VMCollection::block_for_gc(VMMutatorThread(tls)); // We asserted that this is mutator.
-                None
-            }
-        }
-    }
-
->>>>>>> a33041be
     /// Allocate a clean block.
     pub fn get_clean_block(&self, tls: VMThread, copy: bool, _lock_free: bool) -> Option<Block> {
         let block = if false {
