--- conflicted
+++ resolved
@@ -383,18 +383,12 @@
     }
 
     /// Deinitalize a block before releasing.
-<<<<<<< HEAD
     pub fn deinit<VM: VMBinding>(&self, space: &ImmixSpace<VM>) {
         if !crate::args::HOLE_COUNTING && space.rc_enabled {
             self.reset_dead_bytes();
         }
-        #[cfg(feature = "global_alloc_bit")]
-        crate::util::alloc_bit::bzero_alloc_bit(self.start(), Self::BYTES);
-=======
-    pub fn deinit(&self) {
         #[cfg(feature = "vo_bit")]
         crate::util::metadata::vo_bit::bzero_vo_bit(self.start(), Self::BYTES);
->>>>>>> df146b7a
         self.set_state(BlockState::Unallocated);
         if space.rc_enabled {
             self.set_as_defrag_source(false);
