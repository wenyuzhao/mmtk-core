--- conflicted
+++ resolved
@@ -355,18 +355,10 @@
         self.get_state() != BlockState::Unallocated && self.is_nursery_or_reusing()
     }
 
-    fn nursery_epoch(&self) -> u8 {
-        Self::NURSERY_STATE_TABLE.load_atomic::<u8>(self.start(), Ordering::Relaxed)
-    }
-
     pub fn is_nursery(&self) -> bool {
-<<<<<<< HEAD
-        let epoch = NURSERY_EPOCH.load(Ordering::Relaxed) as usize;
+        let epoch = Self::global_phase_epoch();
         self.get_state() == BlockState::Unallocated
             && self.nursery_epoch() as usize + crate::MAX_NURSERY_EPOCH >= epoch
-=======
-        self.get_state() == BlockState::Unallocated && self.is_nursery_or_reusing()
->>>>>>> da6dcab7
     }
 
     pub fn is_nursery_or_reusing(&self) -> bool {
