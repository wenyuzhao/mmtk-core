use super::chunk::Chunk;
use super::defrag::Histogram;
use super::line::{Line, RCArray};
use super::ImmixSpace;
use crate::util::constants::*;
use crate::util::heap::blockpageresource::BlockQueue;
use crate::util::linear_scan::{Region, RegionIterator};
use crate::util::metadata::side_metadata::{self, *};
use crate::util::{Address, ObjectReference};
use crate::vm::*;
use std::sync::atomic::Ordering;

/// The block allocation state.
#[derive(Debug, PartialEq, Clone, Copy)]
pub enum BlockState {
    /// the block is not allocated.
    Unallocated,
    /// the block is a young block.
    Nursery,
    /// the block is allocated but not marked.
    Unmarked,
    /// the block is allocated and marked.
    Marked,
    /// RC mutator recycled blocks.
    Reusing,
    /// the block is marked as reusable.
    Reusable { unavailable_lines: u8 },
}

impl BlockState {
    /// Private constant
    const MARK_UNALLOCATED: u8 = 0;
    /// Private constant
    const MARK_UNMARKED: u8 = u8::MAX;
    /// Private constant
    const MARK_MARKED: u8 = u8::MAX - 1;
    const MARK_NURSERY: u8 = u8::MAX - 2;
    const MARK_REUSING: u8 = u8::MAX - 3;
}

impl From<u8> for BlockState {
    #[inline(always)]
    fn from(state: u8) -> Self {
        match state {
            Self::MARK_UNALLOCATED => BlockState::Unallocated,
            Self::MARK_UNMARKED => BlockState::Unmarked,
            Self::MARK_MARKED => BlockState::Marked,
            Self::MARK_NURSERY => BlockState::Nursery,
            Self::MARK_REUSING => BlockState::Reusing,
            unavailable_lines => BlockState::Reusable { unavailable_lines },
        }
    }
}

impl From<BlockState> for u8 {
    #[inline(always)]
    fn from(state: BlockState) -> Self {
        match state {
            BlockState::Unallocated => BlockState::MARK_UNALLOCATED,
            BlockState::Unmarked => BlockState::MARK_UNMARKED,
            BlockState::Marked => BlockState::MARK_MARKED,
            BlockState::Nursery => BlockState::MARK_NURSERY,
            BlockState::Reusing => BlockState::MARK_REUSING,
            BlockState::Reusable { unavailable_lines } => {
                debug_assert_ne!(unavailable_lines, BlockState::MARK_UNALLOCATED);
                debug_assert_ne!(unavailable_lines, BlockState::MARK_UNMARKED);
                debug_assert_ne!(unavailable_lines, BlockState::MARK_MARKED);
                debug_assert_ne!(unavailable_lines, BlockState::MARK_NURSERY);
                debug_assert_ne!(unavailable_lines, BlockState::MARK_REUSING);
                unavailable_lines
            }
        }
    }
}

impl BlockState {
    /// Test if the block is reuasable.
    pub const fn is_reusable(&self) -> bool {
        matches!(self, BlockState::Reusable { .. })
    }
}

/// Data structure to reference an immix block.
#[repr(C)]
#[derive(Debug, Clone, Copy, PartialOrd, PartialEq, Eq, Hash)]
pub struct Block(Address);

impl From<Address> for Block {
    #[inline(always)]
    fn from(address: Address) -> Block {
        debug_assert!(address.is_aligned_to(Self::BYTES));
        Self(address)
    }
}

impl From<Block> for Address {
    #[inline(always)]
    fn from(block: Block) -> Address {
        block.0
    }
}

impl Region for Block {
    const LOG_BYTES: usize = 15;
}

impl Block {
    /// Log bytes in block
    pub const LOG_BYTES: usize = {
        if cfg!(feature = "lxr_block_16k") {
            14
        } else if cfg!(feature = "lxr_block_32k") {
            15
        } else if cfg!(feature = "lxr_block_64k") {
            16
        } else if cfg!(feature = "lxr_block_128k") {
            17
        } else if cfg!(feature = "lxr_block_256k") {
            18
        } else if cfg!(feature = "lxr_block_512k") {
            19
        } else if cfg!(feature = "lxr_block_1m") {
            20
        } else {
            15
        }
    };
    /// Bytes in block
    pub const BYTES: usize = 1 << Self::LOG_BYTES;
    /// Log pages in block
    pub const LOG_PAGES: usize = Self::LOG_BYTES - LOG_BYTES_IN_PAGE as usize;
    /// Pages in block
    pub const PAGES: usize = 1 << Self::LOG_PAGES;
    /// Log lines in block
    pub const LOG_LINES: usize = Self::LOG_BYTES - Line::LOG_BYTES;
    /// Lines in block
    pub const LINES: usize = 1 << Self::LOG_LINES;

    /// Block defrag state table (side)
    pub const DEFRAG_STATE_TABLE: SideMetadataSpec =
        crate::util::metadata::side_metadata::spec_defs::IX_BLOCK_DEFRAG;

    /// Block mark table (side)
    pub const MARK_TABLE: SideMetadataSpec =
        crate::util::metadata::side_metadata::spec_defs::IX_BLOCK_MARK;
    pub const LOG_TABLE: SideMetadataSpec =
        crate::util::metadata::side_metadata::spec_defs::IX_BLOCK_LOG;
    pub const DEAD_WORDS: SideMetadataSpec =
        crate::util::metadata::side_metadata::spec_defs::IX_BLOCK_DEAD_WORDS;

    #[inline(always)]
    fn inc_dead_bytes_sloppy(&self, bytes: usize) {
        let max_words = Self::BYTES >> LOG_BYTES_IN_WORD;
        let words = bytes >> LOG_BYTES_IN_WORD;
        let old = unsafe { side_metadata::load(&Self::DEAD_WORDS, self.start()) };
        let mut new = old + words;
        if new >= max_words {
            new = max_words - 1;
        }
        unsafe { side_metadata::store(&Self::DEAD_WORDS, self.start(), new) };
    }

    #[inline(always)]
    pub fn dec_dead_bytes_sloppy(&self, bytes: usize) {
        let words = bytes >> LOG_BYTES_IN_WORD;
        let old = unsafe { side_metadata::load(&Self::DEAD_WORDS, self.start()) };
        let new = if old <= words { 0 } else { old - words };
        unsafe { side_metadata::store(&Self::DEAD_WORDS, self.start(), new) };
    }

    #[inline(always)]
    pub fn inc_dead_bytes_sloppy_for_object<VM: VMBinding>(o: ObjectReference) {
        let block = Block::containing::<VM>(o);
        block.inc_dead_bytes_sloppy(o.get_size::<VM>());
    }

    #[inline(always)]
    pub fn calc_dead_lines(&self) -> usize {
        let mut dead_lines = 0;
        let rc_array = RCArray::of(*self);
        // let mut skip_next_dead = false;
        for i in 0..Self::LINES {
            if rc_array.is_dead(i) {
                // if i == 0 {
                //     dead_lines += 1;
                // } else if skip_next_dead {
                //     skip_next_dead = false;
                // } else {
                //     dead_lines += 1;
                // }
                dead_lines += 1;
            } else {
                // skip_next_dead = true;
            }
        }
        dead_lines
    }

    #[inline(always)]
    pub fn dead_bytes(&self) -> usize {
        let v = unsafe { side_metadata::load(&Self::DEAD_WORDS, self.start()) };
        v << LOG_BYTES_IN_WORD
    }

    #[inline(always)]
    fn reset_dead_bytes(&self) {
        unsafe { side_metadata::store(&Self::DEAD_WORDS, self.start(), 0) };
    }

    pub const ZERO: Self = Self(Address::ZERO);

    #[inline(always)]
    pub fn is_zero(&self) -> bool {
        self.0.is_zero()
    }

    /// Align the address to a block boundary.
    pub const fn align(address: Address) -> Address {
        address.align_down(Self::BYTES)
    }

    /// Get the block from a given address.
    /// The address must be block-aligned.
    #[inline(always)]
    pub fn from(address: Address) -> Self {
        debug_assert!(address.is_aligned_to(Self::BYTES));
        Self(address)
    }

    #[inline(always)]
    pub fn of(a: Address) -> Self {
        Self::from(Self::align(a))
    }

    /// Get the block containing the given address.
    /// The input address does not need to be aligned.
    #[inline(always)]
    pub fn containing<VM: VMBinding>(object: ObjectReference) -> Self {
        Self(VM::VMObjectModel::ref_to_address(object).align_down(Self::BYTES))
    }

    /// Get block start address
    pub const fn start(&self) -> Address {
        self.0
    }

    /// Get block end address
    pub const fn end(&self) -> Address {
        self.0.add(Self::BYTES)
    }

    /// Get the chunk containing the block.
    #[inline(always)]
    pub fn chunk(&self) -> Chunk {
        Chunk::from(Chunk::align(self.0))
    }

    /// Get the address range of the block's line mark table.
    #[allow(clippy::assertions_on_constants)]
    #[inline(always)]
    pub fn line_mark_table(&self) -> MetadataByteArrayRef<{ Block::LINES }> {
        debug_assert!(!super::BLOCK_ONLY);
        MetadataByteArrayRef::<{ Block::LINES }>::new(&Line::MARK_TABLE, self.start(), Self::BYTES)
    }

    /// Get block mark state.
    #[inline(always)]
    pub fn get_state(&self) -> BlockState {
        let byte =
            side_metadata::load_atomic(&Self::MARK_TABLE, self.start(), Ordering::SeqCst) as u8;
        byte.into()
    }

    /// Set block mark state.
    #[inline(always)]
    pub fn set_state(&self, state: BlockState) {
        let state = u8::from(state) as usize;
        side_metadata::store_atomic(&Self::MARK_TABLE, self.start(), state, Ordering::SeqCst);
    }

    /// Set block mark state.
    #[inline(always)]
    pub fn fetch_update_state(
        &self,
        mut f: impl FnMut(BlockState) -> Option<BlockState>,
    ) -> Result<BlockState, BlockState> {
        side_metadata::fetch_update(
            &Self::MARK_TABLE,
            self.start(),
            Ordering::SeqCst,
            Ordering::SeqCst,
            |s| f((s as u8).into()).map(|x| u8::from(x) as usize),
        )
        .map(|x| (x as u8).into())
        .map_err(|x| (x as u8).into())
    }

    pub fn attempt_dealloc(&self, ignore_reusing_blocks: bool) -> bool {
        self.fetch_update_state(|s| {
            if (ignore_reusing_blocks && s == BlockState::Reusing) || s == BlockState::Unallocated {
                None
            } else {
                Some(BlockState::Unallocated)
            }
        })
        .is_ok()
    }

    // Defrag byte

    const DEFRAG_SOURCE_STATE: u8 = u8::MAX;

    /// Test if the block is marked for defragmentation.
    #[inline(always)]
    pub fn is_defrag_source(&self) -> bool {
        let byte =
            side_metadata::load_atomic(&Self::DEFRAG_STATE_TABLE, self.start(), Ordering::SeqCst)
                as u8;
        byte == Self::DEFRAG_SOURCE_STATE
    }

    #[inline(always)]
    pub fn in_defrag_block<VM: VMBinding>(o: ObjectReference) -> bool {
        Block::containing::<VM>(o).is_defrag_source()
    }

    #[inline(always)]
    pub fn address_in_defrag_block(a: Address) -> bool {
        Block::from(Block::align(a)).is_defrag_source()
    }

    /// Mark the block for defragmentation.
    #[inline(always)]
    pub fn set_as_defrag_source(&self, defrag: bool) {
        let byte = if defrag { Self::DEFRAG_SOURCE_STATE } else { 0 };
        side_metadata::store_atomic(
            &Self::DEFRAG_STATE_TABLE,
            self.start(),
            byte as usize,
            Ordering::SeqCst,
        );
    }

    #[inline(always)]
    pub fn attempt_to_set_as_defrag_source(&self) -> bool {
        loop {
            let old_value = side_metadata::load_atomic(
                &Self::DEFRAG_STATE_TABLE,
                self.start(),
                Ordering::SeqCst,
            ) as u8;
            if old_value == Self::DEFRAG_SOURCE_STATE {
                return false;
            }

            if side_metadata::compare_exchange_atomic(
                &Self::DEFRAG_STATE_TABLE,
                self.start(),
                old_value as usize,
                Self::DEFRAG_SOURCE_STATE as _,
                Ordering::SeqCst,
                Ordering::SeqCst,
            ) {
                break;
            }
        }
        true
    }

    /// Record the number of holes in the block.
    #[inline(always)]
    pub fn set_holes(&self, holes: usize) {
        side_metadata::store_atomic(
            &Self::DEFRAG_STATE_TABLE,
            self.start(),
            holes,
            Ordering::SeqCst,
        );
    }

    /// Get the number of holes.
    #[inline(always)]
    pub fn get_holes(&self) -> usize {
        let byte =
            side_metadata::load_atomic(&Self::DEFRAG_STATE_TABLE, self.start(), Ordering::SeqCst)
                as u8;
        debug_assert_ne!(byte, Self::DEFRAG_SOURCE_STATE);
        byte as usize
    }

    /// Initialize a clean block after acquired from page-resource.
    #[inline]
    pub fn init<VM: VMBinding>(&self, copy: bool, reuse: bool, space: &ImmixSpace<VM>) {
        // println!("Alloc block {:?} copy={} reuse={}", self, copy, reuse);
        #[cfg(feature = "sanity")]
        if !copy && !reuse {
            self.assert_log_table_cleared::<VM>(
                VM::VMObjectModel::GLOBAL_LOG_BIT_SPEC.extract_side_spec(),
            );
        }
        if !copy && reuse {
            self.set_state(BlockState::Reusing);
            debug_assert!(!self.is_defrag_source());
        } else if copy {
            if reuse {
                debug_assert!(!self.is_defrag_source());
            }
            self.set_state(if space.rc_enabled {
                BlockState::Unmarked
            } else {
                BlockState::Marked
            });
            self.set_as_defrag_source(false);
        } else {
            self.set_state(BlockState::Nursery);
            self.set_as_defrag_source(false);
        }
    }

    /// Deinitalize a block before releasing.
    #[inline]
    pub fn deinit<VM: VMBinding>(&self, space: &ImmixSpace<VM>) {
        if !crate::args::HOLE_COUNTING && space.rc_enabled {
            self.reset_dead_bytes();
        }
        #[cfg(feature = "global_alloc_bit")]
        crate::util::alloc_bit::bzero_alloc_bit(self.start(), Self::BYTES);
        self.set_state(BlockState::Unallocated);
        self.set_as_defrag_source(false);
        if space.rc_enabled {
            Line::update_validity(self.lines());
        }
    }

    #[inline(always)]
    pub fn start_line(&self) -> Line {
        Line::from(self.start())
    }

    #[inline(always)]
    pub fn end_line(&self) -> Line {
        Line::from(self.end())
    }

    /// Get the range of lines within the block.
    #[allow(clippy::assertions_on_constants)]
    #[inline(always)]
    pub fn lines(&self) -> RegionIterator<Line> {
        debug_assert!(!super::BLOCK_ONLY);
        RegionIterator::<Line>::new(self.start_line(), self.end_line())
    }

    #[inline(always)]
    pub fn clear_line_validity_states(&self) {
        side_metadata::bzero_metadata(&Line::VALIDITY_STATE, self.start(), Block::BYTES);
    }

    #[inline(always)]
    pub fn clear_rc_table<VM: VMBinding>(&self) {
        side_metadata::bzero_metadata(&crate::util::rc::RC_TABLE, self.start(), Block::BYTES);
    }

    #[inline(always)]
    pub fn clear_striddle_table<VM: VMBinding>(&self) {
        side_metadata::bzero_metadata(
            &crate::util::rc::RC_STRADDLE_LINES,
            self.start(),
            Block::BYTES,
        );
    }

    #[inline(always)]
    pub fn log(&self) -> bool {
        loop {
            let old_value =
                side_metadata::load_atomic(&Self::LOG_TABLE, self.start(), Ordering::Relaxed);
            if old_value == 1 {
                return false;
            }
            if side_metadata::compare_exchange_atomic(
                &Self::LOG_TABLE,
                self.start(),
                0,
                1,
                Ordering::SeqCst,
                Ordering::SeqCst,
            ) {
                return true;
            }
        }
    }

    #[inline(always)]
    pub fn unlog(&self) {
        side_metadata::store_atomic(&Self::LOG_TABLE, self.start(), 0, Ordering::Relaxed);
    }

    #[inline(always)]
    pub fn unlog_non_atomic(&self) {
        unsafe {
            side_metadata::store(&Self::LOG_TABLE, self.start(), 0);
        }
    }

    #[inline(always)]
    pub fn clear_log_table<VM: VMBinding>(&self) {
        side_metadata::bzero_metadata(
            VM::VMObjectModel::GLOBAL_LOG_BIT_SPEC.extract_side_spec(),
            self.start(),
            Block::BYTES,
        );
    }

    #[inline(always)]
    pub fn assert_log_table_cleared<VM: VMBinding>(&self, meta: &SideMetadataSpec) {
        assert!(cfg!(debug_assertions) || cfg!(feature = "sanity"));
        let start = address_to_meta_address(meta, self.start()).to_ptr::<u128>();
        let limit = address_to_meta_address(meta, self.end()).to_ptr::<u128>();
        let table = unsafe { std::slice::from_raw_parts(start, limit.offset_from(start) as _) };
        for x in table {
            assert_eq!(*x, 0);
        }
    }

    #[inline(always)]
    pub fn initialize_log_table_as_unlogged<VM: VMBinding>(&self) {
        let meta = VM::VMObjectModel::GLOBAL_LOG_BIT_SPEC.extract_side_spec();
        let start: *mut u8 = address_to_meta_address(&meta, self.start()).to_mut_ptr();
        let limit: *mut u8 = address_to_meta_address(&meta, self.end()).to_mut_ptr();
        unsafe {
            let bytes = limit.offset_from(start) as usize;
            std::ptr::write_bytes(start, 0xffu8, bytes);
        }
    }

    #[inline(always)]
    pub fn rc_dead(&self) -> bool {
        type UInt = u128;
        const LOG_BITS_IN_UINT: usize =
            (std::mem::size_of::<UInt>() << 3).trailing_zeros() as usize;
        debug_assert!(
            Self::LOG_BYTES - crate::util::rc::LOG_MIN_OBJECT_SIZE
                + crate::util::rc::LOG_REF_COUNT_BITS
                >= LOG_BITS_IN_UINT
        );
        let start =
            address_to_meta_address(&crate::util::rc::RC_TABLE, self.start()).to_ptr::<UInt>();
        let limit =
            address_to_meta_address(&crate::util::rc::RC_TABLE, self.end()).to_ptr::<UInt>();
        let rc_table = unsafe { std::slice::from_raw_parts(start, limit.offset_from(start) as _) };
        for x in rc_table {
            if *x != 0 {
                return false;
            }
        }
        true
    }

    /// Sweep this block.
    /// Return true if the block is swept.
    #[inline(always)]
    pub fn sweep<VM: VMBinding>(
        &self,
        space: &ImmixSpace<VM>,
        mark_histogram: &mut Histogram,
        line_mark_state: Option<u8>,
    ) -> bool {
        if super::BLOCK_ONLY {
            match self.get_state() {
                BlockState::Unallocated => false,
                BlockState::Unmarked => {
                    // Release the block if it is allocated but not marked by the current GC.
                    space.release_block(*self, false, false);
                    true
                }
                BlockState::Nursery | BlockState::Marked | BlockState::Reusing => {
                    // The block is live.
                    false
                }
                BlockState::Reusable { .. } => unreachable!(),
            }
        } else {
            // Calculate number of marked lines and holes.
            let mut marked_lines = 0;
            let mut holes = 0;
            let mut prev_line_is_marked = true;
            let line_mark_state = line_mark_state.unwrap();

            for line in self.lines() {
                if line.is_marked(line_mark_state) {
                    marked_lines += 1;
                    prev_line_is_marked = true;
                } else {
                    if prev_line_is_marked {
                        holes += 1;
                    }
                    prev_line_is_marked = false;
                }
            }

            if marked_lines == 0 {
                // Release the block if non of its lines are marked.
                space.release_block(*self, false, false);
                true
            } else {
                // There are some marked lines. Keep the block live.
                if marked_lines != Block::LINES {
                    // There are holes. Mark the block as reusable.
                    self.set_state(BlockState::Reusable {
                        unavailable_lines: marked_lines as _,
                    });
                    space.reusable_blocks.push(*self)
                } else {
                    // Clear mark state.
                    self.set_state(BlockState::Unmarked);
                }
                // Update mark_histogram
                mark_histogram[holes] += marked_lines;
                // Record number of holes in block side metadata.
                self.set_holes(holes);
                false
            }
        }
    }

    #[inline(always)]
    pub fn rc_sweep_nursery<VM: VMBinding>(
        &self,
        space: &ImmixSpace<VM>,
        mutator_reused_blocks: bool,
    ) {
        if mutator_reused_blocks {
            if self.rc_dead() {
                space.release_block(*self, true, true);
                return;
            }
        }
        if !mutator_reused_blocks && self.rc_dead() {
            space.release_block(*self, true, false);
        } else {
            // See the caller of this function.
            // At least one object is dead in the block.
            let add_as_reusable = if !*crate::args::IGNORE_REUSING_BLOCKS {
                if !self.get_state().is_reusable() && self.has_holes() {
                    self.set_state(BlockState::Reusable {
                        unavailable_lines: 1 as _,
                    });
                    true
                } else {
                    false
                }
            } else {
                let holes = if crate::args::HOLE_COUNTING {
                    self.calc_holes()
                } else {
                    1
                };
                let has_holes = self.has_holes();
                if has_holes {
                    self.set_state(BlockState::Reusable {
                        unavailable_lines: holes as _,
                    });
                    true
                } else {
                    false
                }
            };
            if add_as_reusable {
                debug_assert!(self.get_state().is_reusable());
                // println!("reuse N {:?}", self);
                space.reusable_blocks.push_x(
                    *self,
                    (Block::LINES - self.calc_dead_lines()) << Line::LOG_BYTES,
                );
            } else if mutator_reused_blocks {
                // debug_assert_eq!(self.get_state(), BlockState::Reusing);
                self.set_state(BlockState::Marked);
            }
        }
    }

    #[inline(always)]
    pub fn attempt_mutator_reuse(&self) -> bool {
        self.fetch_update_state(|s| {
            if let BlockState::Reusable { .. } = s {
                Some(BlockState::Reusing)
            } else {
                None
            }
        })
        .is_ok()
    }

    #[inline(always)]
    pub fn rc_sweep_mature<VM: VMBinding>(&self, space: &ImmixSpace<VM>, defrag: bool) -> bool {
        if self.get_state() == BlockState::Unallocated {
            return false;
        }
        if defrag || self.rc_dead() {
            if self.attempt_dealloc(*crate::args::IGNORE_REUSING_BLOCKS) {
                space.release_block(*self, false, true);
                return true;
            }
        } else if !crate::args::BLOCK_ONLY {
            // See the caller of this function.
            // At least one object is dead in the block.
            let add_as_reusable = if !*crate::args::IGNORE_REUSING_BLOCKS {
                if !self.get_state().is_reusable() && self.has_holes() {
                    self.set_state(BlockState::Reusable {
                        unavailable_lines: 1 as _,
                    });
                    true
                } else {
                    false
                }
            } else {
                let holes = if crate::args::HOLE_COUNTING {
                    self.calc_holes()
                } else {
                    1
                };
                let has_holes = self.has_holes();
                self.fetch_update_state(|s| {
                    if s == BlockState::Reusing
                        || s == BlockState::Unallocated
                        || s.is_reusable()
                        || !has_holes
                    {
                        None
                    } else {
                        Some(BlockState::Reusable {
                            unavailable_lines: holes as _,
                        })
                    }
                })
                .is_ok()
            };
            if add_as_reusable {
                debug_assert!(self.get_state().is_reusable());
                space.reusable_blocks.push_x(
                    *self,
                    (Block::LINES - self.calc_dead_lines()) << Line::LOG_BYTES,
                );
            }
        }
        false
    }

    #[inline(always)]
    pub fn rc_table_start(&self) -> Address {
        address_to_meta_address(&crate::util::rc::RC_TABLE, self.start())
    }

    #[inline(always)]
    pub fn has_holes(&self) -> bool {
        let rc_array = RCArray::of(*self);
        let mut find_free_line = false;
        for i in 0..Self::LINES {
            if rc_array.is_dead(i) {
                if i == 0 {
                    return true;
                } else if !find_free_line {
                    find_free_line = true;
                } else {
                    return true;
                }
            } else {
                find_free_line = false;
            }
        }
        false
    }

    #[inline(always)]
    pub fn calc_holes(&self) -> usize {
        let rc_array = RCArray::of(*self);
        let search_next_hole = |start: usize| -> Option<usize> {
            // Find start
            let first_free_cursor = {
                let start_cursor = start;
                let mut first_free_cursor = None;
                let mut find_free_line = false;
                for i in start_cursor..Block::LINES {
                    if rc_array.is_dead(i) {
                        if i == 0 {
                            first_free_cursor = Some(i);
                            break;
                        } else if !find_free_line {
                            find_free_line = true;
                        } else {
                            first_free_cursor = Some(i);
                            break;
                        }
                    } else {
                        find_free_line = false;
                    }
                }
                first_free_cursor
            };
            let start = match first_free_cursor {
                Some(c) => c,
                _ => return None,
            };
            // Find limit
            let end = {
                let mut cursor = start + 1;
                while cursor < Block::LINES {
                    if !rc_array.is_dead(cursor) {
                        break;
                    }
                    cursor += 1;
                }
                cursor
            };
            Some(end)
        };
        let mut holes = 0;
        let mut cursor = 0;
        while let Some(end) = search_next_hole(cursor) {
            cursor = end;
            holes += 1;
        }
        holes
    }
}

/// A non-block single-linked list to store blocks.
pub struct BlockList {
<<<<<<< HEAD
    prioritized_queue: BlockQueue<Block>,
    queue: BlockQueue<Block>,
}

impl BlockList {
    pub fn new() -> Self {
        Self {
            prioritized_queue: BlockQueue::new(),
            queue: BlockQueue::new(),
        }
    }
    /// Get number of blocks in this list.
    #[inline(always)]
    pub fn len(&self) -> usize {
        self.queue.len() + self.prioritized_queue.len()
    }

    #[inline(always)]
    pub fn push_x(&self, block: Block, live: usize) {
        if live > (Block::BYTES >> 1) {
            self.push_prioritized(block)
        } else {
            self.push(block)
        }
    }

    #[inline(always)]
    pub fn push_prioritized(&self, block: Block) {
        self.prioritized_queue.push(block)
=======
    queue: BlockQueue<Block>,
    num_workers: usize,
}

impl Default for BlockList {
    fn default() -> Self {
        Self::new()
    }
}

impl BlockList {
    /// Create empty block list
    pub fn new() -> Self {
        Self {
            queue: BlockQueue::new(),
            num_workers: 0,
        }
    }

    /// Initialize block queue
    pub fn init(&mut self, num_workers: usize) {
        self.queue.init(num_workers);
        self.num_workers = num_workers;
    }

    /// Get number of blocks in this list.
    #[inline(always)]
    pub fn len(&self) -> usize {
        self.queue.len()
>>>>>>> ccd8e3de
    }

    /// Add a block to the list.
    #[inline(always)]
    pub fn push(&self, block: Block) {
        self.queue.push(block)
    }

    /// Pop a block out of the list.
    #[inline(always)]
    pub fn pop(&self) -> Option<Block> {
<<<<<<< HEAD
        if let Some(b) = self.prioritized_queue.pop() {
            return Some(b);
        }
=======
>>>>>>> ccd8e3de
        self.queue.pop()
    }

    /// Clear the list.
<<<<<<< HEAD
    #[inline(always)]
    pub fn reset(&mut self) {
        self.prioritized_queue = BlockQueue::new();
        self.queue = BlockQueue::new();
    }

    #[inline]
    pub fn iterate_blocks(&self, mut f: impl FnMut(Block)) {
        self.prioritized_queue.iterate_blocks(&mut f);
        self.queue.iterate_blocks(&mut f);
    }

    pub fn flush_all(&self) {
        self.prioritized_queue.flush_all();
=======
    pub fn reset(&mut self) {
        self.queue = BlockQueue::new();
        self.init(self.num_workers);
    }

    /// Iterate all the blocks in the queue. Call the visitor for each reported block.
    #[inline]
    pub fn iterate_blocks(&self, mut f: impl FnMut(Block)) {
        self.queue.iterate_blocks(&mut f);
    }

    /// Flush the block queue
    pub fn flush_all(&self) {
>>>>>>> ccd8e3de
        self.queue.flush_all();
    }
}<|MERGE_RESOLUTION|>--- conflicted
+++ resolved
@@ -668,10 +668,7 @@
             if add_as_reusable {
                 debug_assert!(self.get_state().is_reusable());
                 // println!("reuse N {:?}", self);
-                space.reusable_blocks.push_x(
-                    *self,
-                    (Block::LINES - self.calc_dead_lines()) << Line::LOG_BYTES,
-                );
+                space.reusable_blocks.push(*self);
             } else if mutator_reused_blocks {
                 // debug_assert_eq!(self.get_state(), BlockState::Reusing);
                 self.set_state(BlockState::Marked);
@@ -737,10 +734,7 @@
             };
             if add_as_reusable {
                 debug_assert!(self.get_state().is_reusable());
-                space.reusable_blocks.push_x(
-                    *self,
-                    (Block::LINES - self.calc_dead_lines()) << Line::LOG_BYTES,
-                );
+                space.reusable_blocks.push(*self);
             }
         }
         false
@@ -826,37 +820,6 @@
 
 /// A non-block single-linked list to store blocks.
 pub struct BlockList {
-<<<<<<< HEAD
-    prioritized_queue: BlockQueue<Block>,
-    queue: BlockQueue<Block>,
-}
-
-impl BlockList {
-    pub fn new() -> Self {
-        Self {
-            prioritized_queue: BlockQueue::new(),
-            queue: BlockQueue::new(),
-        }
-    }
-    /// Get number of blocks in this list.
-    #[inline(always)]
-    pub fn len(&self) -> usize {
-        self.queue.len() + self.prioritized_queue.len()
-    }
-
-    #[inline(always)]
-    pub fn push_x(&self, block: Block, live: usize) {
-        if live > (Block::BYTES >> 1) {
-            self.push_prioritized(block)
-        } else {
-            self.push(block)
-        }
-    }
-
-    #[inline(always)]
-    pub fn push_prioritized(&self, block: Block) {
-        self.prioritized_queue.push(block)
-=======
     queue: BlockQueue<Block>,
     num_workers: usize,
 }
@@ -886,7 +849,6 @@
     #[inline(always)]
     pub fn len(&self) -> usize {
         self.queue.len()
->>>>>>> ccd8e3de
     }
 
     /// Add a block to the list.
@@ -898,32 +860,10 @@
     /// Pop a block out of the list.
     #[inline(always)]
     pub fn pop(&self) -> Option<Block> {
-<<<<<<< HEAD
-        if let Some(b) = self.prioritized_queue.pop() {
-            return Some(b);
-        }
-=======
->>>>>>> ccd8e3de
         self.queue.pop()
     }
 
     /// Clear the list.
-<<<<<<< HEAD
-    #[inline(always)]
-    pub fn reset(&mut self) {
-        self.prioritized_queue = BlockQueue::new();
-        self.queue = BlockQueue::new();
-    }
-
-    #[inline]
-    pub fn iterate_blocks(&self, mut f: impl FnMut(Block)) {
-        self.prioritized_queue.iterate_blocks(&mut f);
-        self.queue.iterate_blocks(&mut f);
-    }
-
-    pub fn flush_all(&self) {
-        self.prioritized_queue.flush_all();
-=======
     pub fn reset(&mut self) {
         self.queue = BlockQueue::new();
         self.init(self.num_workers);
@@ -937,7 +877,6 @@
 
     /// Flush the block queue
     pub fn flush_all(&self) {
->>>>>>> ccd8e3de
         self.queue.flush_all();
     }
 }