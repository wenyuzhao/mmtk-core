use super::chunk::Chunk;
use super::defrag::Histogram;
use super::line::{Line, RCArray};
use super::region::Region;
use super::ImmixSpace;
use crate::util::metadata::side_metadata::{self, *};
use crate::util::{constants::*, rc};
use crate::util::{Address, ObjectReference};
use crate::vm::*;
use spin::{Mutex, MutexGuard};
use std::{iter::Step, ops::Range, sync::atomic::Ordering};

/// The block allocation state.
#[derive(Debug, PartialEq, Clone, Copy)]
pub enum BlockState {
    /// the block is not allocated.
    Unallocated,
    /// the block is a young block.
    Nursery,
    /// the block is allocated but not marked.
    Unmarked,
    /// the block is allocated and marked.
    Marked,
    /// RC mutator recycled blocks.
    Reusing,
    /// the block is marked as reusable.
    Reusable { unavailable_lines: u8 },
}

impl BlockState {
    /// Private constant
    const MARK_UNALLOCATED: u8 = 0;
    /// Private constant
    const MARK_UNMARKED: u8 = u8::MAX;
    /// Private constant
    const MARK_MARKED: u8 = u8::MAX - 1;
    const MARK_NURSERY: u8 = u8::MAX - 2;
    const MARK_REUSING: u8 = u8::MAX - 3;
}

impl From<u8> for BlockState {
    #[inline(always)]
    fn from(state: u8) -> Self {
        match state {
            Self::MARK_UNALLOCATED => BlockState::Unallocated,
            Self::MARK_UNMARKED => BlockState::Unmarked,
            Self::MARK_MARKED => BlockState::Marked,
            Self::MARK_NURSERY => BlockState::Nursery,
            Self::MARK_REUSING => BlockState::Reusing,
            unavailable_lines => BlockState::Reusable { unavailable_lines },
        }
    }
}

impl From<BlockState> for u8 {
    #[inline(always)]
    fn from(state: BlockState) -> Self {
        match state {
            BlockState::Unallocated => BlockState::MARK_UNALLOCATED,
            BlockState::Unmarked => BlockState::MARK_UNMARKED,
            BlockState::Marked => BlockState::MARK_MARKED,
            BlockState::Nursery => BlockState::MARK_NURSERY,
            BlockState::Reusing => BlockState::MARK_REUSING,
            BlockState::Reusable { unavailable_lines } => {
                debug_assert_ne!(unavailable_lines, BlockState::MARK_UNALLOCATED);
                debug_assert_ne!(unavailable_lines, BlockState::MARK_UNMARKED);
                debug_assert_ne!(unavailable_lines, BlockState::MARK_MARKED);
                debug_assert_ne!(unavailable_lines, BlockState::MARK_NURSERY);
                debug_assert_ne!(unavailable_lines, BlockState::MARK_REUSING);
                unavailable_lines
            }
        }
    }
}

impl BlockState {
    /// Test if the block is reuasable.
    pub const fn is_reusable(&self) -> bool {
        matches!(self, BlockState::Reusable { .. })
    }
}

/// Data structure to reference an immix block.
#[repr(C)]
#[derive(Debug, Clone, Copy, PartialOrd, PartialEq, Eq, Hash)]
pub struct Block(Address);

impl Block {
    /// Log bytes in block
    pub const LOG_BYTES: usize = {
        if cfg!(feature = "lxr_block_16k") {
            14
        } else if cfg!(feature = "lxr_block_32k") {
            15
        } else if cfg!(feature = "lxr_block_64k") {
            16
        } else if cfg!(feature = "lxr_block_128k") {
            17
        } else if cfg!(feature = "lxr_block_256k") {
            18
        } else if cfg!(feature = "lxr_block_512k") {
            19
        } else if cfg!(feature = "lxr_block_1m") {
            20
        } else {
            15
        }
    };
    /// Bytes in block
    pub const BYTES: usize = 1 << Self::LOG_BYTES;
    /// Log pages in block
    pub const LOG_PAGES: usize = Self::LOG_BYTES - LOG_BYTES_IN_PAGE as usize;
    /// Pages in block
    pub const PAGES: usize = 1 << Self::LOG_PAGES;
    /// Log lines in block
    pub const LOG_LINES: usize = Self::LOG_BYTES - Line::LOG_BYTES;
    /// Lines in block
    pub const LINES: usize = 1 << Self::LOG_LINES;

    /// Block defrag state table (side)
    pub const DEFRAG_STATE_TABLE: SideMetadataSpec =
        crate::util::metadata::side_metadata::spec_defs::IX_BLOCK_DEFRAG;

    /// Block mark table (side)
    pub const MARK_TABLE: SideMetadataSpec =
        crate::util::metadata::side_metadata::spec_defs::IX_BLOCK_MARK;
    pub const LOG_TABLE: SideMetadataSpec =
        crate::util::metadata::side_metadata::spec_defs::IX_BLOCK_LOG;
    pub const DEAD_WORDS: SideMetadataSpec =
        crate::util::metadata::side_metadata::spec_defs::IX_BLOCK_DEAD_WORDS;

    #[inline(always)]
    fn inc_dead_bytes_sloppy(&self, bytes: usize) {
        let max_words = Self::BYTES >> LOG_BYTES_IN_WORD;
        let words = bytes >> LOG_BYTES_IN_WORD;
        let old = unsafe { side_metadata::load(&Self::DEAD_WORDS, self.start()) };
        let mut new = old + words;
        if new >= max_words {
            new = max_words - 1;
        }
        unsafe { side_metadata::store(&Self::DEAD_WORDS, self.start(), new) };
    }

    #[inline(always)]
    pub fn dec_dead_bytes_sloppy(&self, bytes: usize) {
        let words = bytes >> LOG_BYTES_IN_WORD;
        let old = unsafe { side_metadata::load(&Self::DEAD_WORDS, self.start()) };
        let new = if old <= words { 0 } else { old - words };
        unsafe { side_metadata::store(&Self::DEAD_WORDS, self.start(), new) };
    }

    #[inline(always)]
    pub fn inc_dead_bytes_sloppy_for_object<VM: VMBinding>(o: ObjectReference) {
        let block = Block::containing::<VM>(o);
        block.inc_dead_bytes_sloppy(o.get_size::<VM>());
    }

    // #[inline(always)]
    // pub fn dec_dead_bytes_sloppy_for_object<VM: VMBinding>(o: ObjectReference) {
    //     let block = Block::containing::<VM>(o);
    //     block.dec_dead_bytes_sloppy(o.get_size::<VM>());
    // }

    #[inline(always)]
    pub fn calc_dead_lines(&self) -> usize {
        let mut dead_lines = 0;
        let rc_array = RCArray::of(*self);
        // let mut skip_next_dead = false;
        for i in 0..Self::LINES {
            if rc_array.is_dead(i) {
                // if i == 0 {
                //     dead_lines += 1;
                // } else if skip_next_dead {
                //     skip_next_dead = false;
                // } else {
                //     dead_lines += 1;
                // }
                dead_lines += 1;
            } else {
                // skip_next_dead = true;
            }
        }
        dead_lines
    }

    #[inline(always)]
    pub fn calc_dead_bytes<VM: VMBinding>(&self) -> usize {
        let mut live = 0usize;
        for o in (self.start()..self.end())
            .step_by(rc::MIN_OBJECT_SIZE)
            .map(|a| unsafe { a.to_object_reference() })
        {
            let c = rc::count(o);
            if c != 0 {
                if Line::is_aligned(o.to_address()) {
                    if c == 1 && rc::is_straddle_line(Line::from(o.to_address())) {
                        continue;
                    }
                }
                let o = o.fix_start_address::<VM>();
                live += o.get_size::<VM>();
            }
        }
        if live > Self::BYTES {
            return 0;
        }
        Self::BYTES - live
    }

    #[inline(always)]
    pub fn dead_bytes(&self) -> usize {
        let v = unsafe { side_metadata::load(&Self::DEAD_WORDS, self.start()) };
        v << LOG_BYTES_IN_WORD
    }

    #[inline(always)]
    fn reset_dead_bytes(&self) {
        unsafe { side_metadata::store(&Self::DEAD_WORDS, self.start(), 0) };
    }

    pub const ZERO: Self = Self(Address::ZERO);

    pub const fn is_zero(&self) -> bool {
        self.0.is_zero()
    }

    /// Align the address to a block boundary.
    pub const fn align(address: Address) -> Address {
        address.align_down(Self::BYTES)
    }

    /// Get the block from a given address.
    /// The address must be block-aligned.
    #[inline(always)]
    pub fn from(address: Address) -> Self {
        debug_assert!(address.is_aligned_to(Self::BYTES));
        Self(address)
    }

    #[inline(always)]
    pub fn of(a: Address) -> Self {
        Self::from(Self::align(a))
    }

    /// Get the block containing the given address.
    /// The input address does not need to be aligned.
    #[inline(always)]
    pub fn containing<VM: VMBinding>(object: ObjectReference) -> Self {
        Self(VM::VMObjectModel::ref_to_address(object).align_down(Self::BYTES))
    }

    /// Get block start address
    pub const fn start(&self) -> Address {
        self.0
    }

    /// Get block end address
    pub const fn end(&self) -> Address {
        self.0.add(Self::BYTES)
    }

    /// Get the chunk containing the block.
    #[inline(always)]
    pub fn chunk(&self) -> Chunk {
        Chunk::from(Chunk::align(self.0))
    }

    #[inline(always)]
    pub fn region(&self) -> Region {
        Region::from(Region::align(self.0))
    }

    /// Get the address range of the block's line mark table.
    #[allow(clippy::assertions_on_constants)]
    #[inline(always)]
    pub fn line_mark_table(&self) -> MetadataByteArrayRef<{ Block::LINES }> {
        debug_assert!(!super::BLOCK_ONLY);
        MetadataByteArrayRef::<{ Block::LINES }>::new(&Line::MARK_TABLE, self.start(), Self::BYTES)
    }

    /// Get block mark state.
    #[inline(always)]
    pub fn get_state(&self) -> BlockState {
        let byte =
            side_metadata::load_atomic(&Self::MARK_TABLE, self.start(), Ordering::SeqCst) as u8;
        byte.into()
    }

    /// Set block mark state.
    #[inline(always)]
    pub fn set_state(&self, state: BlockState) {
        let state = u8::from(state) as usize;
        side_metadata::store_atomic(&Self::MARK_TABLE, self.start(), state, Ordering::SeqCst);
    }

    /// Set block mark state.
    #[inline(always)]
    pub fn fetch_update_state(
        &self,
        mut f: impl FnMut(BlockState) -> Option<BlockState>,
    ) -> Result<BlockState, BlockState> {
        side_metadata::fetch_update(
            &Self::MARK_TABLE,
            self.start(),
            Ordering::SeqCst,
            Ordering::SeqCst,
            |s| f((s as u8).into()).map(|x| u8::from(x) as usize),
        )
        .map(|x| (x as u8).into())
        .map_err(|x| (x as u8).into())
    }

    pub fn attempt_dealloc(&self, ignore_reusing_blocks: bool) -> bool {
        self.fetch_update_state(|s| {
            if (ignore_reusing_blocks && s == BlockState::Reusing) || s == BlockState::Unallocated {
                None
            } else {
                Some(BlockState::Unallocated)
            }
        })
        .is_ok()
    }

    // Defrag byte

    const DEFRAG_SOURCE_STATE: u8 = u8::MAX;

    /// Test if the block is marked for defragmentation.
    #[inline(always)]
    pub fn is_defrag_source(&self) -> bool {
        let byte =
            side_metadata::load_atomic(&Self::DEFRAG_STATE_TABLE, self.start(), Ordering::SeqCst)
                as u8;
        byte == Self::DEFRAG_SOURCE_STATE
    }

    /// Mark the block for defragmentation.
    #[inline(always)]
    pub fn set_as_defrag_source(&self, defrag: bool) {
        let byte = if defrag { Self::DEFRAG_SOURCE_STATE } else { 0 };
        side_metadata::store_atomic(
            &Self::DEFRAG_STATE_TABLE,
            self.start(),
            byte as usize,
            Ordering::SeqCst,
        );
    }

    #[inline(always)]
    pub fn attempt_to_set_as_defrag_source(&self) -> bool {
        loop {
            let old_value = side_metadata::load_atomic(
                &Self::DEFRAG_STATE_TABLE,
                self.start(),
                Ordering::SeqCst,
            ) as u8;
            if old_value == Self::DEFRAG_SOURCE_STATE {
                return false;
            }

            if side_metadata::compare_exchange_atomic(
                &Self::DEFRAG_STATE_TABLE,
                self.start(),
                old_value as usize,
                Self::DEFRAG_SOURCE_STATE as _,
                Ordering::SeqCst,
                Ordering::SeqCst,
            ) {
                break;
            }
        }
        true
    }

    /// Record the number of holes in the block.
    #[inline(always)]
    pub fn set_holes(&self, holes: usize) {
        side_metadata::store_atomic(
            &Self::DEFRAG_STATE_TABLE,
            self.start(),
            holes,
            Ordering::SeqCst,
        );
    }

    /// Get the number of holes.
    #[inline(always)]
    pub fn get_holes(&self) -> usize {
        let byte =
            side_metadata::load_atomic(&Self::DEFRAG_STATE_TABLE, self.start(), Ordering::SeqCst)
                as u8;
        debug_assert_ne!(byte, Self::DEFRAG_SOURCE_STATE);
        byte as usize
    }

    /// Initialize a clean block after acquired from page-resource.
    #[inline]
    pub fn init<VM: VMBinding>(&self, copy: bool, reuse: bool, _space: &ImmixSpace<VM>) {
        // println!("Alloc block {:?} copy={} reuse={}", self, copy, reuse);
        #[cfg(feature = "sanity")]
        if !copy && !reuse {
            self.assert_log_table_cleared::<VM>(
                VM::VMObjectModel::GLOBAL_LOG_BIT_SPEC.extract_side_spec(),
            );
        }
        if !reuse {
            Line::update_validity(self.lines());
        }
        if !copy && reuse {
            self.set_state(BlockState::Reusing);
            debug_assert!(!self.is_defrag_source());
        } else if copy {
            if reuse {
                debug_assert!(!self.is_defrag_source());
            }
            self.set_state(if crate::args::REF_COUNT {
                BlockState::Unmarked
            } else {
                BlockState::Marked
            });
            self.set_as_defrag_source(false);
        } else {
            self.set_state(BlockState::Nursery);
            self.set_as_defrag_source(false);
        }
<<<<<<< HEAD
=======
        if !reuse {
            Line::update_validity(self.lines());
        }
>>>>>>> b68e303b
    }

    /// Deinitalize a block before releasing.
    #[inline]
    pub fn deinit(&self) {
        if !crate::args::HOLE_COUNTING && crate::args::REF_COUNT {
            self.reset_dead_bytes();
        }
        #[cfg(feature = "global_alloc_bit")]
        crate::util::alloc_bit::bzero_alloc_bit(self.start(), Self::BYTES);
        self.set_state(BlockState::Unallocated);
        self.set_as_defrag_source(false);
    }

    /// Get the range of lines within the block.
    #[allow(clippy::assertions_on_constants)]
    #[inline(always)]
    pub fn lines(&self) -> Range<Line> {
        debug_assert!(!super::BLOCK_ONLY);
        Line::from(self.start())..Line::from(self.end())
    }

    #[inline(always)]
    pub fn clear_rc_table<VM: VMBinding>(&self) {
        side_metadata::bzero_x(&crate::util::rc::RC_TABLE, self.start(), Block::BYTES);
    }

    #[inline(always)]
    pub fn clear_striddle_table<VM: VMBinding>(&self) {
        side_metadata::bzero_x(
            &crate::util::rc::RC_STRADDLE_LINES,
            self.start(),
            Block::BYTES,
        );
    }

    #[inline(always)]
    pub fn log(&self) -> bool {
        loop {
            let old_value =
                side_metadata::load_atomic(&Self::LOG_TABLE, self.start(), Ordering::Relaxed);
            if old_value == 1 {
                return false;
            }
            if side_metadata::compare_exchange_atomic(
                &Self::LOG_TABLE,
                self.start(),
                0,
                1,
                Ordering::SeqCst,
                Ordering::SeqCst,
            ) {
                return true;
            }
        }
    }

    #[inline(always)]
    pub fn unlog(&self) {
        side_metadata::store_atomic(&Self::LOG_TABLE, self.start(), 0, Ordering::Relaxed);
    }

    #[inline(always)]
    pub fn unlog_non_atomic(&self) {
        unsafe {
            side_metadata::store(&Self::LOG_TABLE, self.start(), 0);
        }
    }

    #[inline(always)]
    pub fn clear_log_table<VM: VMBinding>(&self) {
        side_metadata::bzero_x(
            VM::VMObjectModel::GLOBAL_LOG_BIT_SPEC.extract_side_spec(),
            self.start(),
            Block::BYTES,
        );
    }

    #[inline(always)]
    pub fn assert_log_table_cleared<VM: VMBinding>(&self, meta: &SideMetadataSpec) {
        assert!(cfg!(debug_assertions) || cfg!(feature = "sanity"));
        let start = address_to_meta_address(meta, self.start()).to_ptr::<u128>();
        let limit = address_to_meta_address(meta, self.end()).to_ptr::<u128>();
        let table = unsafe { std::slice::from_raw_parts(start, limit.offset_from(start) as _) };
        for x in table {
            assert_eq!(*x, 0);
        }
    }

    #[inline(always)]
    pub fn initialize_log_table_as_unlogged<VM: VMBinding>(&self) {
        let meta = VM::VMObjectModel::GLOBAL_LOG_BIT_SPEC.extract_side_spec();
        let start: *mut u8 = address_to_meta_address(&meta, self.start()).to_mut_ptr();
        let limit: *mut u8 = address_to_meta_address(&meta, self.end()).to_mut_ptr();
        unsafe {
            let bytes = limit.offset_from(start) as usize;
            if crate::args::ENABLE_NON_TEMPORAL_MEMSET && false {
                debug_assert_eq!(bytes & ((1 << 4) - 1), 0);
                crate::util::memory::write_nt(
                    start as *mut u128,
                    bytes >> 4,
                    0xffff_ffff_ffff_ffff_ffff_ffff_ffff_ffff_u128,
                );
            } else {
                std::ptr::write_bytes(start, 0xffu8, bytes);
            }
        }
    }

    #[inline(always)]
    pub fn rc_dead(&self) -> bool {
        type UInt = u128;
        const LOG_BITS_IN_UINT: usize =
            (std::mem::size_of::<UInt>() << 3).trailing_zeros() as usize;
        debug_assert!(
            Self::LOG_BYTES - crate::util::rc::LOG_MIN_OBJECT_SIZE
                + crate::util::rc::LOG_REF_COUNT_BITS
                >= LOG_BITS_IN_UINT
        );
        let start =
            address_to_meta_address(&crate::util::rc::RC_TABLE, self.start()).to_ptr::<UInt>();
        let limit =
            address_to_meta_address(&crate::util::rc::RC_TABLE, self.end()).to_ptr::<UInt>();
        let rc_table = unsafe { std::slice::from_raw_parts(start, limit.offset_from(start) as _) };
        for x in rc_table {
            if *x != 0 {
                return false;
            }
        }
        true
    }

    /// Sweep this block.
    /// Return true if the block is swept.
    #[inline(always)]
    pub fn sweep<VM: VMBinding>(
        &self,
        space: &ImmixSpace<VM>,
        mark_histogram: &mut Histogram,
        line_mark_state: Option<u8>,
        perform_cycle_collection: bool,
    ) -> bool {
        if super::BLOCK_ONLY {
            if super::REF_COUNT && !perform_cycle_collection {
                let live = !self.rc_dead();
                if !live {
                    space.release_block(*self, false);
                }
                return !live;
            }
            match self.get_state() {
                BlockState::Unallocated => false,
                BlockState::Unmarked => {
                    // Release the block if it is allocated but not marked by the current GC.
                    space.release_block(*self, false);
                    true
                }
                BlockState::Nursery | BlockState::Marked | BlockState::Reusing => {
                    // The block is live.
                    false
                }
                BlockState::Reusable { .. } => unreachable!(),
            }
        } else {
            // Calculate number of marked lines and holes.
            let mut marked_lines = 0;
            let mut holes = 0;
            let mut prev_line_is_marked = true;
            let line_mark_state = line_mark_state.unwrap();

            for line in self.lines() {
                if line.is_marked(line_mark_state) {
                    marked_lines += 1;
                    prev_line_is_marked = true;
                } else {
                    if prev_line_is_marked {
                        holes += 1;
                    }
                    prev_line_is_marked = false;
                }
            }

            if marked_lines == 0 {
                // Release the block if non of its lines are marked.
                space.release_block(*self, false);
                true
            } else {
                // There are some marked lines. Keep the block live.
                if marked_lines != Block::LINES {
                    // There are holes. Mark the block as reusable.
                    self.set_state(BlockState::Reusable {
                        unavailable_lines: marked_lines as _,
                    });
                    space.reusable_blocks.push(*self)
                } else {
                    // Clear mark state.
                    self.set_state(BlockState::Unmarked);
                }
                // Update mark_histogram
                mark_histogram[holes] += marked_lines;
                // Record number of holes in block side metadata.
                self.set_holes(holes);
                false
            }
        }
    }

    #[inline(always)]
    pub fn rc_sweep_nursery<VM: VMBinding>(
        &self,
        space: &ImmixSpace<VM>,
        mutator_reused_blocks: bool,
    ) -> bool {
        debug_assert!(crate::args::REF_COUNT);
        if mutator_reused_blocks {
            if self.rc_dead() {
                space.deinit_block(*self, true, true);
                return true;
            }
        }
        if !mutator_reused_blocks && self.rc_dead() {
            if self.attempt_dealloc(false) {
                space.deinit_block(*self, true, false);
                true
            } else {
                false
            }
        } else {
            // See the caller of this function.
            // At least one object is dead in the block.
            let add_as_reusable = if !*crate::args::IGNORE_REUSING_BLOCKS {
                if !self.get_state().is_reusable() && self.has_holes() {
                    self.set_state(BlockState::Reusable {
                        unavailable_lines: 1 as _,
                    });
                    true
                } else {
                    false
                }
            } else {
                let holes = if crate::args::HOLE_COUNTING {
                    self.calc_holes()
                } else {
                    1
                };
                let has_holes = self.has_holes();
                self.fetch_update_state(|s| {
                    if s == BlockState::Reusing
                        || s == BlockState::Unallocated
                        || s.is_reusable()
                        || !has_holes
                    {
                        None
                    } else {
                        Some(BlockState::Reusable {
                            unavailable_lines: holes as _,
                        })
                    }
                })
                .is_ok()
            };
            if add_as_reusable {
                debug_assert!(self.get_state().is_reusable());
                // println!("reuse N {:?}", self);
                space.reusable_blocks.push(*self)
            } else if mutator_reused_blocks {
                // debug_assert_eq!(self.get_state(), BlockState::Reusing);
                self.set_state(BlockState::Marked);
            }
            false
        }
    }

    #[inline(always)]
    pub fn attempt_mutator_reuse(&self) -> bool {
        self.fetch_update_state(|s| {
            if let BlockState::Reusable { .. } = s {
                Some(BlockState::Reusing)
            } else {
                None
            }
        })
        .is_ok()
    }

    #[inline(always)]
    pub fn rc_sweep_mature<VM: VMBinding>(&self, space: &ImmixSpace<VM>, defrag: bool) -> bool {
        debug_assert!(crate::args::REF_COUNT);
        if (!defrag && self.is_defrag_source()) || self.get_state() == BlockState::Unallocated {
            return false;
        }
        if defrag || self.rc_dead() {
            if self.attempt_dealloc(*crate::args::IGNORE_REUSING_BLOCKS) {
                space.deinit_block(*self, false, true);
                return true;
            }
        } else if !crate::args::BLOCK_ONLY {
            // See the caller of this function.
            // At least one object is dead in the block.
            let add_as_reusable = if !*crate::args::IGNORE_REUSING_BLOCKS {
                if !self.get_state().is_reusable() && self.has_holes() {
                    self.set_state(BlockState::Reusable {
                        unavailable_lines: 1 as _,
                    });
                    true
                } else {
                    false
                }
            } else {
                let holes = if crate::args::HOLE_COUNTING {
                    self.calc_holes()
                } else {
                    1
                };
                let has_holes = self.has_holes();
                self.fetch_update_state(|s| {
                    if s == BlockState::Reusing
                        || s == BlockState::Unallocated
                        || s.is_reusable()
                        || !has_holes
                    {
                        None
                    } else {
                        Some(BlockState::Reusable {
                            unavailable_lines: holes as _,
                        })
                    }
                })
                .is_ok()
            };
            if add_as_reusable {
                debug_assert!(self.get_state().is_reusable());
                space.reusable_blocks.push(*self)
            }
        }
        false
    }

    #[inline(always)]
    pub const fn rc_table_start(&self) -> Address {
        address_to_meta_address(&crate::util::rc::RC_TABLE, self.start())
    }

    #[inline(always)]
    pub fn has_holes(&self) -> bool {
        let rc_array = RCArray::of(*self);
        let mut find_free_line = false;
        for i in 0..Self::LINES {
            if rc_array.is_dead(i) {
                if i == 0 {
                    return true;
                } else if !find_free_line {
                    find_free_line = true;
                } else {
                    return true;
                }
            } else {
                find_free_line = false;
            }
        }
        false
    }

    #[inline(always)]
    pub fn calc_holes(&self) -> usize {
        let rc_array = RCArray::of(*self);
        let search_next_hole = |start: usize| -> Option<usize> {
            // Find start
            let first_free_cursor = {
                let start_cursor = start;
                let mut first_free_cursor = None;
                let mut find_free_line = false;
                for i in start_cursor..Block::LINES {
                    if rc_array.is_dead(i) {
                        if i == 0 {
                            first_free_cursor = Some(i);
                            break;
                        } else if !find_free_line {
                            find_free_line = true;
                        } else {
                            first_free_cursor = Some(i);
                            break;
                        }
                    } else {
                        find_free_line = false;
                    }
                }
                first_free_cursor
            };
            let start = match first_free_cursor {
                Some(c) => c,
                _ => return None,
            };
            // Find limit
            let end = {
                let mut cursor = start + 1;
                while cursor < Block::LINES {
                    if !rc_array.is_dead(cursor) {
                        break;
                    }
                    cursor += 1;
                }
                cursor
            };
            Some(end)
        };
        let mut holes = 0;
        let mut cursor = 0;
        while let Some(end) = search_next_hole(cursor) {
            cursor = end;
            holes += 1;
        }
        holes
    }
}

impl Step for Block {
    /// Get the number of blocks between the given two blocks.
    #[inline(always)]
    #[allow(clippy::assertions_on_constants)]
    fn steps_between(start: &Self, end: &Self) -> Option<usize> {
        if start > end {
            return None;
        }
        Some((end.start() - start.start()) >> Self::LOG_BYTES)
    }
    /// result = block_address + count * block_size
    #[inline(always)]
    fn forward(start: Self, count: usize) -> Self {
        Self::from(start.start() + (count << Self::LOG_BYTES))
    }
    /// result = block_address + count * block_size
    #[inline(always)]
    fn forward_checked(start: Self, count: usize) -> Option<Self> {
        if start.start().as_usize() > usize::MAX - (count << Self::LOG_BYTES) {
            return None;
        }
        Some(Self::forward(start, count))
    }
    /// result = block_address + count * block_size
    #[inline(always)]
    fn backward(start: Self, count: usize) -> Self {
        Self::from(start.start() - (count << Self::LOG_BYTES))
    }
    /// result = block_address - count * block_size
    #[inline(always)]
    fn backward_checked(start: Self, count: usize) -> Option<Self> {
        if start.start().as_usize() < (count << Self::LOG_BYTES) {
            return None;
        }
        Some(Self::backward(start, count))
    }
}

/// A non-block single-linked list to store blocks.
#[derive(Default)]
pub struct BlockList {
    queue: Mutex<Vec<Block>>,
}

impl BlockList {
    /// Get number of blocks in this list.
    #[inline]
    pub fn len(&self) -> usize {
        self.queue.lock().len()
    }

    /// Add a block to the list.
    #[inline]
    pub fn push(&self, block: Block) {
        self.queue.lock().push(block)
    }

    /// Pop a block out of the list.
    #[inline]
    pub fn pop(&self) -> Option<Block> {
        self.queue.lock().pop()
    }

    /// Clear the list.
    #[inline]
    pub fn reset(&self) {
        *self.queue.lock() = Vec::new()
    }

    /// Get an array of all reusable blocks stored in this BlockList.
    #[inline]
    pub fn get_blocks(&self) -> MutexGuard<Vec<Block>> {
        self.queue.lock()
    }
}<|MERGE_RESOLUTION|>--- conflicted
+++ resolved
@@ -403,9 +403,6 @@
                 VM::VMObjectModel::GLOBAL_LOG_BIT_SPEC.extract_side_spec(),
             );
         }
-        if !reuse {
-            Line::update_validity(self.lines());
-        }
         if !copy && reuse {
             self.set_state(BlockState::Reusing);
             debug_assert!(!self.is_defrag_source());
@@ -423,12 +420,9 @@
             self.set_state(BlockState::Nursery);
             self.set_as_defrag_source(false);
         }
-<<<<<<< HEAD
-=======
         if !reuse {
             Line::update_validity(self.lines());
         }
->>>>>>> b68e303b
     }
 
     /// Deinitalize a block before releasing.
@@ -449,6 +443,11 @@
     pub fn lines(&self) -> Range<Line> {
         debug_assert!(!super::BLOCK_ONLY);
         Line::from(self.start())..Line::from(self.end())
+    }
+
+    #[inline(always)]
+    pub fn clear_line_validity_states(&self) {
+        side_metadata::bzero_x(&Line::VALIDITY_STATE, self.start(), Block::BYTES);
     }
 
     #[inline(always)]
