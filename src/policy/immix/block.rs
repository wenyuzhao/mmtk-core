--- conflicted
+++ resolved
@@ -5,15 +5,10 @@
 use crate::util::heap::blockpageresource_legacy::BlockPool;
 use crate::util::heap::chunk_map::Chunk;
 use crate::util::linear_scan::{Region, RegionIterator};
-<<<<<<< HEAD
 use crate::util::metadata::side_metadata::*;
-use crate::util::{Address, ObjectReference};
-=======
-use crate::util::metadata::side_metadata::{MetadataByteArrayRef, SideMetadataSpec};
 #[cfg(feature = "vo_bit")]
 use crate::util::metadata::vo_bit;
-use crate::util::Address;
->>>>>>> 0fc03e9f
+use crate::util::{Address, ObjectReference};
 use crate::vm::*;
 use std::sync::atomic::Ordering;
 
@@ -390,16 +385,10 @@
     }
 
     /// Deinitalize a block before releasing.
-<<<<<<< HEAD
     pub fn deinit<VM: VMBinding>(&self, space: &ImmixSpace<VM>) {
         if !crate::args::HOLE_COUNTING && space.rc_enabled {
             self.reset_dead_bytes();
         }
-        #[cfg(feature = "vo_bit")]
-        crate::util::metadata::vo_bit::bzero_vo_bit(self.start(), Self::BYTES);
-=======
-    pub fn deinit(&self) {
->>>>>>> 0fc03e9f
         self.set_state(BlockState::Unallocated);
         if space.rc_enabled {
             self.set_as_defrag_source(false);
@@ -606,7 +595,6 @@
                     // Clear mark state.
                     self.set_state(BlockState::Unmarked);
                 }
-<<<<<<< HEAD
                 if cfg!(feature = "ix_live_size_based_defrag") {
                     // Update mark_histogram
                     mark_histogram[Block::LINES - marked_lines] += marked_lines;
@@ -618,22 +606,13 @@
                     // Record number of holes in block side metadata.
                     self.set_holes(holes);
                 }
-=======
-                // Update mark_histogram
-                mark_histogram[holes] += marked_lines;
-                // Record number of holes in block side metadata.
-                self.set_holes(holes);
-
                 #[cfg(feature = "vo_bit")]
                 vo_bit::helper::on_region_swept::<VM, _>(self, true);
-
->>>>>>> 0fc03e9f
                 false
             }
         }
     }
 
-<<<<<<< HEAD
     pub fn rc_sweep_nursery<VM: VMBinding>(
         &self,
         space: &ImmixSpace<VM>,
@@ -794,7 +773,7 @@
             }
         }
         holes
-=======
+    }
     /// Clear VO bits metadata for unmarked regions.
     /// This is useful for clearing VO bits during nursery GC for StickyImmix
     /// at which time young objects (allocated in unmarked regions) may die
@@ -824,7 +803,6 @@
                 }
             }
         }
->>>>>>> 0fc03e9f
     }
 }
 
