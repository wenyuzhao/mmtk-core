--- conflicted
+++ resolved
@@ -808,17 +808,7 @@
         if self.get_state() == BlockState::Unallocated {
             return false;
         }
-<<<<<<< HEAD
-        // println!(
-        //     "SWEEP {:?} defrag={} dead={}",
-        //     self.start(),
-        //     defrag,
-        //     self.rc_dead()
-        // );
-        if defrag || self.rc_dead() {
-=======
         if defrag || rc_dead || self.rc_dead() {
->>>>>>> 4c99f424
             if defrag || self.attempt_dealloc() {
                 self.deinit(space);
                 return true;
