use super::chunk::Chunk;
use super::defrag::Histogram;
use super::line::{Line, RCArray};
use super::ImmixSpace;
use crate::util::constants::*;
use crate::util::heap::blockpageresource::BlockPool;
use crate::util::linear_scan::{Region, RegionIterator};
use crate::util::metadata::side_metadata::*;
use crate::util::{Address, ObjectReference};
use crate::vm::*;
use std::sync::atomic::Ordering;

/// The block allocation state.
#[derive(Debug, PartialEq, Clone, Copy)]
pub enum BlockState {
    /// the block is not allocated.
    Unallocated,
    /// the block is a young block.
    Nursery,
    /// the block is allocated but not marked.
    Unmarked,
    /// the block is allocated and marked.
    Marked,
    /// RC mutator recycled blocks.
    Reusing,
    /// the block is marked as reusable.
    Reusable { unavailable_lines: u8 },
}

impl BlockState {
    /// Private constant
    const MARK_UNALLOCATED: u8 = 0;
    /// Private constant
    const MARK_UNMARKED: u8 = u8::MAX;
    /// Private constant
    const MARK_MARKED: u8 = u8::MAX - 1;
    const MARK_NURSERY: u8 = u8::MAX - 2;
    const MARK_REUSING: u8 = u8::MAX - 3;
}

impl From<u8> for BlockState {
    #[inline(always)]
    fn from(state: u8) -> Self {
        match state {
            Self::MARK_UNALLOCATED => BlockState::Unallocated,
            Self::MARK_UNMARKED => BlockState::Unmarked,
            Self::MARK_MARKED => BlockState::Marked,
            Self::MARK_NURSERY => BlockState::Nursery,
            Self::MARK_REUSING => BlockState::Reusing,
            unavailable_lines => BlockState::Reusable { unavailable_lines },
        }
    }
}

impl From<BlockState> for u8 {
    #[inline(always)]
    fn from(state: BlockState) -> Self {
        match state {
            BlockState::Unallocated => BlockState::MARK_UNALLOCATED,
            BlockState::Unmarked => BlockState::MARK_UNMARKED,
            BlockState::Marked => BlockState::MARK_MARKED,
            BlockState::Nursery => BlockState::MARK_NURSERY,
            BlockState::Reusing => BlockState::MARK_REUSING,
            BlockState::Reusable { unavailable_lines } => {
                assert_ne!(unavailable_lines, 0);
                u8::min(unavailable_lines, u8::MAX - 4)
            }
        }
    }
}

impl BlockState {
    /// Test if the block is reuasable.
    pub const fn is_reusable(&self) -> bool {
        matches!(self, BlockState::Reusable { .. })
    }
}

/// Data structure to reference an immix block.
<<<<<<< HEAD
#[repr(C)]
#[derive(Debug, Clone, Copy, PartialOrd, PartialEq, Eq, Hash)]
pub struct Block(Address);

impl Default for Block {
    #[inline(always)]
    fn default() -> Self {
        Self(Address::ZERO)
    }
}

impl From<Address> for Block {
=======
#[repr(transparent)]
#[derive(Debug, Clone, Copy, PartialOrd, PartialEq)]
pub struct Block(Address);

impl Region for Block {
    #[cfg(not(feature = "immix_smaller_block"))]
    const LOG_BYTES: usize = 15;
    #[cfg(feature = "immix_smaller_block")]
    const LOG_BYTES: usize = 13;

>>>>>>> c453a1ca
    #[inline(always)]
    fn from_aligned_address(address: Address) -> Self {
        debug_assert!(address.is_aligned_to(Self::BYTES));
        Self(address)
    }

    #[inline(always)]
    fn start(&self) -> Address {
        self.0
    }
}

<<<<<<< HEAD
impl Region for Block {
    #[cfg(not(feature = "immix_smaller_block"))]
    const LOG_BYTES: usize = {
        if cfg!(feature = "lxr_block_16k") {
            14
        } else if cfg!(feature = "lxr_block_32k") {
            15
        } else if cfg!(feature = "lxr_block_64k") {
            16
        } else if cfg!(feature = "lxr_block_128k") {
            17
        } else if cfg!(feature = "lxr_block_256k") {
            18
        } else if cfg!(feature = "lxr_block_512k") {
            19
        } else if cfg!(feature = "lxr_block_1m") {
            20
        } else {
            15
        }
    };
    #[cfg(feature = "immix_smaller_block")]
    const LOG_BYTES: usize = 13;
}

=======
>>>>>>> c453a1ca
impl Block {
    /// Log bytes in block
    pub const LOG_BYTES: usize = <Self as Region>::LOG_BYTES;
    /// Bytes in block
    pub const BYTES: usize = 1 << Self::LOG_BYTES;
    /// Log pages in block
    pub const LOG_PAGES: usize = Self::LOG_BYTES - LOG_BYTES_IN_PAGE as usize;
    /// Pages in block
    pub const PAGES: usize = 1 << Self::LOG_PAGES;
    /// Log lines in block
    pub const LOG_LINES: usize = Self::LOG_BYTES - Line::LOG_BYTES;
    /// Lines in block
    pub const LINES: usize = 1 << Self::LOG_LINES;

    /// Block defrag state table (side)
    pub const DEFRAG_STATE_TABLE: SideMetadataSpec =
        crate::util::metadata::side_metadata::spec_defs::IX_BLOCK_DEFRAG;

    /// Block mark table (side)
    pub const MARK_TABLE: SideMetadataSpec =
        crate::util::metadata::side_metadata::spec_defs::IX_BLOCK_MARK;
    pub const LOG_TABLE: SideMetadataSpec =
        crate::util::metadata::side_metadata::spec_defs::IX_BLOCK_LOG;
    pub const DEAD_WORDS: SideMetadataSpec =
        crate::util::metadata::side_metadata::spec_defs::IX_BLOCK_DEAD_WORDS;
    pub const NURSERY_PROMOTION_STATE_TABLE: SideMetadataSpec =
        crate::util::metadata::side_metadata::spec_defs::NURSERY_PROMOTION_STATE;

    #[inline(always)]
    fn inc_dead_bytes_sloppy(&self, bytes: u32) {
        let max_words = (Self::BYTES as u32) >> LOG_BYTES_IN_WORD;
        let words = bytes >> LOG_BYTES_IN_WORD;
        let old: u32 = unsafe { Self::DEAD_WORDS.load(self.start()) };
        let mut new = old + words;
        if new >= max_words {
            new = max_words - 1;
        }
        unsafe { Self::DEAD_WORDS.store(self.start(), new) };
    }

    #[inline(always)]
    pub fn dec_dead_bytes_sloppy(&self, bytes: u32) {
        let words = bytes >> LOG_BYTES_IN_WORD;
        let old: u32 = unsafe { Self::DEAD_WORDS.load(self.start()) };
        let new = if old <= words { 0 } else { old - words };
        unsafe { Self::DEAD_WORDS.store(self.start(), new) };
    }

    #[inline(always)]
    pub fn inc_dead_bytes_sloppy_for_object<VM: VMBinding>(o: ObjectReference) {
        let block = Block::containing::<VM>(o);
        block.inc_dead_bytes_sloppy(o.get_size::<VM>() as u32);
    }

    #[inline(always)]
    pub fn calc_dead_lines(&self) -> usize {
        let mut dead_lines = 0;
        let rc_array = RCArray::of(*self);
        // let mut skip_next_dead = false;
        for i in 0..Self::LINES {
            if rc_array.is_dead(i) {
                // if i == 0 {
                //     dead_lines += 1;
                // } else if skip_next_dead {
                //     skip_next_dead = false;
                // } else {
                //     dead_lines += 1;
                // }
                dead_lines += 1;
            } else {
                // skip_next_dead = true;
            }
        }
        dead_lines
    }

    #[inline(always)]
    pub fn dead_bytes(&self) -> u32 {
        let v: u32 = unsafe { Self::DEAD_WORDS.load(self.start()) };
        v << LOG_BYTES_IN_WORD
    }

    #[inline(always)]
    fn reset_dead_bytes(&self) {
        unsafe { Self::DEAD_WORDS.store(self.start(), 0u32) };
    }

    pub const ZERO: Self = Self(Address::ZERO);

    #[inline(always)]
    pub fn is_zero(&self) -> bool {
        self.0.is_zero()
    }

    /// Align the address to a block boundary.
    pub const fn align(address: Address) -> Address {
        address.align_down(Self::BYTES)
    }

    /// Get the block from a given address.
    /// The address must be block-aligned.
    #[inline(always)]
    pub fn from(address: Address) -> Self {
        debug_assert!(address.is_aligned_to(Self::BYTES));
        Self(address)
    }

    #[inline(always)]
    pub fn of(a: Address) -> Self {
        Self::from(Self::align(a))
    }

    /// Get the block containing the given address.
    /// The input address does not need to be aligned.
    #[inline(always)]
    pub fn containing<VM: VMBinding>(object: ObjectReference) -> Self {
        Self(VM::VMObjectModel::ref_to_address(object).align_down(Self::BYTES))
    }

    /// Get block start address
    pub const fn start(&self) -> Address {
        self.0
    }

    /// Get block end address
    pub const fn end(&self) -> Address {
        self.0.add(Self::BYTES)
    }

    /// Get the chunk containing the block.
    #[inline(always)]
    pub fn chunk(&self) -> Chunk {
        Chunk::from_unaligned_address(self.0)
    }

    /// Get the address range of the block's line mark table.
    #[allow(clippy::assertions_on_constants)]
    #[inline(always)]
    pub fn line_mark_table(&self) -> MetadataByteArrayRef<{ Block::LINES }> {
        debug_assert!(!super::BLOCK_ONLY);
        MetadataByteArrayRef::<{ Block::LINES }>::new(&Line::MARK_TABLE, self.start(), Self::BYTES)
    }

    /// Get block mark state.
    #[inline(always)]
    pub fn get_state(&self) -> BlockState {
        let byte = Self::MARK_TABLE.load_atomic::<u8>(self.start(), Ordering::SeqCst);
        byte.into()
    }

    /// Set block mark state.
    #[inline(always)]
    pub fn set_state(&self, state: BlockState) {
        let state = u8::from(state);
        Self::MARK_TABLE.store_atomic::<u8>(self.start(), state, Ordering::SeqCst);
    }

    /// Set block mark state.
    #[inline(always)]
    pub fn fetch_update_state(
        &self,
        mut f: impl FnMut(BlockState) -> Option<BlockState>,
    ) -> Result<BlockState, BlockState> {
        Self::MARK_TABLE
            .fetch_update_atomic::<u8, _>(self.start(), Ordering::SeqCst, Ordering::SeqCst, |s| {
                f(s.into()).map(|x| u8::from(x))
            })
            .map(|x| (x as u8).into())
            .map_err(|x| (x as u8).into())
    }

    pub fn attempt_dealloc(&self, ignore_reusing_blocks: bool) -> bool {
        self.fetch_update_state(|s| {
            if (ignore_reusing_blocks && s == BlockState::Reusing) || s == BlockState::Unallocated {
                None
            } else {
                Some(BlockState::Unallocated)
            }
        })
        .is_ok()
    }

    // Defrag byte

    const DEFRAG_SOURCE_STATE: u8 = u8::MAX;

    /// Test if the block is marked for defragmentation.
    #[inline(always)]
    pub fn is_defrag_source(&self) -> bool {
        let byte = Self::DEFRAG_STATE_TABLE.load_atomic::<u8>(self.start(), Ordering::SeqCst);
        debug_assert!(byte == 0 || byte == Self::DEFRAG_SOURCE_STATE);
        byte == Self::DEFRAG_SOURCE_STATE
    }

    #[inline(always)]
    pub fn in_defrag_block<VM: VMBinding>(o: ObjectReference) -> bool {
        Block::containing::<VM>(o).is_defrag_source()
    }

    #[inline(always)]
    pub fn address_in_defrag_block(a: Address) -> bool {
        Block::from(Block::align(a)).is_defrag_source()
    }

    /// Mark the block for defragmentation.
    #[inline(always)]
    pub fn set_as_defrag_source(&self, defrag: bool) {
        let byte = if defrag { Self::DEFRAG_SOURCE_STATE } else { 0 };
        Self::DEFRAG_STATE_TABLE.store_atomic::<u8>(self.start(), byte, Ordering::SeqCst);
    }

    #[inline(always)]
    pub fn attempt_to_set_as_defrag_source(&self) -> bool {
        loop {
            let old_value: u8 =
                Self::DEFRAG_STATE_TABLE.load_atomic(self.start(), Ordering::SeqCst);
            if old_value == Self::DEFRAG_SOURCE_STATE {
                return false;
            }

            if Self::DEFRAG_STATE_TABLE
                .compare_exchange_atomic(
                    self.start(),
                    old_value,
                    Self::DEFRAG_SOURCE_STATE,
                    Ordering::SeqCst,
                    Ordering::SeqCst,
                )
                .is_ok()
            {
                break;
            }
        }
        true
    }

    /// Record the number of holes in the block.
    #[inline(always)]
    pub fn set_holes(&self, holes: usize) {
        Self::DEFRAG_STATE_TABLE.store_atomic::<u8>(self.start(), holes as u8, Ordering::SeqCst);
    }

    /// Get the number of holes.
    #[inline(always)]
    pub fn get_holes(&self) -> usize {
        let byte = Self::DEFRAG_STATE_TABLE.load_atomic::<u8>(self.start(), Ordering::SeqCst);
        debug_assert_ne!(byte, Self::DEFRAG_SOURCE_STATE);
        byte as usize
    }

    /// Initialize a clean block after acquired from page-resource.
    #[inline]
    pub fn init<VM: VMBinding>(&self, copy: bool, reuse: bool, space: &ImmixSpace<VM>) {
        // println!("Alloc block {:?} copy={} reuse={}", self, copy, reuse);
        #[cfg(feature = "sanity")]
        if !copy && !reuse && space.rc_enabled {
            self.assert_log_table_cleared::<VM>(super::get_unlog_bit_slow::<VM>());
        }
        if space.rc_enabled {
            if !reuse {
                self.clear_in_place_promoted();
            }
            if !copy && reuse {
                self.set_state(BlockState::Reusing);
                debug_assert!(!self.is_defrag_source());
            } else if copy {
                if reuse {
                    debug_assert!(!self.is_defrag_source());
                }
                self.set_state(BlockState::Unmarked);
                self.set_as_defrag_source(false);
            } else {
                self.set_state(BlockState::Nursery);
                self.set_as_defrag_source(false);
            }
        } else {
            self.set_state(if copy {
                BlockState::Marked
            } else {
                BlockState::Unmarked
            });
            Self::DEFRAG_STATE_TABLE.store_atomic::<u8>(self.start(), 0, Ordering::SeqCst);
        }
    }

    /// Deinitalize a block before releasing.
    #[inline]
    pub fn deinit<VM: VMBinding>(&self, space: &ImmixSpace<VM>) {
        if !crate::args::HOLE_COUNTING && space.rc_enabled {
            self.reset_dead_bytes();
        }
        #[cfg(feature = "global_alloc_bit")]
        crate::util::alloc_bit::bzero_alloc_bit(self.start(), Self::BYTES);
        self.set_state(BlockState::Unallocated);
        if space.rc_enabled {
            self.set_as_defrag_source(false);
            Line::update_validity(self.lines());
        }
    }

    #[inline(always)]
    pub fn start_line(&self) -> Line {
        Line::from_aligned_address(self.start())
    }

    #[inline(always)]
    pub fn end_line(&self) -> Line {
        Line::from_aligned_address(self.end())
    }

    /// Get the range of lines within the block.
    #[allow(clippy::assertions_on_constants)]
    #[inline(always)]
    pub fn lines(&self) -> RegionIterator<Line> {
        debug_assert!(!super::BLOCK_ONLY);
        RegionIterator::<Line>::new(self.start_line(), self.end_line())
    }

    #[inline(always)]
    pub fn clear_line_validity_states(&self) {
        Line::VALIDITY_STATE.bzero_metadata(self.start(), Block::BYTES);
    }

    #[inline(always)]
    pub fn clear_rc_table<VM: VMBinding>(&self) {
        crate::util::rc::RC_TABLE.bzero_metadata(self.start(), Block::BYTES);
    }

    #[inline(always)]
    pub fn clear_striddle_table<VM: VMBinding>(&self) {
        crate::util::rc::RC_STRADDLE_LINES.bzero_metadata(self.start(), Block::BYTES);
    }

    #[inline(always)]
    pub fn log(&self) -> bool {
        loop {
            let old_value: u8 = Self::LOG_TABLE.load_atomic(self.start(), Ordering::Relaxed);
            if old_value == 1 {
                return false;
            }
            if Self::LOG_TABLE
                .compare_exchange_atomic(self.start(), 0u8, 1u8, Ordering::SeqCst, Ordering::SeqCst)
                .is_ok()
            {
                return true;
            }
        }
    }

    #[inline(always)]
    pub fn set_as_in_place_promoted(&self) {
        Self::NURSERY_PROMOTION_STATE_TABLE.fetch_or_atomic(self.start(), 1u8, Ordering::Relaxed);
    }

    #[inline(always)]
    pub fn is_in_place_promoted(&self) -> bool {
        Self::NURSERY_PROMOTION_STATE_TABLE.load_atomic::<u8>(self.start(), Ordering::Relaxed) != 0
    }

    #[inline(always)]
    pub fn clear_in_place_promoted(&self) {
        Self::NURSERY_PROMOTION_STATE_TABLE.store_atomic(self.start(), 0u8, Ordering::Relaxed)
    }

    #[inline(always)]
    pub fn unlog(&self) {
        Self::LOG_TABLE.store_atomic(self.start(), 0u8, Ordering::Relaxed);
    }

    #[inline(always)]
    pub fn unlog_non_atomic(&self) {
        unsafe { Self::LOG_TABLE.store(self.start(), 0u8) };
    }

    #[inline(always)]
    pub fn clear_log_table<VM: VMBinding, const COMPRESSED: bool>(&self) {
        super::UnlogBit::<VM, COMPRESSED>::SPEC.bzero_metadata(self.start(), Block::BYTES);
    }

    #[inline(always)]
    pub fn assert_log_table_cleared<VM: VMBinding>(&self, meta: &SideMetadataSpec) {
        assert!(cfg!(debug_assertions) || cfg!(feature = "sanity"));
        let start = address_to_meta_address(meta, self.start()).to_ptr::<u128>();
        let limit = address_to_meta_address(meta, self.end()).to_ptr::<u128>();
        let table = unsafe { std::slice::from_raw_parts(start, limit.offset_from(start) as _) };
        for x in table {
            assert_eq!(*x, 0);
        }
    }

    #[inline(always)]
    pub fn initialize_log_table_as_unlogged<VM: VMBinding, const COMPRESSED: bool>(&self) {
        let meta = super::UnlogBit::<VM, COMPRESSED>::SPEC;
        let start: *mut u8 = address_to_meta_address(&meta, self.start()).to_mut_ptr();
        let limit: *mut u8 = address_to_meta_address(&meta, self.end()).to_mut_ptr();
        unsafe {
            let bytes = limit.offset_from(start) as usize;
            std::ptr::write_bytes(start, 0xffu8, bytes);
        }
    }

    #[inline(always)]
    pub fn rc_dead(&self) -> bool {
        type UInt = u128;
        const LOG_BITS_IN_UINT: usize =
            (std::mem::size_of::<UInt>() << 3).trailing_zeros() as usize;
        debug_assert!(
            Self::LOG_BYTES - crate::util::rc::LOG_MIN_OBJECT_SIZE
                + crate::util::rc::LOG_REF_COUNT_BITS
                >= LOG_BITS_IN_UINT
        );
        let start =
            address_to_meta_address(&crate::util::rc::RC_TABLE, self.start()).to_ptr::<UInt>();
        let limit =
            address_to_meta_address(&crate::util::rc::RC_TABLE, self.end()).to_ptr::<UInt>();
        let rc_table = unsafe { std::slice::from_raw_parts(start, limit.offset_from(start) as _) };
        for x in rc_table {
            if *x != 0 {
                return false;
            }
        }
        true
    }

    /// Sweep this block.
    /// Return true if the block is swept.
    #[inline(always)]
    pub fn sweep<VM: VMBinding>(
        &self,
        space: &ImmixSpace<VM>,
        mark_histogram: &mut Histogram,
        line_mark_state: Option<u8>,
    ) -> bool {
        if super::BLOCK_ONLY {
            match self.get_state() {
                BlockState::Unallocated => false,
                BlockState::Unmarked => {
                    // Release the block if it is allocated but not marked by the current GC.
                    space.release_block(*self, false, false);
                    true
                }
                BlockState::Marked => {
                    // The block is live.
                    false
                }
                _ => unreachable!(),
            }
        } else {
            // Calculate number of marked lines and holes.
            let mut marked_lines = 0;
            let mut holes = 0;
            let mut prev_line_is_marked = true;
            let line_mark_state = line_mark_state.unwrap();

            for line in self.lines() {
                if line.is_marked(line_mark_state) {
                    marked_lines += 1;
                    prev_line_is_marked = true;
                } else {
                    if prev_line_is_marked {
                        holes += 1;
                    }
                    prev_line_is_marked = false;
                }
            }

            if marked_lines == 0 {
                // Release the block if non of its lines are marked.
                space.release_block(*self, false, false);
                true
            } else {
                // There are some marked lines. Keep the block live.
                if marked_lines != Block::LINES {
                    // There are holes. Mark the block as reusable.
                    self.set_state(BlockState::Reusable {
                        unavailable_lines: usize::min(marked_lines, u8::MAX as usize) as _,
                    });
                    space.reusable_blocks.push(*self)
                } else {
                    // Clear mark state.
                    self.set_state(BlockState::Unmarked);
                }
                // Update mark_histogram
                mark_histogram[holes] += marked_lines;
                // Record number of holes in block side metadata.
                self.set_holes(holes);
                false
            }
        }
    }

    #[inline(always)]
    pub fn rc_sweep_nursery<VM: VMBinding>(
        &self,
        space: &ImmixSpace<VM>,
        _concurrent: bool,
    ) -> bool {
        let is_in_place_promoted = self.is_in_place_promoted();
        self.clear_in_place_promoted();
        if is_in_place_promoted {
            self.set_state(BlockState::Reusable {
                unavailable_lines: 1 as _,
            });
            space.reusable_blocks.push(*self);
            false
        } else {
            debug_assert!(self.rc_dead());
            space.release_block(*self, true, false);
            true
        }
    }

    #[inline(always)]
    pub fn attempt_mutator_reuse(&self) -> bool {
        self.fetch_update_state(|s| {
            if let BlockState::Reusable { .. } = s {
                Some(BlockState::Reusing)
            } else {
                None
            }
        })
        .is_ok()
    }

    #[inline(always)]
    pub fn rc_sweep_mature<VM: VMBinding>(&self, space: &ImmixSpace<VM>, defrag: bool) -> bool {
        if self.get_state() == BlockState::Unallocated {
            return false;
        }
        if defrag || self.rc_dead() {
            if self.attempt_dealloc(crate::args::IGNORE_REUSING_BLOCKS) {
                space.release_block(*self, false, true);
                return true;
            }
        } else if !crate::args::BLOCK_ONLY {
            // See the caller of this function.
            // At least one object is dead in the block.
            let add_as_reusable = if !crate::args::IGNORE_REUSING_BLOCKS {
                if !self.get_state().is_reusable() && self.has_holes() {
                    self.set_state(BlockState::Reusable {
                        unavailable_lines: 1 as _,
                    });
                    true
                } else {
                    false
                }
            } else {
                let holes = if crate::args::HOLE_COUNTING {
                    self.calc_holes()
                } else {
                    1
                };
                let has_holes = self.has_holes();
                self.fetch_update_state(|s| {
                    if s == BlockState::Reusing
                        || s == BlockState::Unallocated
                        || s.is_reusable()
                        || !has_holes
                    {
                        None
                    } else {
                        Some(BlockState::Reusable {
                            unavailable_lines: usize::min(holes, u8::MAX as usize) as _,
                        })
                    }
                })
                .is_ok()
            };
            if add_as_reusable {
                debug_assert!(self.get_state().is_reusable());
                space.reusable_blocks.push(*self);
            }
        }
        false
    }

    #[inline(always)]
    pub fn rc_table_start(&self) -> Address {
        address_to_meta_address(&crate::util::rc::RC_TABLE, self.start())
    }

    #[inline(always)]
    pub fn has_holes(&self) -> bool {
        let rc_array = RCArray::of(*self);
        let mut found_free_line = false;
        let mut free_lines = 0;
        for i in 0..Self::LINES {
            if rc_array.is_dead(i) {
                if i == 0 || found_free_line {
                    free_lines += 1
                } else if !found_free_line {
                    found_free_line = true;
                }
                if free_lines >= crate::args().min_reuse_lines {
                    return true;
                }
            } else {
                free_lines = 0;
                found_free_line = false;
            }
        }
        false
    }

    #[inline(always)]
    pub fn calc_holes(&self) -> usize {
        let rc_array = RCArray::of(*self);
        let search_next_hole = |start: usize| -> Option<usize> {
            // Find start
            let first_free_cursor = {
                let start_cursor = start;
                let mut first_free_cursor = None;
                let mut find_free_line = false;
                for i in start_cursor..Block::LINES {
                    if rc_array.is_dead(i) {
                        if i == 0 {
                            first_free_cursor = Some(i);
                            break;
                        } else if !find_free_line {
                            find_free_line = true;
                        } else {
                            first_free_cursor = Some(i);
                            break;
                        }
                    } else {
                        find_free_line = false;
                    }
                }
                first_free_cursor
            };
            let start = match first_free_cursor {
                Some(c) => c,
                _ => return None,
            };
            // Find limit
            let end = {
                let mut cursor = start + 1;
                while cursor < Block::LINES {
                    if !rc_array.is_dead(cursor) {
                        break;
                    }
                    cursor += 1;
                }
                cursor
            };
            Some(end)
        };
        let mut holes = 0;
        let mut cursor = 0;
        while let Some(end) = search_next_hole(cursor) {
            cursor = end;
            if end - cursor >= crate::args().min_reuse_lines {
                holes += 1;
            }
        }
        holes
    }
}

/// A non-block single-linked list to store blocks.
pub struct ReusableBlockPool {
    queue: BlockPool<Block>,
    num_workers: usize,
}

impl ReusableBlockPool {
    /// Create empty block list
    pub fn new(num_workers: usize) -> Self {
        Self {
            queue: BlockPool::new(num_workers),
            num_workers,
        }
    }

    /// Get number of blocks in this list.
    #[inline(always)]
    pub fn len(&self) -> usize {
        self.queue.len()
    }

    /// Add a block to the list.
    #[inline(always)]
    pub fn push(&self, block: Block) {
        self.queue.push(block)
    }

    /// Pop a block out of the list.
    #[inline(always)]
    pub fn pop(&self) -> Option<Block> {
        self.queue.pop()
    }

    /// Clear the list.
    pub fn reset(&mut self) {
        self.queue = BlockPool::new(self.num_workers);
    }

    /// Iterate all the blocks in the queue. Call the visitor for each reported block.
    #[inline]
    pub fn iterate_blocks(&self, mut f: impl FnMut(Block)) {
        self.queue.iterate_blocks(&mut f);
    }

    /// Flush the block queue
    pub fn flush_all(&self) {
        self.queue.flush_all();
    }
}<|MERGE_RESOLUTION|>--- conflicted
+++ resolved
@@ -77,44 +77,10 @@
 }
 
 /// Data structure to reference an immix block.
-<<<<<<< HEAD
-#[repr(C)]
-#[derive(Debug, Clone, Copy, PartialOrd, PartialEq, Eq, Hash)]
-pub struct Block(Address);
-
-impl Default for Block {
-    #[inline(always)]
-    fn default() -> Self {
-        Self(Address::ZERO)
-    }
-}
-
-impl From<Address> for Block {
-=======
 #[repr(transparent)]
 #[derive(Debug, Clone, Copy, PartialOrd, PartialEq)]
 pub struct Block(Address);
 
-impl Region for Block {
-    #[cfg(not(feature = "immix_smaller_block"))]
-    const LOG_BYTES: usize = 15;
-    #[cfg(feature = "immix_smaller_block")]
-    const LOG_BYTES: usize = 13;
-
->>>>>>> c453a1ca
-    #[inline(always)]
-    fn from_aligned_address(address: Address) -> Self {
-        debug_assert!(address.is_aligned_to(Self::BYTES));
-        Self(address)
-    }
-
-    #[inline(always)]
-    fn start(&self) -> Address {
-        self.0
-    }
-}
-
-<<<<<<< HEAD
 impl Region for Block {
     #[cfg(not(feature = "immix_smaller_block"))]
     const LOG_BYTES: usize = {
@@ -138,10 +104,19 @@
     };
     #[cfg(feature = "immix_smaller_block")]
     const LOG_BYTES: usize = 13;
+
+    #[inline(always)]
+    fn from_aligned_address(address: Address) -> Self {
+        debug_assert!(address.is_aligned_to(Self::BYTES));
+        Self(address)
+    }
+
+    #[inline(always)]
+    fn start(&self) -> Address {
+        self.0
+    }
 }
 
-=======
->>>>>>> c453a1ca
 impl Block {
     /// Log bytes in block
     pub const LOG_BYTES: usize = <Self as Region>::LOG_BYTES;
