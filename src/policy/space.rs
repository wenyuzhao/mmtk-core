--- conflicted
+++ resolved
@@ -85,11 +85,7 @@
         // - If tls is collector, we cannot attempt a GC.
         // - If gc is disabled, we cannot attempt a GC.
         let is_mutator = VM::VMActivePlan::is_mutator(tls);
-        let should_poll = is_mutator
-            && self
-                .common()
-                .global_state
-                .should_trigger_gc_when_heap_is_full();
+        let should_poll = is_mutator && VM::VMCollection::is_collection_enabled();
         // Is a GC allowed here? If we should poll but are not allowed to poll, we will panic.
         // initialize_collection() has to be called so we know GC is initialized.
         let allow_gc = should_poll && self.common().global_state.is_initialized();
@@ -123,17 +119,8 @@
         // Should we poll to attempt to GC?
         // - If tls is collector, we cannot attempt a GC.
         // - If gc is disabled, we cannot attempt a GC.
-<<<<<<< HEAD
         let is_mutator = VM::VMActivePlan::is_mutator(tls);
-        let should_poll = is_mutator
-            && self
-                .common()
-                .global_state
-                .should_trigger_gc_when_heap_is_full();
-=======
-        let should_poll =
-            VM::VMActivePlan::is_mutator(tls) && VM::VMCollection::is_collection_enabled();
->>>>>>> 2d3677d6
+        let should_poll = is_mutator && VM::VMCollection::is_collection_enabled();
         // Is a GC allowed here? If we should poll but are not allowed to poll, we will panic.
         // initialize_collection() has to be called so we know GC is initialized.
         let allow_gc = should_poll && self.common().global_state.is_initialized();
