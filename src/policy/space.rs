use crate::global_state::GlobalState;
use crate::plan::PlanConstraints;
use crate::scheduler::GCWorkScheduler;
use crate::util::conversions::*;
use crate::util::metadata::side_metadata::{
    SideMetadataContext, SideMetadataSanity, SideMetadataSpec,
};
use crate::util::Address;
use crate::util::ObjectReference;

use crate::util::heap::layout::vm_layout::{vm_layout, LOG_BYTES_IN_CHUNK};
use crate::util::heap::{PageResource, VMRequest};
use crate::util::options::Options;
use crate::vm::{ActivePlan, Collection};

use crate::util::constants::{LOG_BYTES_IN_MBYTE, LOG_BYTES_IN_PAGE};
use crate::util::conversions;
use crate::util::opaque_pointer::*;

use crate::mmtk::SFT_MAP;
#[cfg(debug_assertions)]
use crate::policy::sft::EMPTY_SFT_NAME;
use crate::policy::sft::SFT;
use crate::util::copy::*;
use crate::util::heap::gc_trigger::GCTrigger;
use crate::util::heap::layout::vm_layout::BYTES_IN_CHUNK;
use crate::util::heap::layout::Mmapper;
use crate::util::heap::layout::VMMap;
use crate::util::heap::space_descriptor::SpaceDescriptor;
use crate::util::heap::HeapMeta;
use crate::util::memory;
use crate::vm::VMBinding;

use std::marker::PhantomData;
use std::sync::Arc;
use std::sync::Mutex;

use downcast_rs::Downcast;

pub trait Space<VM: VMBinding>: 'static + SFT + Sync + Downcast {
    fn as_space(&self) -> &dyn Space<VM>;
    fn as_sft(&self) -> &(dyn SFT + Sync + 'static);
    fn get_page_resource(&self) -> &dyn PageResource<VM>;

    /// Initialize entires in SFT map for the space. This is called when the Space object
    /// has a non-moving address, as we will use the address to set sft.
    /// Currently after we create a boxed plan, spaces in the plan have a non-moving address.
    fn initialize_sft(&self, sft_map: &mut dyn crate::policy::sft_map::SFTMap);

    /// A check for the obvious out-of-memory case: if the requested size is larger than
    /// the heap size, it is definitely an OOM. We would like to identify that, and
    /// allows the binding to deal with OOM. Without this check, we will attempt
    /// to allocate from the page resource. If the requested size is unrealistically large
    /// (such as `usize::MAX`), it breaks the assumptions of our implementation of
    /// page resource, vm map, etc. This check prevents that, and allows us to
    /// handle the OOM case.
    /// Each allocator that may request an arbitrary size should call this method before
    /// acquring memory from the space. For example, bump pointer allocator and large object
    /// allocator need to call this method. On the other hand, allocators that only allocate
    /// memory in fixed size blocks do not need to call this method.
    /// An allocator should call this method before doing any computation on the size to
    /// avoid arithmatic overflow. If we have to do computation in the allocation fastpath and
    /// overflow happens there, there is nothing we can do about it.
    /// Return a boolean to indicate if we will be out of memory, determined by the check.
    fn will_oom_on_acquire(&self, tls: VMThread, size: usize) -> bool {
        let max_pages = self.get_gc_trigger().policy.get_max_heap_size_in_pages();
        let requested_pages = size >> LOG_BYTES_IN_PAGE;
        if requested_pages > max_pages {
            VM::VMCollection::out_of_memory(
                tls,
                crate::util::alloc::AllocationError::HeapOutOfMemory,
            );
            return true;
        }
        false
    }

    fn acquire_logically(&self, tls: VMThread, pages: usize) -> bool {
        debug_assert!(
            !self.will_oom_on_acquire(tls, pages << LOG_BYTES_IN_PAGE),
            "The requested pages is larger than the max heap size. Is will_go_oom_on_acquire used before acquring memory?"
        );

        // Should we poll to attempt to GC?
        // - If tls is collector, we cannot attempt a GC.
        // - If gc is disabled, we cannot attempt a GC.
        let is_mutator = VM::VMActivePlan::is_mutator(tls);
        let should_poll =
            is_mutator && VM::VMActivePlan::global().should_trigger_gc_when_heap_is_full();
        // Is a GC allowed here? If we should poll but are not allowed to poll, we will panic.
        // initialize_collection() has to be called so we know GC is initialized.
        let allow_gc = should_poll && VM::VMActivePlan::global().is_initialized();
        let pr = self.get_page_resource();
        let pages_reserved = pr.reserve_pages(pages);
        if should_poll && self.get_gc_trigger().poll(false, Some(self.as_space())) {
            assert!(allow_gc, "GC is not allowed here: collection is not initialized (did you call initialize_collection()?).");

            // Clear the request, and inform GC trigger about the pending allocation.
            pr.clear_request(pages_reserved);
            self.get_gc_trigger()
                .policy
                .on_pending_allocation(pages_reserved);

            VM::VMCollection::block_for_gc(VMMutatorThread(tls)); // We have checked that this is mutator
            false
        } else {
            pr.commit_pages(pages_reserved, pages, tls);
            true
        }
    }

    fn acquire(&self, tls: VMThread, pages: usize) -> Address {
        trace!("Space.acquire, tls={:?}", tls);

        debug_assert!(
            !self.will_oom_on_acquire(tls, pages << LOG_BYTES_IN_PAGE),
            "The requested pages is larger than the max heap size. Is will_go_oom_on_acquire used before acquring memory?"
        );

        // Should we poll to attempt to GC?
        // - If tls is collector, we cannot attempt a GC.
        // - If gc is disabled, we cannot attempt a GC.
<<<<<<< HEAD
        let is_mutator = VM::VMActivePlan::is_mutator(tls);
        let should_poll =
            is_mutator && VM::VMActivePlan::global().should_trigger_gc_when_heap_is_full();
        // Is a GC allowed here? If we should poll but are not allowed to poll, we will panic.
        // initialize_collection() has to be called so we know GC is initialized.
        let allow_gc = should_poll && VM::VMActivePlan::global().is_initialized();
=======
        let should_poll = VM::VMActivePlan::is_mutator(tls)
            && self
                .common()
                .global_state
                .should_trigger_gc_when_heap_is_full();
        // Is a GC allowed here? If we should poll but are not allowed to poll, we will panic.
        // initialize_collection() has to be called so we know GC is initialized.
        let allow_gc = should_poll && self.common().global_state.is_initialized();

        trace!("Reserving pages");
>>>>>>> 39d23718
        let pr = self.get_page_resource();
        let pages_reserved = pr.reserve_pages(pages);
        trace!("Pages reserved");
        trace!("Polling ..");

        if should_poll && self.get_gc_trigger().poll(false, Some(self.as_space())) {
            debug!("Collection required");
            assert!(allow_gc, "GC is not allowed here: collection is not initialized (did you call initialize_collection()?).");

            // Clear the request, and inform GC trigger about the pending allocation.
            pr.clear_request(pages_reserved);
            self.get_gc_trigger()
                .policy
                .on_pending_allocation(pages_reserved);

            VM::VMCollection::block_for_gc(VMMutatorThread(tls)); // We have checked that this is mutator
            Address::ZERO
        } else {
            match pr.get_new_pages(self.as_space(), pages_reserved, pages, tls) {
                Ok(res) => {
                    let bytes = conversions::pages_to_bytes(res.pages);
                    // TODO: Concurrent zeroing
                    if self.common().zeroed && is_mutator && cfg!(feature = "force_zeroing") {
                        memory::zero(res.start, bytes);
                    }
                    res.start
                }
                Err(_) => {
                    // We thought we had memory to allocate, but somehow failed the allocation. Will force a GC.
                    assert!(
                        allow_gc,
                        "Physical allocation failed when GC is not allowed!"
                    );

                    let gc_performed = self.get_gc_trigger().poll(true, Some(self.as_space()));
                    debug_assert!(gc_performed, "GC not performed when forced.");

                    // Clear the request, and inform GC trigger about the pending allocation.
                    pr.clear_request(pages_reserved);
                    self.get_gc_trigger()
                        .policy
                        .on_pending_allocation(pages_reserved);

                    VM::VMCollection::block_for_gc(VMMutatorThread(tls)); // We asserted that this is mutator.
                    Address::ZERO
                }
            }
        }
    }

    fn in_space(&self, object: ObjectReference) -> bool {
        self.address_in_space(object.to_address::<VM>())
    }

    fn address_in_space(&self, start: Address) -> bool {
        use crate::vm::object_model::ObjectModel;
        if VM::VMObjectModel::COMPRESSED_PTR_ENABLED {
            let common = self.common();
            common.get_vm_map32().get_descriptor_for_address(start) == common.descriptor
        } else {
            debug_assert!(self.common().descriptor.is_contiguous());
            start >= self.common().start && start < self.common().start + self.common().extent
        }
    }

    /**
     * This is called after we get result from page resources.  The space may
     * tap into the hook to monitor heap growth.  The call is made from within the
     * page resources' critical region, immediately before yielding the lock.
     *
     * @param start The start of the newly allocated space
     * @param bytes The size of the newly allocated space
     * @param new_chunk {@code true} if the new space encroached upon or started a new chunk or chunks.
     */
    fn grow_space(&self, start: Address, bytes: usize, new_chunk: bool) {
        trace!(
            "Grow space from {} for {} bytes (new chunk = {})",
            start,
            bytes,
            new_chunk
        );

        // If this is not a new chunk, the SFT for [start, start + bytes) should alreayd be initialized.
        #[cfg(debug_assertions)]
        if !new_chunk {
            debug_assert!(
                SFT_MAP.get_checked(start).name() != EMPTY_SFT_NAME,
                "In grow_space(start = {}, bytes = {}, new_chunk = {}), we have empty SFT entries (chunk for {} = {})",
                start,
                bytes,
                new_chunk,
                start,
                SFT_MAP.get_checked(start).name()
            );
            debug_assert!(
                SFT_MAP.get_checked(start + bytes - 1).name() != EMPTY_SFT_NAME,
                "In grow_space(start = {}, bytes = {}, new_chunk = {}), we have empty SFT entries (chunk for {} = {})",
                start,
                bytes,
                new_chunk,
                start + bytes - 1,
                SFT_MAP.get_checked(start + bytes - 1).name()
            );
        }

        if new_chunk {
            unsafe { SFT_MAP.update(self.as_sft(), start, bytes) };
        }
    }

    /// Ensure this space is marked as mapped -- used when the space is already
    /// mapped (e.g. for a vm image which is externally mmapped.)
    fn ensure_mapped(&self) {
        if self
            .get_page_resource()
            .common()
            .metadata
            .try_map_metadata_space(self.common().start, self.common().extent)
            .is_err()
        {
            // TODO(Javad): handle meta space allocation failure
            panic!("failed to mmap meta memory");
        }

        self.common()
            .mmapper
            .mark_as_mapped(self.common().start, self.common().extent);
    }

    fn reserved_pages(&self) -> usize {
        let data_pages = self.get_page_resource().reserved_pages();
        let meta_pages = self
            .get_page_resource()
            .common()
            .metadata
            .calculate_reserved_pages(data_pages);
        data_pages + meta_pages
    }

    /// Return the number of physical pages available.
    fn available_physical_pages(&self) -> usize {
        self.get_page_resource().get_available_physical_pages()
    }

    fn get_name(&self) -> &'static str {
        self.common().name
    }

    fn common(&self) -> &CommonSpace<VM>;
    fn get_gc_trigger(&self) -> &GCTrigger<VM> {
        self.common().gc_trigger.as_ref()
    }

    fn release_multiple_pages(&mut self, start: Address);

    /// What copy semantic we should use for this space if we copy objects from this space.
    /// This is only needed for plans that use SFTProcessEdges
    fn set_copy_for_sft_trace(&mut self, _semantics: Option<CopySemantics>) {
        panic!("A copying space should override this method")
    }

    /// Ensure that the current space's metadata context does not have any issues.
    /// Panics with a suitable message if any issue is detected.
    /// It also initialises the sanity maps which will then be used if the `extreme_assertions` feature is active.
    /// Internally this calls verify_metadata_context() from `util::metadata::sanity`
    ///
    /// This function is called once per space by its parent plan but may be called multiple times per policy.
    ///
    /// Arguments:
    /// * `side_metadata_sanity_checker`: The `SideMetadataSanity` object instantiated in the calling plan.
    fn verify_side_metadata_sanity(&self, side_metadata_sanity_checker: &mut SideMetadataSanity) {
        side_metadata_sanity_checker.verify_metadata_context(
            std::any::type_name::<Self>(),
            &self.get_page_resource().common().metadata,
        )
    }
}

/// Print the VM map for a space.
/// Space needs to be object-safe, so it cannot have methods that use extra generic type paramters. So this method is placed outside the Space trait.
/// This method can be invoked on a &dyn Space (space.as_space() will return &dyn Space).
#[allow(unused)]
pub(crate) fn print_vm_map<VM: VMBinding>(
    space: &dyn Space<VM>,
    out: &mut impl std::fmt::Write,
) -> Result<(), std::fmt::Error> {
    let common = space.common();
    write!(out, "{} ", common.name)?;
    if common.immortal {
        write!(out, "I")?;
    } else {
        write!(out, " ")?;
    }
    if common.movable {
        write!(out, " ")?;
    } else {
        write!(out, "N")?;
    }
    write!(out, " ")?;
    if common.contiguous {
        write!(
            out,
            "{}->{}",
            common.start,
            common.start + common.extent - 1
        )?;
        match common.vmrequest {
            VMRequest::Extent { extent, .. } => {
                write!(out, " E {}", extent)?;
            }
            VMRequest::Fraction { frac, .. } => {
                write!(out, " F {}", frac)?;
            }
            _ => {}
        }
    } else {
        let mut a = space
            .get_page_resource()
            .common()
            .get_head_discontiguous_region();
        while !a.is_zero() {
            write!(
                out,
                "{}->{}",
                a,
                a + space.common().vm_map().get_contiguous_region_size(a) - 1
            )?;
            a = space.common().vm_map().get_next_contiguous_region(a);
            if !a.is_zero() {
                write!(out, " ")?;
            }
        }
    }
    writeln!(out)?;

    Ok(())
}

impl_downcast!(Space<VM> where VM: VMBinding);

pub struct CommonSpace<VM: VMBinding> {
    pub name: &'static str,
    pub descriptor: SpaceDescriptor,
    pub vmrequest: VMRequest,

    /// For a copying space that allows sft_trace_object(), this should be set before each GC so we know
    // the copy semantics for the space.
    pub copy: Option<CopySemantics>,

    immortal: bool,
    movable: bool,
    pub contiguous: bool,
    pub zeroed: bool,

    pub start: Address,
    pub extent: usize,

    pub vm_map: &'static dyn VMMap,
    pub vm_map_32: Option<&'static crate::util::heap::layout::map32::Map32>,
    pub mmapper: &'static dyn Mmapper,

    /// This field equals to needs_log_bit in the plan constraints.
    // TODO: This should be a constant for performance.
    pub needs_log_bit: bool,
    pub needs_field_log_bit: bool,

    /// A lock used during acquire() to make sure only one thread can allocate.
    pub acquire_lock: Mutex<()>,

    pub gc_trigger: Arc<GCTrigger<VM>>,
    pub global_state: Arc<GlobalState>,

    p: PhantomData<VM>,
}

/// Arguments passed from a policy to create a space. This includes policy specific args.
pub struct PolicyCreateSpaceArgs<'a, VM: VMBinding> {
    pub plan_args: PlanCreateSpaceArgs<'a, VM>,
    pub movable: bool,
    pub immortal: bool,
    pub local_side_metadata_specs: Vec<SideMetadataSpec>,
}

impl<VM: VMBinding> PolicyCreateSpaceArgs<'_, VM> {
    pub fn metadata(&self) -> SideMetadataContext {
        SideMetadataContext {
            global: self.plan_args.global_side_metadata_specs.clone(),
            local: self.local_side_metadata_specs.clone(),
        }
    }
}

/// Arguments passed from a plan to create a space.
pub struct PlanCreateSpaceArgs<'a, VM: VMBinding> {
    pub name: &'static str,
    pub zeroed: bool,
    pub vmrequest: VMRequest,
    pub global_side_metadata_specs: Vec<SideMetadataSpec>,
    pub vm_map: &'static dyn VMMap,
    pub mmapper: &'static dyn Mmapper,
    pub heap: &'a mut HeapMeta,
    pub constraints: &'a PlanConstraints,
    pub gc_trigger: Arc<GCTrigger<VM>>,
    pub scheduler: Arc<GCWorkScheduler<VM>>,
<<<<<<< HEAD
    pub options: Arc<Options>,
=======
    pub options: &'a Options,
    pub global_state: Arc<GlobalState>,
>>>>>>> 39d23718
}

impl<'a, VM: VMBinding> PlanCreateSpaceArgs<'a, VM> {
    /// Turning PlanCreateSpaceArgs into a PolicyCreateSpaceArgs
    pub fn into_policy_args(
        self,
        movable: bool,
        immortal: bool,
        policy_metadata_specs: Vec<SideMetadataSpec>,
    ) -> PolicyCreateSpaceArgs<'a, VM> {
        PolicyCreateSpaceArgs {
            movable,
            immortal,
            local_side_metadata_specs: policy_metadata_specs,
            plan_args: self,
        }
    }
}

impl<VM: VMBinding> CommonSpace<VM> {
    pub fn new(args: PolicyCreateSpaceArgs<VM>) -> Self {
        let mut rtn = CommonSpace {
            name: args.plan_args.name,
            descriptor: SpaceDescriptor::UNINITIALIZED,
            vmrequest: args.plan_args.vmrequest,
            copy: None,
            immortal: args.immortal,
            movable: args.movable,
            contiguous: true,
            zeroed: args.plan_args.zeroed,
            start: unsafe { Address::zero() },
            extent: 0,
            vm_map: args.plan_args.vm_map,
            vm_map_32: args
                .plan_args
                .vm_map
                .as_any()
                .downcast_ref::<crate::util::heap::layout::map32::Map32>()
                .map(|x| unsafe { &*(x as *const crate::util::heap::layout::map32::Map32) }),
            mmapper: args.plan_args.mmapper,
            needs_log_bit: args.plan_args.constraints.needs_log_bit,
            needs_field_log_bit: args.plan_args.constraints.needs_field_log_bit,
            gc_trigger: args.plan_args.gc_trigger,
            acquire_lock: Mutex::new(()),
            global_state: args.plan_args.global_state,
            p: PhantomData,
        };

        let vmrequest = args.plan_args.vmrequest;
        if vmrequest.is_discontiguous() {
            rtn.contiguous = false;
            // FIXME
            rtn.descriptor = SpaceDescriptor::create_descriptor();
            // VM.memory.setHeapRange(index, HEAP_START, HEAP_END);
            return rtn;
        }

        let (extent, top) = match vmrequest {
            VMRequest::Fraction { frac, top: _top } => (get_frac_available(frac), _top),
            VMRequest::Extent {
                extent: _extent,
                top: _top,
            } => (_extent, _top),
            VMRequest::Fixed {
                extent: _extent, ..
            } => (_extent, false),
            _ => unreachable!(),
        };

        assert!(
            extent == raw_align_up(extent, BYTES_IN_CHUNK),
            "{} requested non-aligned extent: {} bytes",
            rtn.name,
            extent
        );

        let start = if let VMRequest::Fixed { start: _start, .. } = vmrequest {
            _start
        } else {
            // FIXME
            //if (HeapLayout.vmMap.isFinalized()) VM.assertions.fail("heap is narrowed after regionMap is finalized: " + name);
            args.plan_args.heap.reserve(extent, top)
        };
        assert!(
            start == chunk_align_up(start),
            "{} starting on non-aligned boundary: {}",
            rtn.name,
            start
        );

        rtn.contiguous = true;
        rtn.start = start;
        rtn.extent = extent;
        // FIXME
        rtn.descriptor = SpaceDescriptor::create_descriptor_from_heap_range(start, start + extent);
        // VM.memory.setHeapRange(index, start, start.plus(extent));

        // We only initialize our vm map if the range of the space is in our available heap range. For normally spaces,
        // they are definitely in our heap range. But for VM space, a runtime could give us an arbitrary range. We only
        // insert into our vm map if the range overlaps with our heap.
        {
            use crate::util::heap::layout;
            let overlap =
                Address::range_intersection(&(start..start + extent), &layout::available_range());
            if !overlap.is_empty() {
                args.plan_args.vm_map.insert(
                    overlap.start,
                    overlap.end - overlap.start,
                    rtn.descriptor,
                );
            }
        }

        debug!(
            "Created space {} [{}, {}) for {} bytes",
            rtn.name,
            start,
            start + extent,
            extent
        );

        rtn
    }

    pub fn initialize_sft(
        &self,
        sft: &(dyn SFT + Sync + 'static),
        sft_map: &mut dyn crate::policy::sft_map::SFTMap,
        metadata: &SideMetadataContext,
    ) {
        // For contiguous space, we eagerly initialize SFT map based on its address range.
        if self.contiguous {
            // FIXME(wenyuzhao):
            // Move this if-block from CommonSpace::new to here, to fix the mutator performance
            // issue on 32-core Zen3 machines (dacapo-evaluation-git-6e411f33, h2o, 7341M heap)
            if metadata
                .try_map_metadata_address_range(self.start, self.extent)
                .is_err()
            {
                // TODO(Javad): handle meta space allocation failure
                panic!("failed to mmap meta memory");
            }
            unsafe { sft_map.eager_initialize(sft, self.start, self.extent) };
        }
    }

    pub fn vm_map(&self) -> &'static dyn VMMap {
        self.vm_map
    }

    #[allow(unused)]
    pub(crate) fn get_vm_map32(&self) -> &'static crate::util::heap::layout::map32::Map32 {
        unsafe { self.vm_map_32.unwrap_unchecked() }
    }
}

fn get_frac_available(frac: f32) -> usize {
    trace!("AVAILABLE_START={}", vm_layout().available_start());
    trace!("AVAILABLE_END={}", vm_layout().available_end());
    let bytes = (frac * vm_layout().available_bytes() as f32) as usize;
    trace!("bytes={}*{}={}", frac, vm_layout().available_bytes(), bytes);
    let mb = bytes >> LOG_BYTES_IN_MBYTE;
    let rtn = mb << LOG_BYTES_IN_MBYTE;
    trace!("rtn={}", rtn);
    let aligned_rtn = raw_align_up(rtn, BYTES_IN_CHUNK);
    trace!("aligned_rtn={}", aligned_rtn);
    aligned_rtn
}

pub fn required_chunks(pages: usize) -> usize {
    let extent = raw_align_up(pages_to_bytes(pages), BYTES_IN_CHUNK);
    extent >> LOG_BYTES_IN_CHUNK
}<|MERGE_RESOLUTION|>--- conflicted
+++ resolved
@@ -85,50 +85,7 @@
         // - If tls is collector, we cannot attempt a GC.
         // - If gc is disabled, we cannot attempt a GC.
         let is_mutator = VM::VMActivePlan::is_mutator(tls);
-        let should_poll =
-            is_mutator && VM::VMActivePlan::global().should_trigger_gc_when_heap_is_full();
-        // Is a GC allowed here? If we should poll but are not allowed to poll, we will panic.
-        // initialize_collection() has to be called so we know GC is initialized.
-        let allow_gc = should_poll && VM::VMActivePlan::global().is_initialized();
-        let pr = self.get_page_resource();
-        let pages_reserved = pr.reserve_pages(pages);
-        if should_poll && self.get_gc_trigger().poll(false, Some(self.as_space())) {
-            assert!(allow_gc, "GC is not allowed here: collection is not initialized (did you call initialize_collection()?).");
-
-            // Clear the request, and inform GC trigger about the pending allocation.
-            pr.clear_request(pages_reserved);
-            self.get_gc_trigger()
-                .policy
-                .on_pending_allocation(pages_reserved);
-
-            VM::VMCollection::block_for_gc(VMMutatorThread(tls)); // We have checked that this is mutator
-            false
-        } else {
-            pr.commit_pages(pages_reserved, pages, tls);
-            true
-        }
-    }
-
-    fn acquire(&self, tls: VMThread, pages: usize) -> Address {
-        trace!("Space.acquire, tls={:?}", tls);
-
-        debug_assert!(
-            !self.will_oom_on_acquire(tls, pages << LOG_BYTES_IN_PAGE),
-            "The requested pages is larger than the max heap size. Is will_go_oom_on_acquire used before acquring memory?"
-        );
-
-        // Should we poll to attempt to GC?
-        // - If tls is collector, we cannot attempt a GC.
-        // - If gc is disabled, we cannot attempt a GC.
-<<<<<<< HEAD
-        let is_mutator = VM::VMActivePlan::is_mutator(tls);
-        let should_poll =
-            is_mutator && VM::VMActivePlan::global().should_trigger_gc_when_heap_is_full();
-        // Is a GC allowed here? If we should poll but are not allowed to poll, we will panic.
-        // initialize_collection() has to be called so we know GC is initialized.
-        let allow_gc = should_poll && VM::VMActivePlan::global().is_initialized();
-=======
-        let should_poll = VM::VMActivePlan::is_mutator(tls)
+        let should_poll = is_mutator
             && self
                 .common()
                 .global_state
@@ -136,9 +93,45 @@
         // Is a GC allowed here? If we should poll but are not allowed to poll, we will panic.
         // initialize_collection() has to be called so we know GC is initialized.
         let allow_gc = should_poll && self.common().global_state.is_initialized();
-
-        trace!("Reserving pages");
->>>>>>> 39d23718
+        let pr = self.get_page_resource();
+        let pages_reserved = pr.reserve_pages(pages);
+        if should_poll && self.get_gc_trigger().poll(false, Some(self.as_space())) {
+            assert!(allow_gc, "GC is not allowed here: collection is not initialized (did you call initialize_collection()?).");
+
+            // Clear the request, and inform GC trigger about the pending allocation.
+            pr.clear_request(pages_reserved);
+            self.get_gc_trigger()
+                .policy
+                .on_pending_allocation(pages_reserved);
+
+            VM::VMCollection::block_for_gc(VMMutatorThread(tls)); // We have checked that this is mutator
+            false
+        } else {
+            pr.commit_pages(pages_reserved, pages, tls);
+            true
+        }
+    }
+
+    fn acquire(&self, tls: VMThread, pages: usize) -> Address {
+        trace!("Space.acquire, tls={:?}", tls);
+
+        debug_assert!(
+            !self.will_oom_on_acquire(tls, pages << LOG_BYTES_IN_PAGE),
+            "The requested pages is larger than the max heap size. Is will_go_oom_on_acquire used before acquring memory?"
+        );
+
+        // Should we poll to attempt to GC?
+        // - If tls is collector, we cannot attempt a GC.
+        // - If gc is disabled, we cannot attempt a GC.
+        let is_mutator = VM::VMActivePlan::is_mutator(tls);
+        let should_poll = is_mutator
+            && self
+                .common()
+                .global_state
+                .should_trigger_gc_when_heap_is_full();
+        // Is a GC allowed here? If we should poll but are not allowed to poll, we will panic.
+        // initialize_collection() has to be called so we know GC is initialized.
+        let allow_gc = should_poll && self.common().global_state.is_initialized();
         let pr = self.get_page_resource();
         let pages_reserved = pr.reserve_pages(pages);
         trace!("Pages reserved");
@@ -443,12 +436,8 @@
     pub constraints: &'a PlanConstraints,
     pub gc_trigger: Arc<GCTrigger<VM>>,
     pub scheduler: Arc<GCWorkScheduler<VM>>,
-<<<<<<< HEAD
     pub options: Arc<Options>,
-=======
-    pub options: &'a Options,
     pub global_state: Arc<GlobalState>,
->>>>>>> 39d23718
 }
 
 impl<'a, VM: VMBinding> PlanCreateSpaceArgs<'a, VM> {
