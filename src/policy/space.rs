use crate::global_state::GlobalState;
use crate::plan::PlanConstraints;
use crate::scheduler::GCWorkScheduler;
use crate::util::conversions::*;
use crate::util::metadata::side_metadata::{
    SideMetadataContext, SideMetadataSanity, SideMetadataSpec,
};
use crate::util::Address;
use crate::util::ObjectReference;

use crate::util::heap::layout::vm_layout::{vm_layout, LOG_BYTES_IN_CHUNK};
use crate::util::heap::{PageResource, VMRequest};
use crate::util::options::Options;
use crate::vm::{ActivePlan, Collection};

use crate::util::constants::{LOG_BYTES_IN_MBYTE, LOG_BYTES_IN_PAGE};
use crate::util::conversions;
use crate::util::opaque_pointer::*;

use crate::mmtk::SFT_MAP;
#[cfg(debug_assertions)]
use crate::policy::sft::EMPTY_SFT_NAME;
use crate::policy::sft::SFT;
use crate::util::copy::*;
use crate::util::heap::gc_trigger::GCTrigger;
use crate::util::heap::layout::vm_layout::BYTES_IN_CHUNK;
use crate::util::heap::layout::Mmapper;
use crate::util::heap::layout::VMMap;
use crate::util::heap::space_descriptor::SpaceDescriptor;
use crate::util::heap::HeapMeta;
use crate::util::memory;
use crate::vm::VMBinding;

use std::marker::PhantomData;
use std::sync::Arc;
use std::sync::Mutex;

use downcast_rs::Downcast;

pub trait Space<VM: VMBinding>: 'static + SFT + Sync + Downcast {
    fn as_space(&self) -> &dyn Space<VM>;
    fn as_sft(&self) -> &(dyn SFT + Sync + 'static);
    fn get_page_resource(&self) -> &dyn PageResource<VM>;

    /// Initialize entires in SFT map for the space. This is called when the Space object
    /// has a non-moving address, as we will use the address to set sft.
    /// Currently after we create a boxed plan, spaces in the plan have a non-moving address.
    fn initialize_sft(&self, sft_map: &mut dyn crate::policy::sft_map::SFTMap);

    /// A check for the obvious out-of-memory case: if the requested size is larger than
    /// the heap size, it is definitely an OOM. We would like to identify that, and
    /// allows the binding to deal with OOM. Without this check, we will attempt
    /// to allocate from the page resource. If the requested size is unrealistically large
    /// (such as `usize::MAX`), it breaks the assumptions of our implementation of
    /// page resource, vm map, etc. This check prevents that, and allows us to
    /// handle the OOM case.
    /// Each allocator that may request an arbitrary size should call this method before
    /// acquring memory from the space. For example, bump pointer allocator and large object
    /// allocator need to call this method. On the other hand, allocators that only allocate
    /// memory in fixed size blocks do not need to call this method.
    /// An allocator should call this method before doing any computation on the size to
    /// avoid arithmatic overflow. If we have to do computation in the allocation fastpath and
    /// overflow happens there, there is nothing we can do about it.
    /// Return a boolean to indicate if we will be out of memory, determined by the check.
    fn will_oom_on_acquire(&self, tls: VMThread, size: usize) -> bool {
        let max_pages = self.get_gc_trigger().policy.get_max_heap_size_in_pages();
        let requested_pages = size >> LOG_BYTES_IN_PAGE;
        if requested_pages > max_pages {
            VM::VMCollection::out_of_memory(
                tls,
                crate::util::alloc::AllocationError::HeapOutOfMemory,
            );
            return true;
        }
        false
    }

    fn acquire_logically(&self, tls: VMThread, pages: usize) -> bool {
        debug_assert!(
            !self.will_oom_on_acquire(tls, pages << LOG_BYTES_IN_PAGE),
            "The requested pages is larger than the max heap size. Is will_go_oom_on_acquire used before acquring memory?"
        );

        // Should we poll to attempt to GC?
        // - If tls is collector, we cannot attempt a GC.
        // - If gc is disabled, we cannot attempt a GC.
        let is_mutator = VM::VMActivePlan::is_mutator(tls);
        let should_poll = is_mutator
            && self
                .common()
                .global_state
                .should_trigger_gc_when_heap_is_full();
        // Is a GC allowed here? If we should poll but are not allowed to poll, we will panic.
        // initialize_collection() has to be called so we know GC is initialized.
        let allow_gc = should_poll && self.common().global_state.is_initialized();
        let pr = self.get_page_resource();
        let pages_reserved = pr.reserve_pages(pages);
        if should_poll && self.get_gc_trigger().poll(false, Some(self.as_space())) {
            assert!(allow_gc, "GC is not allowed here: collection is not initialized (did you call initialize_collection()?).");

            // Clear the request, and inform GC trigger about the pending allocation.
            pr.clear_request(pages_reserved);
            self.get_gc_trigger()
                .policy
                .on_pending_allocation(pages_reserved);

            VM::VMCollection::block_for_gc(VMMutatorThread(tls)); // We have checked that this is mutator
            false
        } else {
            pr.commit_pages(pages_reserved, pages, tls);
            true
        }
    }

    fn acquire(&self, tls: VMThread, pages: usize) -> Address {
        trace!("Space.acquire, tls={:?}", tls);

        debug_assert!(
            !self.will_oom_on_acquire(tls, pages << LOG_BYTES_IN_PAGE),
            "The requested pages is larger than the max heap size. Is will_go_oom_on_acquire used before acquring memory?"
        );

        // Should we poll to attempt to GC?
        // - If tls is collector, we cannot attempt a GC.
        // - If gc is disabled, we cannot attempt a GC.
        let is_mutator = VM::VMActivePlan::is_mutator(tls);
        let should_poll = is_mutator
            && self
                .common()
                .global_state
                .should_trigger_gc_when_heap_is_full();
        // Is a GC allowed here? If we should poll but are not allowed to poll, we will panic.
        // initialize_collection() has to be called so we know GC is initialized.
        let allow_gc = should_poll && self.common().global_state.is_initialized();
        let pr = self.get_page_resource();
        let pages_reserved = pr.reserve_pages(pages);
        trace!("Pages reserved");
        trace!("Polling ..");

        if should_poll && self.get_gc_trigger().poll(false, Some(self.as_space())) {
            debug!("Collection required");
            assert!(allow_gc, "GC is not allowed here: collection is not initialized (did you call initialize_collection()?).");

            // Clear the request, and inform GC trigger about the pending allocation.
            pr.clear_request(pages_reserved);
            self.get_gc_trigger()
                .policy
                .on_pending_allocation(pages_reserved);

            VM::VMCollection::block_for_gc(VMMutatorThread(tls)); // We have checked that this is mutator
            Address::ZERO
        } else {
            match pr.get_new_pages(self.as_space(), pages_reserved, pages, tls) {
                Ok(res) => {
                    let bytes = conversions::pages_to_bytes(res.pages);
                    // TODO: Concurrent zeroing
                    if self.common().zeroed && is_mutator && cfg!(feature = "force_zeroing") {
                        memory::zero(res.start, bytes);
                    }
                    res.start
                }
                Err(_) => {
                    // We thought we had memory to allocate, but somehow failed the allocation. Will force a GC.
                    assert!(
                        allow_gc,
                        "Physical allocation failed when GC is not allowed!"
                    );

                    let gc_performed = self.get_gc_trigger().poll(true, Some(self.as_space()));
                    debug_assert!(gc_performed, "GC not performed when forced.");

                    // Clear the request, and inform GC trigger about the pending allocation.
                    pr.clear_request(pages_reserved);
                    self.get_gc_trigger()
                        .policy
                        .on_pending_allocation(pages_reserved);

                    VM::VMCollection::block_for_gc(VMMutatorThread(tls)); // We asserted that this is mutator.
                    Address::ZERO
                }
            }
        }
    }

    fn in_space(&self, object: ObjectReference) -> bool {
        self.address_in_space(object.to_address::<VM>())
    }

    fn address_in_space(&self, start: Address) -> bool {
        use crate::vm::object_model::ObjectModel;
        if VM::VMObjectModel::COMPRESSED_PTR_ENABLED {
            let common = self.common();
            common.get_vm_map32().get_descriptor_for_address(start) == common.descriptor
        } else {
            debug_assert!(self.common().descriptor.is_contiguous());
            start >= self.common().start && start < self.common().start + self.common().extent
        }
    }

    /**
     * This is called after we get result from page resources.  The space may
     * tap into the hook to monitor heap growth.  The call is made from within the
     * page resources' critical region, immediately before yielding the lock.
     *
     * @param start The start of the newly allocated space
     * @param bytes The size of the newly allocated space
     * @param new_chunk {@code true} if the new space encroached upon or started a new chunk or chunks.
     */
    fn grow_space(&self, start: Address, bytes: usize, new_chunk: bool) {
        trace!(
            "Grow space from {} for {} bytes (new chunk = {})",
            start,
            bytes,
            new_chunk
        );

        // If this is not a new chunk, the SFT for [start, start + bytes) should alreayd be initialized.
        #[cfg(debug_assertions)]
        if !new_chunk {
            debug_assert!(
                SFT_MAP.get_checked(start).name() != EMPTY_SFT_NAME,
                "In grow_space(start = {}, bytes = {}, new_chunk = {}), we have empty SFT entries (chunk for {} = {})",
                start,
                bytes,
                new_chunk,
                start,
                SFT_MAP.get_checked(start).name()
            );
            debug_assert!(
                SFT_MAP.get_checked(start + bytes - 1).name() != EMPTY_SFT_NAME,
                "In grow_space(start = {}, bytes = {}, new_chunk = {}), we have empty SFT entries (chunk for {} = {})",
                start,
                bytes,
                new_chunk,
                start + bytes - 1,
                SFT_MAP.get_checked(start + bytes - 1).name()
            );
        }

        if new_chunk {
            unsafe { SFT_MAP.update(self.as_sft(), start, bytes) };
        }
    }

    /// Ensure this space is marked as mapped -- used when the space is already
    /// mapped (e.g. for a vm image which is externally mmapped.)
    fn ensure_mapped(&self) {
        if self
            .get_page_resource()
            .common()
            .metadata
            .try_map_metadata_space(self.common().start, self.common().extent)
            .is_err()
        {
            // TODO(Javad): handle meta space allocation failure
            panic!("failed to mmap meta memory");
        }

        self.common()
            .mmapper
            .mark_as_mapped(self.common().start, self.common().extent);
    }

    fn reserved_pages(&self) -> usize {
        let data_pages = self.get_page_resource().reserved_pages();
        let meta_pages = self
            .get_page_resource()
            .common()
            .metadata
            .calculate_reserved_pages(data_pages);
        data_pages + meta_pages
    }

    /// Return the number of physical pages available.
    fn available_physical_pages(&self) -> usize {
        self.get_page_resource().get_available_physical_pages()
    }

    fn get_name(&self) -> &'static str {
        self.common().name
    }

    fn common(&self) -> &CommonSpace<VM>;
    fn get_gc_trigger(&self) -> &GCTrigger<VM> {
        self.common().gc_trigger.as_ref()
    }

    fn release_multiple_pages(&mut self, start: Address);

    /// What copy semantic we should use for this space if we copy objects from this space.
    /// This is only needed for plans that use SFTProcessEdges
    fn set_copy_for_sft_trace(&mut self, _semantics: Option<CopySemantics>) {
        panic!("A copying space should override this method")
    }

    /// Ensure that the current space's metadata context does not have any issues.
    /// Panics with a suitable message if any issue is detected.
    /// It also initialises the sanity maps which will then be used if the `extreme_assertions` feature is active.
    /// Internally this calls verify_metadata_context() from `util::metadata::sanity`
    ///
    /// This function is called once per space by its parent plan but may be called multiple times per policy.
    ///
    /// Arguments:
    /// * `side_metadata_sanity_checker`: The `SideMetadataSanity` object instantiated in the calling plan.
    fn verify_side_metadata_sanity(&self, side_metadata_sanity_checker: &mut SideMetadataSanity) {
        side_metadata_sanity_checker.verify_metadata_context(
            std::any::type_name::<Self>(),
            &self.get_page_resource().common().metadata,
        )
    }
}

/// Print the VM map for a space.
/// Space needs to be object-safe, so it cannot have methods that use extra generic type paramters. So this method is placed outside the Space trait.
/// This method can be invoked on a &dyn Space (space.as_space() will return &dyn Space).
#[allow(unused)]
pub(crate) fn print_vm_map<VM: VMBinding>(
    space: &dyn Space<VM>,
    out: &mut impl std::fmt::Write,
) -> Result<(), std::fmt::Error> {
    let common = space.common();
    write!(out, "{} ", common.name)?;
    if common.immortal {
        write!(out, "I")?;
    } else {
        write!(out, " ")?;
    }
    if common.movable {
        write!(out, " ")?;
    } else {
        write!(out, "N")?;
    }
    write!(out, " ")?;
    if common.contiguous {
        write!(
            out,
            "{}->{}",
            common.start,
            common.start + common.extent - 1
        )?;
        match common.vmrequest {
            VMRequest::Extent { extent, .. } => {
                write!(out, " E {}", extent)?;
            }
            VMRequest::Fraction { frac, .. } => {
                write!(out, " F {}", frac)?;
            }
            _ => {}
        }
    } else {
        let mut a = space
            .get_page_resource()
            .common()
            .get_head_discontiguous_region();
        while !a.is_zero() {
            write!(
                out,
                "{}->{}",
                a,
                a + space.common().vm_map().get_contiguous_region_size(a) - 1
            )?;
            a = space.common().vm_map().get_next_contiguous_region(a);
            if !a.is_zero() {
                write!(out, " ")?;
            }
        }
    }
    writeln!(out)?;

    Ok(())
}

impl_downcast!(Space<VM> where VM: VMBinding);

pub struct CommonSpace<VM: VMBinding> {
    pub name: &'static str,
    pub descriptor: SpaceDescriptor,
    pub vmrequest: VMRequest,

    /// For a copying space that allows sft_trace_object(), this should be set before each GC so we know
    // the copy semantics for the space.
    pub copy: Option<CopySemantics>,

    immortal: bool,
    movable: bool,
    pub contiguous: bool,
    pub zeroed: bool,

    pub start: Address,
    pub extent: usize,

    pub vm_map: &'static dyn VMMap,
    pub vm_map_32: Option<&'static crate::util::heap::layout::map32::Map32>,
    pub mmapper: &'static dyn Mmapper,

<<<<<<< HEAD
=======
    pub(crate) metadata: SideMetadataContext,

>>>>>>> 79fb0bb1
    /// This field equals to needs_log_bit in the plan constraints.
    // TODO: This should be a constant for performance.
    pub needs_log_bit: bool,
    pub needs_field_log_bit: bool,

    /// A lock used during acquire() to make sure only one thread can allocate.
    pub acquire_lock: Mutex<()>,

    pub gc_trigger: Arc<GCTrigger<VM>>,
    pub global_state: Arc<GlobalState>,

    p: PhantomData<VM>,
}

/// Arguments passed from a policy to create a space. This includes policy specific args.
pub struct PolicyCreateSpaceArgs<'a, VM: VMBinding> {
    pub plan_args: PlanCreateSpaceArgs<'a, VM>,
    pub movable: bool,
    pub immortal: bool,
    pub local_side_metadata_specs: Vec<SideMetadataSpec>,
}

impl<VM: VMBinding> PolicyCreateSpaceArgs<'_, VM> {
    pub fn metadata(&self) -> SideMetadataContext {
        SideMetadataContext {
            global: self.plan_args.global_side_metadata_specs.clone(),
            local: self.local_side_metadata_specs.clone(),
        }
    }
}

/// Arguments passed from a plan to create a space.
pub struct PlanCreateSpaceArgs<'a, VM: VMBinding> {
    pub name: &'static str,
    pub zeroed: bool,
    pub vmrequest: VMRequest,
    pub global_side_metadata_specs: Vec<SideMetadataSpec>,
    pub vm_map: &'static dyn VMMap,
    pub mmapper: &'static dyn Mmapper,
    pub heap: &'a mut HeapMeta,
    pub constraints: &'a PlanConstraints,
    pub gc_trigger: Arc<GCTrigger<VM>>,
    pub scheduler: Arc<GCWorkScheduler<VM>>,
    pub options: Arc<Options>,
    pub global_state: Arc<GlobalState>,
}

impl<'a, VM: VMBinding> PlanCreateSpaceArgs<'a, VM> {
    /// Turning PlanCreateSpaceArgs into a PolicyCreateSpaceArgs
    pub fn into_policy_args(
        self,
        movable: bool,
        immortal: bool,
        policy_metadata_specs: Vec<SideMetadataSpec>,
    ) -> PolicyCreateSpaceArgs<'a, VM> {
        PolicyCreateSpaceArgs {
            movable,
            immortal,
            local_side_metadata_specs: policy_metadata_specs,
            plan_args: self,
        }
    }
}

impl<VM: VMBinding> CommonSpace<VM> {
    pub fn new(args: PolicyCreateSpaceArgs<VM>) -> Self {
        let mut rtn = CommonSpace {
            name: args.plan_args.name,
            descriptor: SpaceDescriptor::UNINITIALIZED,
            vmrequest: args.plan_args.vmrequest,
            copy: None,
            immortal: args.immortal,
            movable: args.movable,
            contiguous: true,
            zeroed: args.plan_args.zeroed,
            start: unsafe { Address::zero() },
            extent: 0,
            vm_map: args.plan_args.vm_map,
            vm_map_32: args
                .plan_args
                .vm_map
                .as_any()
                .downcast_ref::<crate::util::heap::layout::map32::Map32>()
                .map(|x| unsafe { &*(x as *const crate::util::heap::layout::map32::Map32) }),
            mmapper: args.plan_args.mmapper,
            needs_log_bit: args.plan_args.constraints.needs_log_bit,
            needs_field_log_bit: args.plan_args.constraints.needs_field_log_bit,
            gc_trigger: args.plan_args.gc_trigger,
            acquire_lock: Mutex::new(()),
            global_state: args.plan_args.global_state,
            p: PhantomData,
        };

        let vmrequest = args.plan_args.vmrequest;
        if vmrequest.is_discontiguous() {
            rtn.contiguous = false;
            // FIXME
            rtn.descriptor = SpaceDescriptor::create_descriptor();
            // VM.memory.setHeapRange(index, HEAP_START, HEAP_END);
            return rtn;
        }

        let (extent, top) = match vmrequest {
            VMRequest::Fraction { frac, top: _top } => (get_frac_available(frac), _top),
            VMRequest::Extent {
                extent: _extent,
                top: _top,
            } => (_extent, _top),
            VMRequest::Fixed {
                extent: _extent, ..
            } => (_extent, false),
            _ => unreachable!(),
        };

        assert!(
            extent == raw_align_up(extent, BYTES_IN_CHUNK),
            "{} requested non-aligned extent: {} bytes",
            rtn.name,
            extent
        );

        let start = if let VMRequest::Fixed { start: _start, .. } = vmrequest {
            _start
        } else {
            // FIXME
            //if (HeapLayout.vmMap.isFinalized()) VM.assertions.fail("heap is narrowed after regionMap is finalized: " + name);
            args.plan_args.heap.reserve(extent, top)
        };
        assert!(
            start == chunk_align_up(start),
            "{} starting on non-aligned boundary: {}",
            rtn.name,
            start
        );

        rtn.contiguous = true;
        rtn.start = start;
        rtn.extent = extent;
        // FIXME
        rtn.descriptor = SpaceDescriptor::create_descriptor_from_heap_range(start, start + extent);
        // VM.memory.setHeapRange(index, start, start.plus(extent));

        // We only initialize our vm map if the range of the space is in our available heap range. For normally spaces,
        // they are definitely in our heap range. But for VM space, a runtime could give us an arbitrary range. We only
        // insert into our vm map if the range overlaps with our heap.
        {
            use crate::util::heap::layout;
            let overlap =
                Address::range_intersection(&(start..start + extent), &layout::available_range());
            if !overlap.is_empty() {
                args.plan_args.vm_map.insert(
                    overlap.start,
                    overlap.end - overlap.start,
                    rtn.descriptor,
                );
            }
        }

        debug!(
            "Created space {} [{}, {}) for {} bytes",
            rtn.name,
            start,
            start + extent,
            extent
        );

        rtn
    }

    pub fn initialize_sft(
        &self,
        sft: &(dyn SFT + Sync + 'static),
        sft_map: &mut dyn crate::policy::sft_map::SFTMap,
        metadata: &SideMetadataContext,
    ) {
        // For contiguous space, we eagerly initialize SFT map based on its address range.
        if self.contiguous {
            // FIXME(wenyuzhao):
            // Move this if-block from CommonSpace::new to here, to fix the mutator performance
            // issue on 32-core Zen3 machines (dacapo-evaluation-git-6e411f33, h2o, 7341M heap)
            if metadata
                .try_map_metadata_address_range(self.start, self.extent)
                .is_err()
            {
                // TODO(Javad): handle meta space allocation failure
                panic!("failed to mmap meta memory");
            }
            unsafe { sft_map.eager_initialize(sft, self.start, self.extent) };
        }
    }

    pub fn vm_map(&self) -> &'static dyn VMMap {
        self.vm_map
    }

    #[allow(unused)]
    pub(crate) fn get_vm_map32(&self) -> &'static crate::util::heap::layout::map32::Map32 {
        unsafe { self.vm_map_32.unwrap_unchecked() }
    }
}

fn get_frac_available(frac: f32) -> usize {
    trace!("AVAILABLE_START={}", vm_layout().available_start());
    trace!("AVAILABLE_END={}", vm_layout().available_end());
    let bytes = (frac * vm_layout().available_bytes() as f32) as usize;
    trace!("bytes={}*{}={}", frac, vm_layout().available_bytes(), bytes);
    let mb = bytes >> LOG_BYTES_IN_MBYTE;
    let rtn = mb << LOG_BYTES_IN_MBYTE;
    trace!("rtn={}", rtn);
    let aligned_rtn = raw_align_up(rtn, BYTES_IN_CHUNK);
    trace!("aligned_rtn={}", aligned_rtn);
    aligned_rtn
}

pub fn required_chunks(pages: usize) -> usize {
    let extent = raw_align_up(pages_to_bytes(pages), BYTES_IN_CHUNK);
    extent >> LOG_BYTES_IN_CHUNK
}<|MERGE_RESOLUTION|>--- conflicted
+++ resolved
@@ -393,11 +393,6 @@
     pub vm_map_32: Option<&'static crate::util::heap::layout::map32::Map32>,
     pub mmapper: &'static dyn Mmapper,
 
-<<<<<<< HEAD
-=======
-    pub(crate) metadata: SideMetadataContext,
-
->>>>>>> 79fb0bb1
     /// This field equals to needs_log_bit in the plan constraints.
     // TODO: This should be a constant for performance.
     pub needs_log_bit: bool,
@@ -421,7 +416,7 @@
 }
 
 impl<VM: VMBinding> PolicyCreateSpaceArgs<'_, VM> {
-    pub fn metadata(&self) -> SideMetadataContext {
+    pub(crate) fn metadata(&self) -> SideMetadataContext {
         SideMetadataContext {
             global: self.plan_args.global_side_metadata_specs.clone(),
             local: self.local_side_metadata_specs.clone(),
@@ -567,7 +562,7 @@
         rtn
     }
 
-    pub fn initialize_sft(
+    pub(crate) fn initialize_sft(
         &self,
         sft: &(dyn SFT + Sync + 'static),
         sft_map: &mut dyn crate::policy::sft_map::SFTMap,
