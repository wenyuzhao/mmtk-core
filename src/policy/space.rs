use crate::plan::PlanConstraints;
use crate::scheduler::GCWorkScheduler;
use crate::util::conversions::*;
use crate::util::metadata::side_metadata::{
    SideMetadataContext, SideMetadataSanity, SideMetadataSpec,
};
use crate::util::Address;
use crate::util::ObjectReference;

use crate::util::heap::layout::vm_layout_constants::{LOG_BYTES_IN_CHUNK, VM_LAYOUT_CONSTANTS};
use crate::util::heap::{PageResource, VMRequest};
use crate::util::options::Options;
use crate::vm::{ActivePlan, Collection};

use crate::util::constants::{LOG_BYTES_IN_MBYTE, LOG_BYTES_IN_PAGE};
use crate::util::conversions;
use crate::util::opaque_pointer::*;

use crate::mmtk::SFT_MAP;
#[cfg(debug_assertions)]
use crate::policy::sft::EMPTY_SFT_NAME;
use crate::policy::sft::SFT;
use crate::util::copy::*;
use crate::util::heap::gc_trigger::GCTrigger;
use crate::util::heap::layout::vm_layout_constants::BYTES_IN_CHUNK;
use crate::util::heap::layout::Mmapper;
use crate::util::heap::layout::VMMap;
use crate::util::heap::space_descriptor::SpaceDescriptor;
use crate::util::heap::HeapMeta;
use crate::util::memory;
use crate::vm::VMBinding;
use std::marker::PhantomData;
use std::sync::Arc;
use std::sync::Mutex;

use downcast_rs::Downcast;

pub trait Space<VM: VMBinding>: 'static + SFT + Sync + Downcast {
    fn as_space(&self) -> &dyn Space<VM>;
    fn as_sft(&self) -> &(dyn SFT + Sync + 'static);
    fn get_page_resource(&self) -> &dyn PageResource<VM>;

    /// Initialize entires in SFT map for the space. This is called when the Space object
    /// has a non-moving address, as we will use the address to set sft.
    /// Currently after we create a boxed plan, spaces in the plan have a non-moving address.
    fn initialize_sft(&self);

    /// A check for the obvious out-of-memory case: if the requested size is larger than
    /// the heap size, it is definitely an OOM. We would like to identify that, and
    /// allows the binding to deal with OOM. Without this check, we will attempt
    /// to allocate from the page resource. If the requested size is unrealistically large
    /// (such as `usize::MAX`), it breaks the assumptions of our implementation of
    /// page resource, vm map, etc. This check prevents that, and allows us to
    /// handle the OOM case.
    /// Each allocator that may request an arbitrary size should call this method before
    /// acquring memory from the space. For example, bump pointer allocator and large object
    /// allocator need to call this method. On the other hand, allocators that only allocate
    /// memory in fixed size blocks do not need to call this method.
    /// An allocator should call this method before doing any computation on the size to
    /// avoid arithmatic overflow. If we have to do computation in the allocation fastpath and
    /// overflow happens there, there is nothing we can do about it.
    /// Return a boolean to indicate if we will be out of memory, determined by the check.
    fn will_oom_on_acquire(&self, tls: VMThread, size: usize) -> bool {
        let max_pages = self.get_gc_trigger().policy.get_max_heap_size_in_pages();
        let requested_pages = size >> LOG_BYTES_IN_PAGE;
        if requested_pages > max_pages {
            VM::VMCollection::out_of_memory(
                tls,
                crate::util::alloc::AllocationError::HeapOutOfMemory,
            );
            return true;
        }
        false
    }

    fn acquire(&self, tls: VMThread, pages: usize) -> Address {
<<<<<<< HEAD
=======
        trace!("Space.acquire, tls={:?}", tls);

        debug_assert!(
            !self.will_oom_on_acquire(tls, pages << LOG_BYTES_IN_PAGE),
            "The requested pages is larger than the max heap size. Is will_go_oom_on_acquire used before acquring memory?"
        );

>>>>>>> 9175e68a
        // Should we poll to attempt to GC?
        // - If tls is collector, we cannot attempt a GC.
        // - If gc is disabled, we cannot attempt a GC.
        let is_mutator = VM::VMActivePlan::is_mutator(tls);
        let should_poll =
            is_mutator && VM::VMActivePlan::global().should_trigger_gc_when_heap_is_full();
        // Is a GC allowed here? If we should poll but are not allowed to poll, we will panic.
        // initialize_collection() has to be called so we know GC is initialized.
        let allow_gc = should_poll && VM::VMActivePlan::global().is_initialized();
        let pr = self.get_page_resource();
        let pages_reserved = pr.reserve_pages(pages);
        trace!("Pages reserved");
        trace!("Polling ..");

        if should_poll && self.get_gc_trigger().poll(false, Some(self.as_space())) {
            debug!("Collection required");
            assert!(allow_gc, "GC is not allowed here: collection is not initialized (did you call initialize_collection()?).");

            // Clear the request, and inform GC trigger about the pending allocation.
            pr.clear_request(pages_reserved);
            self.get_gc_trigger()
                .policy
                .on_pending_allocation(pages_reserved);

            VM::VMCollection::block_for_gc(VMMutatorThread(tls)); // We have checked that this is mutator
            Address::ZERO
        } else {
            match pr.get_new_pages(self.as_space(), pages_reserved, pages, tls) {
                Ok(res) => {
                    let bytes = conversions::pages_to_bytes(res.pages);
                    // TODO: Concurrent zeroing
                    if self.common().zeroed && is_mutator && cfg!(feature = "force_zeroing") {
                        memory::zero(res.start, bytes);
                    }
                    res.start
                }
                Err(_) => {
                    // We thought we had memory to allocate, but somehow failed the allocation. Will force a GC.
                    assert!(
                        allow_gc,
                        "Physical allocation failed when GC is not allowed!"
                    );

                    let gc_performed = self.get_gc_trigger().poll(true, Some(self.as_space()));
                    debug_assert!(gc_performed, "GC not performed when forced.");

                    // Clear the request, and inform GC trigger about the pending allocation.
                    pr.clear_request(pages_reserved);
                    self.get_gc_trigger()
                        .policy
                        .on_pending_allocation(pages_reserved);

                    VM::VMCollection::block_for_gc(VMMutatorThread(tls)); // We asserted that this is mutator.
                    Address::ZERO
                }
            }
        }
    }

    fn address_in_space(&self, start: Address) -> bool {
        if !start.is_mapped() {
            return false;
        }
        if !self.common().descriptor.is_contiguous() {
            self.common().vm_map().get_descriptor_for_address(start) == self.common().descriptor
        } else {
            start >= self.common().start && start < self.common().start + self.common().extent
        }
    }

    fn in_space(&self, object: ObjectReference) -> bool {
        self.address_in_space(object.to_address::<VM>())
    }

    /**
     * This is called after we get result from page resources.  The space may
     * tap into the hook to monitor heap growth.  The call is made from within the
     * page resources' critical region, immediately before yielding the lock.
     *
     * @param start The start of the newly allocated space
     * @param bytes The size of the newly allocated space
     * @param new_chunk {@code true} if the new space encroached upon or started a new chunk or chunks.
     */
    fn grow_space(&self, start: Address, bytes: usize, new_chunk: bool) {
        trace!(
            "Grow space from {} for {} bytes (new chunk = {})",
            start,
            bytes,
            new_chunk
        );

        // If this is not a new chunk, the SFT for [start, start + bytes) should alreayd be initialized.
        #[cfg(debug_assertions)]
        if !new_chunk {
            debug_assert!(
                SFT_MAP.get_checked(start).name() != EMPTY_SFT_NAME,
                "In grow_space(start = {}, bytes = {}, new_chunk = {}), we have empty SFT entries (chunk for {} = {})",
                start,
                bytes,
                new_chunk,
                start,
                SFT_MAP.get_checked(start).name()
            );
            debug_assert!(
                SFT_MAP.get_checked(start + bytes - 1).name() != EMPTY_SFT_NAME,
                "In grow_space(start = {}, bytes = {}, new_chunk = {}), we have empty SFT entries (chunk for {} = {})",
                start,
                bytes,
                new_chunk,
                start + bytes - 1,
                SFT_MAP.get_checked(start + bytes - 1).name()
            );
        }

        if new_chunk {
            unsafe { SFT_MAP.update(self.as_sft(), start, bytes) };
        }
    }

    /// Ensure this space is marked as mapped -- used when the space is already
    /// mapped (e.g. for a vm image which is externally mmapped.)
    fn ensure_mapped(&self) {
        if self
            .get_page_resource()
            .common()
            .metadata
            .try_map_metadata_space(self.common().start, self.common().extent)
            .is_err()
        {
            // TODO(Javad): handle meta space allocation failure
            panic!("failed to mmap meta memory");
        }

        self.common()
            .mmapper
            .mark_as_mapped(self.common().start, self.common().extent);
    }

    fn reserved_pages(&self) -> usize {
        let data_pages = self.get_page_resource().reserved_pages();
        let meta_pages = self
            .get_page_resource()
            .common()
            .metadata
            .calculate_reserved_pages(data_pages);
        data_pages + meta_pages
    }

    /// Return the number of physical pages available.
    fn available_physical_pages(&self) -> usize {
        self.get_page_resource().get_available_physical_pages()
    }

    fn get_name(&self) -> &'static str {
        self.common().name
    }

    fn common(&self) -> &CommonSpace<VM>;
    fn get_gc_trigger(&self) -> &GCTrigger<VM> {
        self.common().gc_trigger.as_ref()
    }

    fn release_multiple_pages(&mut self, start: Address);

    /// What copy semantic we should use for this space if we copy objects from this space.
    /// This is only needed for plans that use SFTProcessEdges
    fn set_copy_for_sft_trace(&mut self, _semantics: Option<CopySemantics>) {
        panic!("A copying space should override this method")
    }

    /// Ensure that the current space's metadata context does not have any issues.
    /// Panics with a suitable message if any issue is detected.
    /// It also initialises the sanity maps which will then be used if the `extreme_assertions` feature is active.
    /// Internally this calls verify_metadata_context() from `util::metadata::sanity`
    ///
    /// This function is called once per space by its parent plan but may be called multiple times per policy.
    ///
    /// Arguments:
    /// * `side_metadata_sanity_checker`: The `SideMetadataSanity` object instantiated in the calling plan.
    fn verify_side_metadata_sanity(&self, side_metadata_sanity_checker: &mut SideMetadataSanity) {
        side_metadata_sanity_checker.verify_metadata_context(
            std::any::type_name::<Self>(),
            &self.get_page_resource().common().metadata,
        )
    }
}

/// Print the VM map for a space.
/// Space needs to be object-safe, so it cannot have methods that use extra generic type paramters. So this method is placed outside the Space trait.
/// This method can be invoked on a &dyn Space (space.as_space() will return &dyn Space).
#[allow(unused)]
pub(crate) fn print_vm_map<VM: VMBinding>(
    space: &dyn Space<VM>,
    out: &mut impl std::fmt::Write,
) -> Result<(), std::fmt::Error> {
    let common = space.common();
    write!(out, "{} ", common.name)?;
    if common.immortal {
        write!(out, "I")?;
    } else {
        write!(out, " ")?;
    }
    if common.movable {
        write!(out, " ")?;
    } else {
        write!(out, "N")?;
    }
    write!(out, " ")?;
    if common.contiguous {
        write!(
            out,
            "{}->{}",
            common.start,
            common.start + common.extent - 1
        )?;
        match common.vmrequest {
            VMRequest::Extent { extent, .. } => {
                write!(out, " E {}", extent)?;
            }
            VMRequest::Fraction { frac, .. } => {
                write!(out, " F {}", frac)?;
            }
            _ => {}
        }
    } else {
        let mut a = space
            .get_page_resource()
            .common()
            .get_head_discontiguous_region();
        while !a.is_zero() {
            write!(
                out,
                "{}->{}",
                a,
                a + space.common().vm_map().get_contiguous_region_size(a) - 1
            )?;
            a = space.common().vm_map().get_next_contiguous_region(a);
            if !a.is_zero() {
                write!(out, " ")?;
            }
        }
    }
    writeln!(out)?;

    Ok(())
}

impl_downcast!(Space<VM> where VM: VMBinding);

pub struct CommonSpace<VM: VMBinding> {
    pub name: &'static str,
    pub descriptor: SpaceDescriptor,
    pub vmrequest: VMRequest,

    /// For a copying space that allows sft_trace_object(), this should be set before each GC so we know
    // the copy semantics for the space.
    pub copy: Option<CopySemantics>,

    immortal: bool,
    movable: bool,
    pub contiguous: bool,
    pub zeroed: bool,

    pub start: Address,
    pub extent: usize,
    pub head_discontiguous_region: Address,

    pub vm_map: &'static dyn VMMap,
    pub mmapper: &'static dyn Mmapper,

    /// This field equals to needs_log_bit in the plan constraints.
    // TODO: This should be a constant for performance.
    pub needs_log_bit: bool,
    pub needs_field_log_bit: bool,

    /// A lock used during acquire() to make sure only one thread can allocate.
    pub acquire_lock: Mutex<()>,

    pub gc_trigger: Arc<GCTrigger<VM>>,

    p: PhantomData<VM>,
}

/// Arguments passed from a policy to create a space. This includes policy specific args.
pub struct PolicyCreateSpaceArgs<'a, VM: VMBinding> {
    pub plan_args: PlanCreateSpaceArgs<'a, VM>,
    pub movable: bool,
    pub immortal: bool,
    pub local_side_metadata_specs: Vec<SideMetadataSpec>,
}

impl<VM: VMBinding> PolicyCreateSpaceArgs<'_, VM> {
    pub fn metadata(&self) -> SideMetadataContext {
        SideMetadataContext {
            global: self.plan_args.global_side_metadata_specs.clone(),
            local: self.local_side_metadata_specs.clone(),
        }
    }
}

/// Arguments passed from a plan to create a space.
pub struct PlanCreateSpaceArgs<'a, VM: VMBinding> {
    pub name: &'static str,
    pub zeroed: bool,
    pub vmrequest: VMRequest,
    pub global_side_metadata_specs: Vec<SideMetadataSpec>,
    pub vm_map: &'static dyn VMMap,
    pub mmapper: &'static dyn Mmapper,
    pub heap: &'a mut HeapMeta,
    pub constraints: &'a PlanConstraints,
    pub gc_trigger: Arc<GCTrigger<VM>>,
    pub scheduler: Arc<GCWorkScheduler<VM>>,
    pub options: Arc<Options>,
}

impl<'a, VM: VMBinding> PlanCreateSpaceArgs<'a, VM> {
    /// Turning PlanCreateSpaceArgs into a PolicyCreateSpaceArgs
    pub fn into_policy_args(
        self,
        movable: bool,
        immortal: bool,
        policy_metadata_specs: Vec<SideMetadataSpec>,
    ) -> PolicyCreateSpaceArgs<'a, VM> {
        PolicyCreateSpaceArgs {
            movable,
            immortal,
            local_side_metadata_specs: policy_metadata_specs,
            plan_args: self,
        }
    }
}

impl<VM: VMBinding> CommonSpace<VM> {
    pub fn new(args: PolicyCreateSpaceArgs<VM>) -> Self {
        let mut rtn = CommonSpace {
            name: args.plan_args.name,
            descriptor: SpaceDescriptor::UNINITIALIZED,
            vmrequest: args.plan_args.vmrequest,
            copy: None,
            immortal: args.immortal,
            movable: args.movable,
            contiguous: true,
            zeroed: args.plan_args.zeroed,
            start: unsafe { Address::zero() },
            extent: 0,
            head_discontiguous_region: unsafe { Address::zero() },
            vm_map: args.plan_args.vm_map,
            mmapper: args.plan_args.mmapper,
            needs_log_bit: args.plan_args.constraints.needs_log_bit,
            needs_field_log_bit: args.plan_args.constraints.needs_field_log_bit,
            gc_trigger: args.plan_args.gc_trigger,
            acquire_lock: Mutex::new(()),
            p: PhantomData,
        };

        let vmrequest = args.plan_args.vmrequest;
        if vmrequest.is_discontiguous() {
            rtn.contiguous = false;
            // FIXME
            rtn.descriptor = SpaceDescriptor::create_descriptor();
            // VM.memory.setHeapRange(index, HEAP_START, HEAP_END);
            return rtn;
        }

        let (extent, top) = match vmrequest {
            VMRequest::Fraction { frac, top: _top } => (get_frac_available(frac), _top),
            VMRequest::Extent {
                extent: _extent,
                top: _top,
            } => (_extent, _top),
            VMRequest::Fixed {
                extent: _extent, ..
            } => (_extent, false),
            _ => unreachable!(),
        };

        assert!(
            extent == raw_align_up(extent, BYTES_IN_CHUNK),
            "{} requested non-aligned extent: {} bytes",
            rtn.name,
            extent
        );

        let start = if let VMRequest::Fixed { start: _start, .. } = vmrequest {
            _start
        } else {
            // FIXME
            //if (HeapLayout.vmMap.isFinalized()) VM.assertions.fail("heap is narrowed after regionMap is finalized: " + name);
            args.plan_args.heap.reserve(extent, top)
        };
        assert!(
            start == chunk_align_up(start),
            "{} starting on non-aligned boundary: {}",
            rtn.name,
            start
        );

        rtn.contiguous = true;
        rtn.start = start;
        rtn.extent = extent;
        // FIXME
        rtn.descriptor = SpaceDescriptor::create_descriptor_from_heap_range(start, start + extent);
        // VM.memory.setHeapRange(index, start, start.plus(extent));

        // We only initialize our vm map if the range of the space is in our available heap range. For normally spaces,
        // they are definitely in our heap range. But for VM space, a runtime could give us an arbitrary range. We only
        // insert into our vm map if the range overlaps with our heap.
        {
            use crate::util::heap::layout;
            let overlap =
                Address::range_intersection(&(start..start + extent), &layout::available_range());
            if !overlap.is_empty() {
                args.plan_args.vm_map.insert(
                    overlap.start,
                    overlap.end - overlap.start,
                    rtn.descriptor,
                );
            }
        }

        debug!(
            "Created space {} [{}, {}) for {} bytes",
            rtn.name,
            start,
            start + extent,
            extent
        );

        rtn
    }

    pub fn initialize_sft(&self, sft: &(dyn SFT + Sync + 'static), metadata: &SideMetadataContext) {
        // For contiguous space, we eagerly initialize SFT map based on its address range.
        if self.contiguous {
            // FIXME(wenyuzhao):
            // Move this if-block from CommonSpace::new to here, to fix the mutator performance
            // issue on 32-core Zen3 machines (dacapo-evaluation-git-6e411f33, h2o, 7341M heap)
            if metadata
                .try_map_metadata_address_range(self.start, self.extent)
                .is_err()
            {
                // TODO(Javad): handle meta space allocation failure
                panic!("failed to mmap meta memory");
            }
            // We have to keep this for now: if a space is contiguous, our page resource will NOT consider newly allocated chunks
            // as new chunks (new_chunks = true). In that case, in grow_space(), we do not set SFT when new_chunks = false.
            // We can fix this by either of these:
            // * fix page resource, so it propelry returns new_chunk
            // * change grow_space() so it sets SFT no matter what the new_chunks value is.
            // FIXME: eagerly initializing SFT is not a good idea.
            unsafe { SFT_MAP.eager_initialize(sft, self.start, self.extent) };
        }
    }

    pub fn vm_map(&self) -> &'static dyn VMMap {
        self.vm_map
    }
}

fn get_frac_available(frac: f32) -> usize {
    trace!("AVAILABLE_START={}", VM_LAYOUT_CONSTANTS.available_start());
    trace!("AVAILABLE_END={}", VM_LAYOUT_CONSTANTS.available_end());
    let bytes = (frac * VM_LAYOUT_CONSTANTS.available_bytes() as f32) as usize;
    trace!(
        "bytes={}*{}={}",
        frac,
        VM_LAYOUT_CONSTANTS.available_bytes(),
        bytes
    );
    let mb = bytes >> LOG_BYTES_IN_MBYTE;
    let rtn = mb << LOG_BYTES_IN_MBYTE;
    trace!("rtn={}", rtn);
    let aligned_rtn = raw_align_up(rtn, BYTES_IN_CHUNK);
    trace!("aligned_rtn={}", aligned_rtn);
    aligned_rtn
}

pub fn required_chunks(pages: usize) -> usize {
    let extent = raw_align_up(pages_to_bytes(pages), BYTES_IN_CHUNK);
    extent >> LOG_BYTES_IN_CHUNK
}<|MERGE_RESOLUTION|>--- conflicted
+++ resolved
@@ -74,8 +74,6 @@
     }
 
     fn acquire(&self, tls: VMThread, pages: usize) -> Address {
-<<<<<<< HEAD
-=======
         trace!("Space.acquire, tls={:?}", tls);
 
         debug_assert!(
@@ -83,7 +81,6 @@
             "The requested pages is larger than the max heap size. Is will_go_oom_on_acquire used before acquring memory?"
         );
 
->>>>>>> 9175e68a
         // Should we poll to attempt to GC?
         // - If tls is collector, we cannot attempt a GC.
         // - If gc is disabled, we cannot attempt a GC.
