--- conflicted
+++ resolved
@@ -1,9 +1,5 @@
 use crate::util::conversions::*;
-<<<<<<< HEAD
-use crate::util::gc_byte;
-=======
 use crate::util::side_metadata::try_map_metadata_space;
->>>>>>> 1073b5f0
 use crate::util::Address;
 use crate::util::ObjectReference;
 
@@ -270,21 +266,12 @@
                 unsafe { Address::zero() }
             } else {
                 debug!("Space.acquire(), returned = {}", rtn);
-<<<<<<< HEAD
-                if !VM::VMObjectModel::HAS_GC_BYTE
-                    && !gc_byte::ensure_gcbyte_space_is_mapped(
-                        rtn,
-                        conversions::pages_to_bytes(pages),
-                    )
-                {
-=======
                 if !try_map_metadata_space(
                     rtn,
                     conversions::pages_to_bytes(pages),
                     VM::VMActivePlan::global().global_side_metadata_per_chunk(),
                     self.local_side_metadata_per_chunk(),
                 ) {
->>>>>>> 1073b5f0
                     // TODO(Javad): handle meta space allocation failure
                     panic!("failed to mmap meta memory");
                 }
@@ -356,18 +343,12 @@
      */
     fn ensure_mapped(&self) {
         let chunks = conversions::bytes_to_chunks_up(self.common().extent);
-<<<<<<< HEAD
-        if !VM::VMObjectModel::HAS_GC_BYTE
-            && !gc_byte::ensure_gcbyte_space_is_mapped(self.common().start, self.common().extent)
-        {
-=======
         if !try_map_metadata_space(
             self.common().start,
             self.common().extent,
             VM::VMActivePlan::global().global_side_metadata_per_chunk(),
             self.local_side_metadata_per_chunk(),
         ) {
->>>>>>> 1073b5f0
             // TODO(Javad): handle meta space allocation failure
             panic!("failed to mmap meta memory");
         }
