--- conflicted
+++ resolved
@@ -43,12 +43,7 @@
     fn is_sane(&self) -> bool {
         !self.from_space()
     }
-<<<<<<< HEAD
     fn initialize_object_metadata(&self, _object: ObjectReference, _bytes: usize, _alloc: bool) {
-=======
-
-    fn initialize_object_metadata(&self, _object: ObjectReference, _alloc: bool) {
->>>>>>> c2522c0f
         #[cfg(feature = "global_alloc_bit")]
         crate::util::alloc_bit::set_alloc_bit(_object);
     }
