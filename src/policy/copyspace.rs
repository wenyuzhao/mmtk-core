use crate::plan::{ObjectQueue, VectorObjectQueue};
use crate::policy::copy_context::PolicyCopyContext;
use crate::policy::sft::GCWorkerMutRef;
use crate::policy::sft::SFT;
use crate::policy::space::{CommonSpace, Space};
use crate::scheduler::GCWorker;
use crate::util::copy::*;
#[cfg(feature = "vo_bit")]
use crate::util::heap::layout::vm_layout_constants::BYTES_IN_CHUNK;
use crate::util::heap::{MonotonePageResource, PageResource};
use crate::util::metadata::{extract_side_metadata, MetadataSpec};
use crate::util::object_forwarding;
use crate::util::{Address, ObjectReference};
use crate::vm::*;
use libc::{mprotect, PROT_EXEC, PROT_NONE, PROT_READ, PROT_WRITE};
use std::sync::atomic::{AtomicBool, Ordering};

/// This type implements a simple copying space.
pub struct CopySpace<VM: VMBinding> {
    common: CommonSpace<VM>,
    pr: MonotonePageResource<VM>,
    from_space: AtomicBool,
}

impl<VM: VMBinding> SFT for CopySpace<VM> {
    fn name(&self) -> &str {
        self.get_name()
    }

    fn is_live(&self, object: ObjectReference) -> bool {
        !self.is_from_space() || object_forwarding::is_forwarded::<VM>(object)
    }

    #[cfg(feature = "object_pinning")]
    fn pin_object(&self, _object: ObjectReference) -> bool {
        panic!("Cannot pin/unpin objects of CopySpace.")
    }

    #[cfg(feature = "object_pinning")]
    fn unpin_object(&self, _object: ObjectReference) -> bool {
        panic!("Cannot pin/unpin objects of CopySpace.")
    }

    #[cfg(feature = "object_pinning")]
    fn is_object_pinned(&self, _object: ObjectReference) -> bool {
        false
    }

    fn is_movable(&self) -> bool {
        true
    }

    #[cfg(feature = "sanity")]
    fn is_sane(&self) -> bool {
        !self.is_from_space()
    }
<<<<<<< HEAD
    fn initialize_object_metadata(&self, _object: ObjectReference, _bytes: usize, _alloc: bool) {
        #[cfg(feature = "global_alloc_bit")]
        crate::util::alloc_bit::set_alloc_bit::<VM>(_object);
=======

    fn initialize_object_metadata(&self, _object: ObjectReference, _alloc: bool) {
        #[cfg(feature = "vo_bit")]
        crate::util::metadata::vo_bit::set_vo_bit::<VM>(_object);
>>>>>>> df146b7a
    }

    fn get_forwarded_object(&self, object: ObjectReference) -> Option<ObjectReference> {
        if !self.is_from_space() {
            return None;
        }

        if object_forwarding::is_forwarded::<VM>(object) {
            Some(object_forwarding::read_forwarding_pointer::<VM>(object))
        } else {
            None
        }
    }

    #[cfg(feature = "is_mmtk_object")]
    fn is_mmtk_object(&self, addr: Address) -> bool {
        crate::util::metadata::vo_bit::is_vo_bit_set_for_addr::<VM>(addr).is_some()
    }

    fn sft_trace_object(
        &self,
        queue: &mut VectorObjectQueue,
        object: ObjectReference,
        worker: GCWorkerMutRef,
    ) -> ObjectReference {
        let worker = worker.into_mut::<VM>();
        self.trace_object(queue, object, self.common.copy, worker)
    }
}

impl<VM: VMBinding> Space<VM> for CopySpace<VM> {
    fn as_space(&self) -> &dyn Space<VM> {
        self
    }

    fn as_sft(&self) -> &(dyn SFT + Sync + 'static) {
        self
    }

    fn get_page_resource(&self) -> &dyn PageResource<VM> {
        &self.pr
    }

    fn common(&self) -> &CommonSpace<VM> {
        &self.common
    }

    fn initialize_sft(&self) {
        self.common()
            .initialize_sft(self.as_sft(), &self.get_page_resource().common().metadata)
    }

    fn release_multiple_pages(&mut self, _start: Address) {
        panic!("copyspace only releases pages enmasse")
    }

    fn set_copy_for_sft_trace(&mut self, semantics: Option<CopySemantics>) {
        self.common.copy = semantics;
    }
}

impl<VM: VMBinding> crate::policy::gc_work::PolicyTraceObject<VM> for CopySpace<VM> {
    fn trace_object<Q: ObjectQueue, const KIND: crate::policy::gc_work::TraceKind>(
        &self,
        queue: &mut Q,
        object: ObjectReference,
        copy: Option<CopySemantics>,
        worker: &mut GCWorker<VM>,
    ) -> ObjectReference {
        self.trace_object(queue, object, copy, worker)
    }

    fn may_move_objects<const KIND: crate::policy::gc_work::TraceKind>() -> bool {
        true
    }
}

impl<VM: VMBinding> CopySpace<VM> {
    pub fn new(args: crate::policy::space::PlanCreateSpaceArgs<VM>, from_space: bool) -> Self {
        let vm_map = args.vm_map;
        let is_discontiguous = args.vmrequest.is_discontiguous();
        let policy_args = args.into_policy_args(
            true,
            false,
            extract_side_metadata(&[
                *VM::VMObjectModel::LOCAL_FORWARDING_BITS_SPEC,
                *VM::VMObjectModel::LOCAL_FORWARDING_POINTER_SPEC,
            ]),
        );
        let metadata = policy_args.metadata();
        let common = CommonSpace::new(policy_args);

        CopySpace {
            pr: if is_discontiguous {
                MonotonePageResource::new_discontiguous(vm_map, metadata)
            } else {
                MonotonePageResource::new_contiguous(common.start, common.extent, vm_map, metadata)
            },
            common,
            from_space: AtomicBool::new(from_space),
        }
    }

    pub fn prepare(&self, from_space: bool) {
        self.from_space.store(from_space, Ordering::SeqCst);
        // Clear the metadata if we are using side forwarding status table. Otherwise
        // objects may inherit forwarding status from the previous GC.
        // TODO: Fix performance.
        if let MetadataSpec::OnSide(side_forwarding_status_table) =
            *<VM::VMObjectModel as ObjectModel<VM>>::LOCAL_FORWARDING_BITS_SPEC
        {
            side_forwarding_status_table
                .bzero_metadata(self.common.start, self.pr.cursor() - self.common.start);
        }
    }

    pub fn release(&self) {
        unsafe {
            #[cfg(feature = "vo_bit")]
            self.reset_vo_bit();
            self.pr.reset();
        }
        self.pr.common().metadata.reset();
        self.from_space.store(false, Ordering::SeqCst);
    }

    #[cfg(feature = "vo_bit")]
    unsafe fn reset_vo_bit(&self) {
        let current_chunk = self.pr.get_current_chunk();
        if self.common.contiguous {
            // If we have allocated something into this space, we need to clear its VO bit.
            if current_chunk != self.common.start {
                crate::util::metadata::vo_bit::bzero_vo_bit(
                    self.common.start,
                    current_chunk + BYTES_IN_CHUNK - self.common.start,
                );
            }
        } else {
            unimplemented!();
        }
    }

    fn is_from_space(&self) -> bool {
        self.from_space.load(Ordering::SeqCst)
    }

    pub fn trace_object<Q: ObjectQueue>(
        &self,
        queue: &mut Q,
        object: ObjectReference,
        semantics: Option<CopySemantics>,
        worker: &mut GCWorker<VM>,
    ) -> ObjectReference {
        trace!("copyspace.trace_object(, {:?}, {:?})", object, semantics,);

        // If this is not from space, we do not need to trace it (the object has been copied to the tosapce)
        if !self.is_from_space() {
            // The copy semantics for tospace should be none.
            return object;
        }

        // This object is in from space, we will copy. Make sure we have a valid copy semantic.
        debug_assert!(semantics.is_some());

        #[cfg(feature = "vo_bit")]
        debug_assert!(
            crate::util::metadata::vo_bit::is_vo_bit_set::<VM>(object),
            "{:x}: VO bit not set",
            object
        );

        trace!("attempting to forward");
        let forwarding_status = object_forwarding::attempt_to_forward::<VM>(object);

        trace!("checking if object is being forwarded");
        if object_forwarding::state_is_forwarded_or_being_forwarded(forwarding_status) {
            trace!("... yes it is");
            let new_object =
                object_forwarding::spin_and_get_forwarded_object::<VM>(object, forwarding_status);
            trace!("Returning");
            new_object
        } else {
            trace!("... no it isn't. Copying");
            let new_object = object_forwarding::forward_object::<VM>(
                object,
                semantics.unwrap(),
                worker.get_copy_context_mut(),
            );
            trace!("Forwarding pointer");
            queue.enqueue(new_object);
            trace!("Copied [{:?} -> {:?}]", object, new_object);
            new_object
        }
    }

    #[allow(dead_code)] // Only used with certain features (such as sanity)
    pub fn protect(&self) {
        if !self.common().contiguous {
            panic!(
                "Implement Options.protectOnRelease for MonotonePageResource.release_pages_extent"
            )
        }
        let start = self.common().start;
        let extent = self.common().extent;
        unsafe {
            mprotect(start.to_mut_ptr(), extent, PROT_NONE);
        }
        trace!("Protect {:x} {:x}", start, start + extent);
    }

    #[allow(dead_code)] // Only used with certain features (such as sanity)
    pub fn unprotect(&self) {
        if !self.common().contiguous {
            panic!(
                "Implement Options.protectOnRelease for MonotonePageResource.release_pages_extent"
            )
        }
        let start = self.common().start;
        let extent = self.common().extent;
        unsafe {
            mprotect(
                start.to_mut_ptr(),
                extent,
                PROT_READ | PROT_WRITE | PROT_EXEC,
            );
        }
        trace!("Unprotect {:x} {:x}", start, start + extent);
    }
}

use crate::plan::Plan;
use crate::util::alloc::Allocator;
use crate::util::alloc::BumpAllocator;
use crate::util::opaque_pointer::VMWorkerThread;

/// Copy allocator for CopySpace
pub struct CopySpaceCopyContext<VM: VMBinding> {
    copy_allocator: BumpAllocator<VM>,
}

impl<VM: VMBinding> PolicyCopyContext for CopySpaceCopyContext<VM> {
    type VM = VM;

    fn prepare(&mut self) {}

    fn release(&mut self) {}

    fn alloc_copy(
        &mut self,
        _original: ObjectReference,
        bytes: usize,
        align: usize,
        offset: isize,
    ) -> Address {
        self.copy_allocator.alloc(bytes, align, offset)
    }
}

impl<VM: VMBinding> CopySpaceCopyContext<VM> {
    pub fn new(
        tls: VMWorkerThread,
        plan: &'static dyn Plan<VM = VM>,
        tospace: &'static CopySpace<VM>,
    ) -> Self {
        CopySpaceCopyContext {
            copy_allocator: BumpAllocator::new(tls.0, tospace, plan),
        }
    }
}

impl<VM: VMBinding> CopySpaceCopyContext<VM> {
    pub fn rebind(&mut self, space: &CopySpace<VM>) {
        self.copy_allocator
            .rebind(unsafe { &*{ space as *const CopySpace<VM> } });
    }
}<|MERGE_RESOLUTION|>--- conflicted
+++ resolved
@@ -54,16 +54,10 @@
     fn is_sane(&self) -> bool {
         !self.is_from_space()
     }
-<<<<<<< HEAD
+
     fn initialize_object_metadata(&self, _object: ObjectReference, _bytes: usize, _alloc: bool) {
-        #[cfg(feature = "global_alloc_bit")]
-        crate::util::alloc_bit::set_alloc_bit::<VM>(_object);
-=======
-
-    fn initialize_object_metadata(&self, _object: ObjectReference, _alloc: bool) {
         #[cfg(feature = "vo_bit")]
         crate::util::metadata::vo_bit::set_vo_bit::<VM>(_object);
->>>>>>> df146b7a
     }
 
     fn get_forwarded_object(&self, object: ObjectReference) -> Option<ObjectReference> {
