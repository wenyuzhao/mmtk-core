use crate::plan::{ObjectQueue, VectorObjectQueue};
use crate::policy::copy_context::PolicyCopyContext;
use crate::policy::gc_work::TRACE_KIND_TRANSITIVE_PIN;
use crate::policy::sft::GCWorkerMutRef;
use crate::policy::sft::SFT;
use crate::policy::space::{CommonSpace, Space};
use crate::scheduler::GCWorker;
use crate::util::alloc::allocator::AllocatorContext;
use crate::util::copy::*;
use crate::util::heap::{MonotonePageResource, PageResource};
use crate::util::metadata::{extract_side_metadata, MetadataSpec};
use crate::util::object_forwarding;
use crate::util::{Address, ObjectReference};
use crate::vm::*;
use libc::{mprotect, PROT_EXEC, PROT_NONE, PROT_READ, PROT_WRITE};
use std::sync::atomic::{AtomicBool, Ordering};
use std::sync::Arc;

/// This type implements a simple copying space.
pub struct CopySpace<VM: VMBinding> {
    common: CommonSpace<VM>,
    pr: MonotonePageResource<VM>,
    from_space: AtomicBool,
}

impl<VM: VMBinding> SFT for CopySpace<VM> {
    fn name(&self) -> &str {
        self.get_name()
    }

    fn is_live(&self, object: ObjectReference) -> bool {
        !self.is_from_space() || object_forwarding::is_forwarded::<VM>(object)
    }

    #[cfg(feature = "object_pinning")]
    fn pin_object(&self, _object: ObjectReference) -> bool {
        panic!("Cannot pin/unpin objects of CopySpace.")
    }

    #[cfg(feature = "object_pinning")]
    fn unpin_object(&self, _object: ObjectReference) -> bool {
        panic!("Cannot pin/unpin objects of CopySpace.")
    }

    #[cfg(feature = "object_pinning")]
    fn is_object_pinned(&self, _object: ObjectReference) -> bool {
        false
    }

    fn is_movable(&self) -> bool {
        true
    }

    #[cfg(feature = "sanity")]
    fn is_sane(&self) -> bool {
        !self.is_from_space()
    }

    fn initialize_object_metadata(&self, _object: ObjectReference, _bytes: usize, _alloc: bool) {
        #[cfg(feature = "vo_bit")]
        crate::util::metadata::vo_bit::set_vo_bit::<VM>(_object);
    }

    fn get_forwarded_object(&self, object: ObjectReference) -> Option<ObjectReference> {
        if !self.is_from_space() {
            return None;
        }

        if object_forwarding::is_forwarded::<VM>(object) {
            Some(object_forwarding::read_forwarding_pointer::<VM>(object))
        } else {
            None
        }
    }

    #[cfg(feature = "is_mmtk_object")]
    fn is_mmtk_object(&self, addr: Address) -> bool {
        crate::util::metadata::vo_bit::is_vo_bit_set_for_addr::<VM>(addr).is_some()
    }

    fn sft_trace_object(
        &self,
        queue: &mut VectorObjectQueue,
        object: ObjectReference,
        worker: GCWorkerMutRef,
    ) -> ObjectReference {
        let worker = worker.into_mut::<VM>();
        self.trace_object(queue, object, self.common.copy, worker)
    }
}

impl<VM: VMBinding> Space<VM> for CopySpace<VM> {
    fn as_space(&self) -> &dyn Space<VM> {
        self
    }

    fn as_sft(&self) -> &(dyn SFT + Sync + 'static) {
        self
    }

    fn get_page_resource(&self) -> &dyn PageResource<VM> {
        &self.pr
    }

    fn maybe_get_page_resource_mut(&mut self) -> Option<&mut dyn PageResource<VM>> {
        Some(&mut self.pr)
    }

    fn common(&self) -> &CommonSpace<VM> {
        &self.common
    }

    fn initialize_sft(&self, sft_map: &mut dyn crate::policy::sft_map::SFTMap) {
        self.common().initialize_sft(
            self.as_sft(),
            sft_map,
            &self.get_page_resource().common().metadata,
        )
    }

    fn release_multiple_pages(&mut self, _start: Address) {
        panic!("copyspace only releases pages enmasse")
    }

    fn set_copy_for_sft_trace(&mut self, semantics: Option<CopySemantics>) {
        self.common.copy = semantics;
    }
}

impl<VM: VMBinding> crate::policy::gc_work::PolicyTraceObject<VM> for CopySpace<VM> {
    fn trace_object<Q: ObjectQueue, const KIND: crate::policy::gc_work::TraceKind>(
        &self,
        queue: &mut Q,
        object: ObjectReference,
        copy: Option<CopySemantics>,
        worker: &mut GCWorker<VM>,
    ) -> ObjectReference {
        debug_assert!(
            KIND != TRACE_KIND_TRANSITIVE_PIN,
            "Copyspace does not support transitive pin trace."
        );
        self.trace_object(queue, object, copy, worker)
    }

    fn may_move_objects<const KIND: crate::policy::gc_work::TraceKind>() -> bool {
        true
    }
}

impl<VM: VMBinding> CopySpace<VM> {
    pub fn new(args: crate::policy::space::PlanCreateSpaceArgs<VM>, from_space: bool) -> Self {
        let vm_map = args.vm_map;
        let is_discontiguous = args.vmrequest.is_discontiguous();
        let policy_args = args.into_policy_args(
            true,
            false,
            extract_side_metadata(&[
                *VM::VMObjectModel::LOCAL_FORWARDING_BITS_SPEC,
                *VM::VMObjectModel::LOCAL_FORWARDING_POINTER_SPEC,
            ]),
        );
        let metadata = policy_args.metadata();
        let common = CommonSpace::new(policy_args);

        CopySpace {
            pr: if is_discontiguous {
                MonotonePageResource::new_discontiguous(vm_map, metadata)
            } else {
                MonotonePageResource::new_contiguous(common.start, common.extent, vm_map, metadata)
            },
            common,
            from_space: AtomicBool::new(from_space),
        }
    }

    pub fn prepare(&self, from_space: bool) {
        self.from_space.store(from_space, Ordering::SeqCst);
    }

    pub fn release(&self) {
        for (start, size) in self.pr.iterate_allocated_regions() {
            // Clear the forwarding bits if it is on the side.
            if let MetadataSpec::OnSide(side_forwarding_status_table) =
                *<VM::VMObjectModel as ObjectModel<VM>>::LOCAL_FORWARDING_BITS_SPEC
            {
                side_forwarding_status_table.bzero_metadata(start, size);
            }

            // Clear VO bits because all objects in the space are dead.
            #[cfg(feature = "vo_bit")]
            crate::util::metadata::vo_bit::bzero_vo_bit(start, size);
        }
<<<<<<< HEAD
        self.pr.common().metadata.reset();
        self.from_space.store(false, Ordering::SeqCst);
    }
=======
>>>>>>> 6cae51c4

        unsafe {
            self.pr.reset();
        }
        self.from_space.store(false, Ordering::SeqCst);
    }

    fn is_from_space(&self) -> bool {
        self.from_space.load(Ordering::SeqCst)
    }

    pub fn trace_object<Q: ObjectQueue>(
        &self,
        queue: &mut Q,
        object: ObjectReference,
        semantics: Option<CopySemantics>,
        worker: &mut GCWorker<VM>,
    ) -> ObjectReference {
        trace!("copyspace.trace_object(, {:?}, {:?})", object, semantics,);

        // If this is not from space, we do not need to trace it (the object has been copied to the tosapce)
        if !self.is_from_space() {
            // The copy semantics for tospace should be none.
            return object;
        }

        // This object is in from space, we will copy. Make sure we have a valid copy semantic.
        debug_assert!(semantics.is_some());

        #[cfg(feature = "vo_bit")]
        debug_assert!(
            crate::util::metadata::vo_bit::is_vo_bit_set::<VM>(object),
            "{:x}: VO bit not set",
            object
        );

        trace!("attempting to forward");
        let forwarding_status = object_forwarding::attempt_to_forward::<VM>(object);

        trace!("checking if object is being forwarded");
        if object_forwarding::state_is_forwarded_or_being_forwarded(forwarding_status) {
            trace!("... yes it is");
            let new_object =
                object_forwarding::spin_and_get_forwarded_object::<VM>(object, forwarding_status);
            trace!("Returning");
            new_object
        } else {
            trace!("... no it isn't. Copying");
            let new_object = object_forwarding::forward_object::<VM>(
                object,
                semantics.unwrap(),
                worker.get_copy_context_mut(),
            );

            #[cfg(feature = "vo_bit")]
            crate::util::metadata::vo_bit::set_vo_bit::<VM>(new_object);

            trace!("Forwarding pointer");
            queue.enqueue(new_object);
            trace!("Copied [{:?} -> {:?}]", object, new_object);
            new_object
        }
    }

    #[allow(dead_code)] // Only used with certain features (such as sanity)
    pub fn protect(&self) {
        if !self.common().contiguous {
            panic!(
                "Implement Options.protectOnRelease for MonotonePageResource.release_pages_extent"
            )
        }
        let start = self.common().start;
        let extent = self.common().extent;
        unsafe {
            mprotect(start.to_mut_ptr(), extent, PROT_NONE);
        }
        trace!("Protect {:x} {:x}", start, start + extent);
    }

    #[allow(dead_code)] // Only used with certain features (such as sanity)
    pub fn unprotect(&self) {
        if !self.common().contiguous {
            panic!(
                "Implement Options.protectOnRelease for MonotonePageResource.release_pages_extent"
            )
        }
        let start = self.common().start;
        let extent = self.common().extent;
        unsafe {
            mprotect(
                start.to_mut_ptr(),
                extent,
                PROT_READ | PROT_WRITE | PROT_EXEC,
            );
        }
        trace!("Unprotect {:x} {:x}", start, start + extent);
    }
}

use crate::util::alloc::Allocator;
use crate::util::alloc::BumpAllocator;
use crate::util::opaque_pointer::VMWorkerThread;

/// Copy allocator for CopySpace
pub struct CopySpaceCopyContext<VM: VMBinding> {
    copy_allocator: BumpAllocator<VM>,
}

impl<VM: VMBinding> PolicyCopyContext for CopySpaceCopyContext<VM> {
    type VM = VM;

    fn prepare(&mut self) {}

    fn release(&mut self) {}

    fn alloc_copy(
        &mut self,
        _original: ObjectReference,
        bytes: usize,
        align: usize,
        offset: usize,
    ) -> Address {
        self.copy_allocator.alloc(bytes, align, offset)
    }
}

impl<VM: VMBinding> CopySpaceCopyContext<VM> {
    pub(crate) fn new(
        tls: VMWorkerThread,
        context: Arc<AllocatorContext<VM>>,
        tospace: &'static CopySpace<VM>,
    ) -> Self {
        CopySpaceCopyContext {
            copy_allocator: BumpAllocator::new(tls.0, tospace, context),
        }
    }
}

impl<VM: VMBinding> CopySpaceCopyContext<VM> {
    pub fn rebind(&mut self, space: &CopySpace<VM>) {
        self.copy_allocator
            .rebind(unsafe { &*{ space as *const CopySpace<VM> } });
    }
}<|MERGE_RESOLUTION|>--- conflicted
+++ resolved
@@ -190,12 +190,6 @@
             #[cfg(feature = "vo_bit")]
             crate::util::metadata::vo_bit::bzero_vo_bit(start, size);
         }
-<<<<<<< HEAD
-        self.pr.common().metadata.reset();
-        self.from_space.store(false, Ordering::SeqCst);
-    }
-=======
->>>>>>> 6cae51c4
 
         unsafe {
             self.pr.reset();
