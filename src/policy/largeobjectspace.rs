--- conflicted
+++ resolved
@@ -396,7 +396,6 @@
         self.acquire(tls, pages)
     }
 
-<<<<<<< HEAD
     pub fn attempt_mark(&self, object: ObjectReference) -> bool {
         self.test_and_mark(object, self.mark_state)
     }
@@ -411,12 +410,10 @@
         self.test_mark_bit(object, self.mark_state)
     }
 
-=======
     /// Test if the object's mark bit is the same as the given value. If it is not the same,
     /// the method will attemp to mark the object and clear its nursery bit. If the attempt
     /// succeeds, the method will return true, meaning the object is marked by this invocation.
     /// Otherwise, it returns false.
->>>>>>> 2cc34abe
     fn test_and_mark(&self, object: ObjectReference, value: u8) -> bool {
         loop {
             let mask = if self.rc_enabled {
@@ -471,32 +468,6 @@
         ) & NURSERY_BIT
             == NURSERY_BIT
     }
-<<<<<<< HEAD
-
-    /// Move a given object out of nursery
-    fn clear_nursery(&self, object: ObjectReference) {
-        loop {
-            let old_val = VM::VMObjectModel::LOCAL_LOS_MARK_NURSERY_SPEC.load_atomic::<VM, u8>(
-                object,
-                None,
-                Ordering::Relaxed,
-            );
-            let new_val = old_val & !NURSERY_BIT;
-            if VM::VMObjectModel::LOCAL_LOS_MARK_NURSERY_SPEC
-                .compare_exchange_metadata::<VM, u8>(
-                    object,
-                    old_val,
-                    new_val,
-                    None,
-                    Ordering::SeqCst,
-                    Ordering::SeqCst,
-                )
-                .is_ok()
-            {
-                break;
-            }
-        }
-    }
 
     fn update_stat_for_dead_mature_object(&self, o: ObjectReference) {
         crate::stat(|s| {
@@ -547,8 +518,6 @@
             }
         }
     }
-=======
->>>>>>> 2cc34abe
 }
 
 fn get_super_page(cell: Address) -> Address {
