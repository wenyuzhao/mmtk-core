--- conflicted
+++ resolved
@@ -1,15 +1,3 @@
-<<<<<<< HEAD
-use std::sync::atomic::AtomicUsize;
-
-use atomic::Ordering;
-
-use crate::{plan::PlanConstraints, util::{constants::BYTES_IN_ADDRESS, forwarding_word}};
-use crate::plan::TransitiveClosure;
-use crate::policy::space::SpaceOptions;
-use crate::policy::space::{CommonSpace, Space, SFT};
-use crate::util::constants::{BYTES_IN_PAGE, LOG_BYTES_IN_WORD};
-use crate::util::header_byte::HeaderByte;
-=======
 use atomic::Ordering;
 
 use crate::plan::PlanConstraints;
@@ -17,7 +5,6 @@
 use crate::policy::space::SpaceOptions;
 use crate::policy::space::{CommonSpace, Space, SFT};
 use crate::util::constants::BYTES_IN_PAGE;
->>>>>>> a8499062
 use crate::util::heap::layout::heap_layout::{Mmapper, VMMap};
 use crate::util::heap::HeapMeta;
 use crate::util::heap::{FreeListPageResource, PageResource, VMRequest};
@@ -38,13 +25,6 @@
 const MARK_BIT: usize = 0b01;
 const NURSERY_BIT: usize = 0b10;
 const LOS_BIT_MASK: usize = 0b11;
-<<<<<<< HEAD
-
-const USE_PRECEEDING_GC_HEADER: bool = true;
-const PRECEEDING_GC_HEADER_WORDS: usize = 1;
-const PRECEEDING_GC_HEADER_BYTES: usize = PRECEEDING_GC_HEADER_WORDS << LOG_BYTES_IN_WORD;
-=======
->>>>>>> a8499062
 
 /// This type implements a policy for large objects. Each instance corresponds
 /// to one Treadmill space.
@@ -71,32 +51,16 @@
         true
     }
     fn initialize_object_metadata(&self, object: ObjectReference, alloc: bool) {
-<<<<<<< HEAD
-        let old_value = Self::read_gc_word(object);
-=======
         let old_value = load_metadata::<VM>(
             VM::VMObjectModel::LOCAL_LOS_MARK_NURSERY_SPEC,
             object,
             None,
             Some(Ordering::SeqCst),
         );
->>>>>>> a8499062
         let mut new_value = (old_value & (!LOS_BIT_MASK)) | self.mark_state;
         if alloc {
             new_value |= NURSERY_BIT;
         }
-<<<<<<< HEAD
-        Self::write_gc_word(object, new_value);
-        let cell = VM::VMObjectModel::object_start_ref(object) - if USE_PRECEEDING_GC_HEADER { PRECEEDING_GC_HEADER_BYTES } else { 0 };
-        self.treadmill.add_to_treadmill(cell, alloc);
-        if self.header_byte.needs_unlogged_bit {
-            unreachable!();
-            // gc_byte::write_gc_byte::<VM>(
-            //     object,
-            //     gc_byte::read_gc_byte::<VM>(object) | self.header_byte.unlogged_bit,
-            // );
-        }
-=======
         store_metadata::<VM>(
             VM::VMObjectModel::LOCAL_LOS_MARK_NURSERY_SPEC,
             object,
@@ -107,7 +71,6 @@
 
         let cell = VM::VMObjectModel::object_start_ref(object);
         self.treadmill.add_to_treadmill(cell, alloc);
->>>>>>> a8499062
     }
 }
 
@@ -242,25 +205,6 @@
     }
 
     fn test_and_mark(&self, object: ObjectReference, value: usize) -> bool {
-<<<<<<< HEAD
-        let mask = if self.in_nursery_gc {
-            LOS_BIT_MASK
-        } else {
-            MARK_BIT
-        };
-        let mut old_value = Self::read_gc_word(object);
-        let mut mark_bit = old_value & mask;
-        if mark_bit == value {
-            return false;
-        }
-        while !Self::attempt_gc_word(
-            object,
-            old_value,
-            old_value & !LOS_BIT_MASK | value,
-        ) {
-            old_value = Self::read_gc_word(object);
-            mark_bit = old_value & mask;
-=======
         loop {
             let mask = if self.in_nursery_gc {
                 LOS_BIT_MASK
@@ -274,7 +218,6 @@
                 Some(Ordering::SeqCst),
             );
             let mark_bit = old_value & mask;
->>>>>>> a8499062
             if mark_bit == value {
                 return false;
             }
@@ -294,9 +237,6 @@
     }
 
     fn test_mark_bit(&self, object: ObjectReference, value: usize) -> bool {
-<<<<<<< HEAD
-        Self::read_gc_word(object) & MARK_BIT == value
-=======
         load_metadata::<VM>(
             VM::VMObjectModel::LOCAL_LOS_MARK_NURSERY_SPEC,
             object,
@@ -304,63 +244,10 @@
             Some(Ordering::SeqCst),
         ) & MARK_BIT
             == value
->>>>>>> a8499062
     }
 
     /// Check if a given object is in nursery
     fn is_in_nursery(&self, object: ObjectReference) -> bool {
-<<<<<<< HEAD
-        Self::read_gc_word(object) & NURSERY_BIT == NURSERY_BIT
-    }
-
-    fn gc_word_address(object: ObjectReference) -> Address {
-        match forwarding_word::gc_byte_offset_in_forwarding_word::<VM>() {
-            // forwarding word is located in the same word as gc byte
-            Some(fw_offset) => object.to_address() + VM::VMObjectModel::GC_BYTE_OFFSET + fw_offset,
-            None => {
-                let obj_lowest_addr = VM::VMObjectModel::object_start_ref(object);
-                debug_assert!(!cfg!(feature = "side_gc_header"));
-                // if VM::VMObjectModel::HAS_GC_BYTE {
-                    let abs_gc_byte_offset = (object.to_address() - obj_lowest_addr) as isize
-                        + VM::VMObjectModel::GC_BYTE_OFFSET;
-                    // e.g. there is more than 8 bytes from lowest object address to gc byte
-                    if abs_gc_byte_offset >= BYTES_IN_ADDRESS as isize {
-                        obj_lowest_addr // forwarding word at the lowest address of the object storage
-                    } else {
-                        obj_lowest_addr + BYTES_IN_ADDRESS // forwarding word at the first word after the lowest address of the object storage
-                    }
-                // } else {
-                //     obj_lowest_addr // forwarding word at the lowest address of the object storage
-                // }
-            }
-        }
-    }
-
-    fn read_gc_word(o: ObjectReference) -> usize {
-        if USE_PRECEEDING_GC_HEADER {
-            unsafe { (VM::VMObjectModel::object_start_ref(o) - PRECEEDING_GC_HEADER_BYTES).load::<usize>() }
-        } else {
-            unsafe { Self::gc_word_address(o).atomic_load::<AtomicUsize>(Ordering::SeqCst) }
-        }
-    }
-
-    fn write_gc_word(o: ObjectReference, value: usize) {
-        if USE_PRECEEDING_GC_HEADER {
-            unsafe { (VM::VMObjectModel::object_start_ref(o) - PRECEEDING_GC_HEADER_BYTES).store::<usize>(value) };
-        } else {
-            unsafe { Self::gc_word_address(o).atomic_store::<AtomicUsize>(value, Ordering::SeqCst) }
-        }
-    }
-
-    fn attempt_gc_word(o: ObjectReference, old: usize, new: usize) -> bool {
-        if USE_PRECEEDING_GC_HEADER {
-            unsafe {
-                (VM::VMObjectModel::object_start_ref(o) - PRECEEDING_GC_HEADER_BYTES).compare_exchange::<AtomicUsize>(old, new, Ordering::SeqCst, Ordering::SeqCst).is_ok()
-            }
-        } else {
-            unsafe { Self::gc_word_address(o).compare_exchange::<AtomicUsize>(old, new, Ordering::SeqCst, Ordering::SeqCst).is_ok() }
-        }
-=======
         load_metadata::<VM>(
             VM::VMObjectModel::LOCAL_LOS_MARK_NURSERY_SPEC,
             object,
@@ -392,7 +279,6 @@
                 break;
             }
         }
->>>>>>> a8499062
     }
 }
 
