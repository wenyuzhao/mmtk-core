use atomic::Ordering;

use crate::policy::sft::SFT;
use crate::policy::space::{CommonSpace, Space};
use crate::util::address::Address;
use crate::util::heap::{MonotonePageResource, PageResource};
use crate::util::metadata::mark_bit::MarkState;

use crate::util::{metadata, ObjectReference};

use crate::plan::{ObjectQueue, VectorObjectQueue};

use crate::policy::sft::GCWorkerMutRef;
use crate::vm::{ObjectModel, VMBinding};

/// This type implements a simple immortal collection
/// policy. Under this policy all that is required is for the
/// "collector" to propagate marks in a liveness trace.  It does not
/// actually collect.
pub struct ImmortalSpace<VM: VMBinding> {
    mark_state: MarkState,
    common: CommonSpace<VM>,
    pr: MonotonePageResource<VM>,
    /// Is this used as VM space? If this is used as VM space, we never allocate into this space, but we trace objects normally.
    vm_space: bool,
}

impl<VM: VMBinding> SFT for ImmortalSpace<VM> {
    fn name(&self) -> &str {
        self.get_name()
    }
    fn is_live(&self, _object: ObjectReference) -> bool {
        true
    }
    fn is_reachable(&self, object: ObjectReference) -> bool {
        self.mark_state.is_marked::<VM>(object)
    }
    #[cfg(feature = "object_pinning")]
    fn pin_object(&self, _object: ObjectReference) -> bool {
        false
    }
    #[cfg(feature = "object_pinning")]
    fn unpin_object(&self, _object: ObjectReference) -> bool {
        false
    }
    #[cfg(feature = "object_pinning")]
    fn is_object_pinned(&self, _object: ObjectReference) -> bool {
        true
    }
    fn is_movable(&self) -> bool {
        false
    }
    #[cfg(feature = "sanity")]
    fn is_sane(&self) -> bool {
        true
    }
<<<<<<< HEAD
    fn initialize_object_metadata(&self, object: ObjectReference, bytes: usize, _alloc: bool) {
        let old_value = VM::VMObjectModel::LOCAL_MARK_BIT_SPEC.load_atomic::<VM, u8>(
            object,
            None,
            Ordering::SeqCst,
        );
        let new_value = (old_value & GC_MARK_BIT_MASK) | self.mark_state;
        VM::VMObjectModel::LOCAL_MARK_BIT_SPEC.store_atomic::<VM, u8>(
            object,
            new_value,
            None,
            Ordering::SeqCst,
        );

        if crate::args::BARRIER_MEASUREMENT
            || (self.common.needs_log_bit && !self.common.needs_field_log_bit)
        {
=======
    fn initialize_object_metadata(&self, object: ObjectReference, _alloc: bool) {
        self.mark_state
            .on_object_metadata_initialization::<VM>(object);
        if self.common.needs_log_bit {
>>>>>>> 2cc34abe
            VM::VMObjectModel::GLOBAL_LOG_BIT_SPEC.mark_as_unlogged::<VM>(object, Ordering::SeqCst);
        }
        if crate::args::BARRIER_MEASUREMENT
            || (self.common.needs_log_bit && self.common.needs_field_log_bit)
        {
            let step = if VM::VMObjectModel::COMPRESSED_PTR_ENABLED {
                4
            } else {
                8
            };
            for i in (0..bytes).step_by(step) {
                let a = object.to_address::<VM>() + i;
                VM::VMObjectModel::GLOBAL_LOG_BIT_SPEC
                    .mark_as_unlogged::<VM>(a.to_object_reference::<VM>(), Ordering::SeqCst);
            }
        }
        #[cfg(feature = "vo_bit")]
        crate::util::metadata::vo_bit::set_vo_bit::<VM>(object);
    }
    #[cfg(feature = "is_mmtk_object")]
    fn is_mmtk_object(&self, addr: Address) -> bool {
        crate::util::metadata::vo_bit::is_vo_bit_set_for_addr::<VM>(addr).is_some()
    }
    fn sft_trace_object(
        &self,
        queue: &mut VectorObjectQueue,
        object: ObjectReference,
        _worker: GCWorkerMutRef,
    ) -> ObjectReference {
        self.trace_object(queue, object)
    }
}

impl<VM: VMBinding> Space<VM> for ImmortalSpace<VM> {
    fn as_space(&self) -> &dyn Space<VM> {
        self
    }
    fn as_sft(&self) -> &(dyn SFT + Sync + 'static) {
        self
    }
    fn get_page_resource(&self) -> &dyn PageResource<VM> {
        &self.pr
    }
    fn common(&self) -> &CommonSpace<VM> {
        &self.common
    }

    fn initialize_sft(&self) {
        self.common()
            .initialize_sft(self.as_sft(), &self.get_page_resource().common().metadata)
    }

    fn release_multiple_pages(&mut self, _start: Address) {
        panic!("immortalspace only releases pages enmasse")
    }
}

use crate::scheduler::GCWorker;
use crate::util::copy::CopySemantics;

impl<VM: VMBinding> crate::policy::gc_work::PolicyTraceObject<VM> for ImmortalSpace<VM> {
    fn trace_object<Q: ObjectQueue, const KIND: crate::policy::gc_work::TraceKind>(
        &self,
        queue: &mut Q,
        object: ObjectReference,
        _copy: Option<CopySemantics>,
        _worker: &mut GCWorker<VM>,
    ) -> ObjectReference {
        self.trace_object(queue, object)
    }
    fn may_move_objects<const KIND: crate::policy::gc_work::TraceKind>() -> bool {
        false
    }
}

impl<VM: VMBinding> ImmortalSpace<VM> {
    pub fn new(args: crate::policy::space::PlanCreateSpaceArgs<VM>) -> Self {
        Self::new_inner(args, false)
    }

    #[cfg(feature = "vm_space")]
    pub fn new_vm_space(args: crate::policy::space::PlanCreateSpaceArgs<VM>) -> Self {
        Self::new_inner(args, true)
    }

    pub fn new_inner(args: crate::policy::space::PlanCreateSpaceArgs<VM>, vm_space: bool) -> Self {
        let vm_map = args.vm_map;
        let is_discontiguous = args.vmrequest.is_discontiguous();
        let policy_args = args.into_policy_args(
            false,
            true,
            metadata::extract_side_metadata(&[*VM::VMObjectModel::LOCAL_MARK_BIT_SPEC]),
        );
        let metadata = policy_args.metadata();
        let common = CommonSpace::new(policy_args);
        ImmortalSpace {
            mark_state: MarkState::new(),
            pr: if is_discontiguous {
                MonotonePageResource::new_discontiguous(vm_map, metadata)
            } else {
                MonotonePageResource::new_contiguous(common.start, common.extent, vm_map, metadata)
            },
            common,
            vm_space,
        }
    }

    pub fn prepare(&mut self) {
        self.mark_state.on_global_prepare::<VM>();
        if self.vm_space {
            // If this is VM space, we never allocate into it, and we should reset the mark bit for the entire space.
            self.mark_state
                .on_block_reset::<VM>(self.common.start, self.common.extent)
        } else {
            // Otherwise, we reset the mark bit for the allocated regions.
            self.pr.for_allocated_regions(|addr, size| {
                debug!(
                    "{:?}: reset mark bit from {} to {}",
                    self.name(),
                    addr,
                    addr + size
                );
                self.mark_state.on_block_reset::<VM>(addr, size);
            })
        }
    }

    pub fn release(&mut self) {
        self.mark_state.on_global_release::<VM>();
    }

    pub fn trace_object<Q: ObjectQueue>(
        &self,
        queue: &mut Q,
        object: ObjectReference,
    ) -> ObjectReference {
        #[cfg(feature = "vo_bit")]
        debug_assert!(
            crate::util::metadata::vo_bit::is_vo_bit_set::<VM>(object),
            "{:x}: VO bit not set",
            object
        );
        if self.mark_state.test_and_mark::<VM>(object) {
            queue.enqueue(object);
        }
        object
    }
}<|MERGE_RESOLUTION|>--- conflicted
+++ resolved
@@ -54,30 +54,10 @@
     fn is_sane(&self) -> bool {
         true
     }
-<<<<<<< HEAD
     fn initialize_object_metadata(&self, object: ObjectReference, bytes: usize, _alloc: bool) {
-        let old_value = VM::VMObjectModel::LOCAL_MARK_BIT_SPEC.load_atomic::<VM, u8>(
-            object,
-            None,
-            Ordering::SeqCst,
-        );
-        let new_value = (old_value & GC_MARK_BIT_MASK) | self.mark_state;
-        VM::VMObjectModel::LOCAL_MARK_BIT_SPEC.store_atomic::<VM, u8>(
-            object,
-            new_value,
-            None,
-            Ordering::SeqCst,
-        );
-
-        if crate::args::BARRIER_MEASUREMENT
-            || (self.common.needs_log_bit && !self.common.needs_field_log_bit)
-        {
-=======
-    fn initialize_object_metadata(&self, object: ObjectReference, _alloc: bool) {
         self.mark_state
             .on_object_metadata_initialization::<VM>(object);
         if self.common.needs_log_bit {
->>>>>>> 2cc34abe
             VM::VMObjectModel::GLOBAL_LOG_BIT_SPEC.mark_as_unlogged::<VM>(object, Ordering::SeqCst);
         }
         if crate::args::BARRIER_MEASUREMENT
