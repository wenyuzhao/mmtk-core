use atomic::Ordering;

use crate::policy::sft::SFT;
use crate::policy::space::{CommonSpace, Space};
use crate::util::address::Address;
use crate::util::heap::{MonotonePageResource, PageResource};

use crate::util::{metadata, ObjectReference};

use crate::plan::{ObjectQueue, VectorObjectQueue};

use crate::policy::sft::GCWorkerMutRef;
use crate::vm::{ObjectModel, VMBinding};

/// This type implements a simple immortal collection
/// policy. Under this policy all that is required is for the
/// "collector" to propagate marks in a liveness trace.  It does not
/// actually collect.
pub struct ImmortalSpace<VM: VMBinding> {
    mark_state: u8,
    common: CommonSpace<VM>,
    pr: MonotonePageResource<VM>,
}

const GC_MARK_BIT_MASK: u8 = 1;

impl<VM: VMBinding> SFT for ImmortalSpace<VM> {
    fn name(&self) -> &str {
        self.get_name()
    }
    fn is_live(&self, _object: ObjectReference) -> bool {
        true
    }
    fn is_reachable(&self, object: ObjectReference) -> bool {
        let old_value = VM::VMObjectModel::LOCAL_MARK_BIT_SPEC.load_atomic::<VM, u8>(
            object,
            None,
            Ordering::SeqCst,
        );
        old_value == self.mark_state
    }
    #[cfg(feature = "object_pinning")]
    fn pin_object(&self, _object: ObjectReference) -> bool {
        false
    }
    #[cfg(feature = "object_pinning")]
    fn unpin_object(&self, _object: ObjectReference) -> bool {
        false
    }
    #[cfg(feature = "object_pinning")]
    fn is_object_pinned(&self, _object: ObjectReference) -> bool {
        true
    }
    fn is_movable(&self) -> bool {
        false
    }
    #[cfg(feature = "sanity")]
    fn is_sane(&self) -> bool {
        true
    }
    fn initialize_object_metadata(&self, object: ObjectReference, bytes: usize, _alloc: bool) {
        let old_value = VM::VMObjectModel::LOCAL_MARK_BIT_SPEC.load_atomic::<VM, u8>(
            object,
            None,
            Ordering::SeqCst,
        );
        let new_value = (old_value & GC_MARK_BIT_MASK) | self.mark_state;
        VM::VMObjectModel::LOCAL_MARK_BIT_SPEC.store_atomic::<VM, u8>(
            object,
            new_value,
            None,
            Ordering::SeqCst,
        );

        if crate::args::BARRIER_MEASUREMENT
            || (self.common.needs_log_bit && !self.common.needs_field_log_bit)
        {
            VM::VMObjectModel::GLOBAL_LOG_BIT_SPEC.mark_as_unlogged::<VM>(object, Ordering::SeqCst);
        }
<<<<<<< HEAD
        if crate::args::BARRIER_MEASUREMENT
            || (self.common.needs_log_bit && self.common.needs_field_log_bit)
        {
            let step = if VM::VMObjectModel::COMPRESSED_PTR_ENABLED {
                4
            } else {
                8
            };
            for i in (0..bytes).step_by(step) {
                let a = object.to_address::<VM>() + i;
                VM::VMObjectModel::GLOBAL_LOG_BIT_SPEC
                    .mark_as_unlogged::<VM>(a.to_object_reference::<VM>(), Ordering::SeqCst);
            }
        }
        #[cfg(feature = "global_alloc_bit")]
        crate::util::alloc_bit::set_alloc_bit::<VM>(object);
=======
        #[cfg(feature = "vo_bit")]
        crate::util::metadata::vo_bit::set_vo_bit::<VM>(object);
>>>>>>> df146b7a
    }
    #[cfg(feature = "is_mmtk_object")]
    fn is_mmtk_object(&self, addr: Address) -> bool {
        crate::util::metadata::vo_bit::is_vo_bit_set_for_addr::<VM>(addr).is_some()
    }
    fn sft_trace_object(
        &self,
        queue: &mut VectorObjectQueue,
        object: ObjectReference,
        _worker: GCWorkerMutRef,
    ) -> ObjectReference {
        self.trace_object(queue, object)
    }
}

impl<VM: VMBinding> Space<VM> for ImmortalSpace<VM> {
    fn as_space(&self) -> &dyn Space<VM> {
        self
    }
    fn as_sft(&self) -> &(dyn SFT + Sync + 'static) {
        self
    }
    fn get_page_resource(&self) -> &dyn PageResource<VM> {
        &self.pr
    }
    fn common(&self) -> &CommonSpace<VM> {
        &self.common
    }

    fn initialize_sft(&self) {
        self.common()
            .initialize_sft(self.as_sft(), &self.get_page_resource().common().metadata)
    }

    fn release_multiple_pages(&mut self, _start: Address) {
        panic!("immortalspace only releases pages enmasse")
    }
}

use crate::scheduler::GCWorker;
use crate::util::copy::CopySemantics;

impl<VM: VMBinding> crate::policy::gc_work::PolicyTraceObject<VM> for ImmortalSpace<VM> {
    fn trace_object<Q: ObjectQueue, const KIND: crate::policy::gc_work::TraceKind>(
        &self,
        queue: &mut Q,
        object: ObjectReference,
        _copy: Option<CopySemantics>,
        _worker: &mut GCWorker<VM>,
    ) -> ObjectReference {
        self.trace_object(queue, object)
    }
    fn may_move_objects<const KIND: crate::policy::gc_work::TraceKind>() -> bool {
        false
    }
}

impl<VM: VMBinding> ImmortalSpace<VM> {
    pub fn new(args: crate::policy::space::PlanCreateSpaceArgs<VM>) -> Self {
        let vm_map = args.vm_map;
        let is_discontiguous = args.vmrequest.is_discontiguous();
        let policy_args = args.into_policy_args(
            false,
            true,
            metadata::extract_side_metadata(&[*VM::VMObjectModel::LOCAL_MARK_BIT_SPEC]),
        );
        let metadata = policy_args.metadata();
        let common = CommonSpace::new(policy_args);
        ImmortalSpace {
            mark_state: 0,
            pr: if is_discontiguous {
                MonotonePageResource::new_discontiguous(vm_map, metadata)
            } else {
                MonotonePageResource::new_contiguous(common.start, common.extent, vm_map, metadata)
            },
            common,
        }
    }

    fn test_and_mark(object: ObjectReference, value: u8) -> bool {
        loop {
            let old_value = VM::VMObjectModel::LOCAL_MARK_BIT_SPEC.load_atomic::<VM, u8>(
                object,
                None,
                Ordering::SeqCst,
            );
            if old_value == value {
                return false;
            }

            if VM::VMObjectModel::LOCAL_MARK_BIT_SPEC
                .compare_exchange_metadata::<VM, u8>(
                    object,
                    old_value,
                    old_value ^ GC_MARK_BIT_MASK,
                    None,
                    Ordering::SeqCst,
                    Ordering::SeqCst,
                )
                .is_ok()
            {
                break;
            }
        }
        true
    }

    pub fn prepare(&mut self) {
        self.mark_state = GC_MARK_BIT_MASK - self.mark_state;
    }

    pub fn release(&mut self) {}

    pub fn trace_object<Q: ObjectQueue>(
        &self,
        queue: &mut Q,
        object: ObjectReference,
    ) -> ObjectReference {
        #[cfg(feature = "vo_bit")]
        debug_assert!(
            crate::util::metadata::vo_bit::is_vo_bit_set::<VM>(object),
            "{:x}: VO bit not set",
            object
        );
        if ImmortalSpace::<VM>::test_and_mark(object, self.mark_state) {
            queue.enqueue(object);
        }
        object
    }
}<|MERGE_RESOLUTION|>--- conflicted
+++ resolved
@@ -77,7 +77,6 @@
         {
             VM::VMObjectModel::GLOBAL_LOG_BIT_SPEC.mark_as_unlogged::<VM>(object, Ordering::SeqCst);
         }
-<<<<<<< HEAD
         if crate::args::BARRIER_MEASUREMENT
             || (self.common.needs_log_bit && self.common.needs_field_log_bit)
         {
@@ -92,12 +91,8 @@
                     .mark_as_unlogged::<VM>(a.to_object_reference::<VM>(), Ordering::SeqCst);
             }
         }
-        #[cfg(feature = "global_alloc_bit")]
-        crate::util::alloc_bit::set_alloc_bit::<VM>(object);
-=======
         #[cfg(feature = "vo_bit")]
         crate::util::metadata::vo_bit::set_vo_bit::<VM>(object);
->>>>>>> df146b7a
     }
     #[cfg(feature = "is_mmtk_object")]
     fn is_mmtk_object(&self, addr: Address) -> bool {
