use crate::mmtk::SFT_MAP;
use crate::policy::sft::SFT;
use crate::policy::space::{CommonSpace, Space};
use crate::util::address::Address;
use crate::util::heap::PageResource;
use crate::util::ObjectReference;

use crate::policy::sft::GCWorkerMutRef;
use crate::util::conversions;
use crate::util::heap::layout::vm_layout_constants::VM_LAYOUT_CONSTANTS;
use crate::util::metadata::side_metadata::SideMetadataContext;
use crate::util::metadata::side_metadata::SideMetadataSanity;
use crate::util::opaque_pointer::*;
use crate::vm::VMBinding;
use std::marker::PhantomData;
use std::sync::atomic::{AtomicUsize, Ordering};

/// This type implements a lock free version of the immortal collection
/// policy. This is close to the OpenJDK's epsilon GC.
/// Different from the normal ImmortalSpace, this version should only
/// be used by NoGC plan, and it now uses the whole heap range.
// FIXME: It is wrong that the space uses the whole heap range. It has to reserve its own
// range from HeapMeta, and not clash with other spaces.
pub struct LockFreeImmortalSpace<VM: VMBinding> {
    #[allow(unused)]
    name: &'static str,
    /// Heap range start
    ///
    /// We use `AtomicUsize` instead of `Address` here to atomically bumping this cursor.
    /// TODO: Better address type here (Atomic<Address>?)
    cursor: AtomicUsize,
    /// Heap range end
    limit: Address,
    /// start of this space
    start: Address,
    /// Total bytes for the space
    extent: usize,
    /// Zero memory after slow-path allocation
    slow_path_zeroing: bool,
    metadata: SideMetadataContext,
    phantom: PhantomData<VM>,
}

impl<VM: VMBinding> SFT for LockFreeImmortalSpace<VM> {
    fn name(&self) -> &str {
        self.get_name()
    }
    fn is_live(&self, _object: ObjectReference) -> bool {
        unimplemented!()
    }
    #[cfg(feature = "object_pinning")]
    fn pin_object(&self, _object: ObjectReference) -> bool {
        false
    }
    #[cfg(feature = "object_pinning")]
    fn unpin_object(&self, _object: ObjectReference) -> bool {
        false
    }
    #[cfg(feature = "object_pinning")]
    fn is_object_pinned(&self, _object: ObjectReference) -> bool {
        true
    }
    fn is_movable(&self) -> bool {
        unimplemented!()
    }
    #[cfg(feature = "sanity")]
    fn is_sane(&self) -> bool {
        unimplemented!()
    }
<<<<<<< HEAD
    fn initialize_object_metadata(&self, _object: ObjectReference, _bytes: usize, _alloc: bool) {
        #[cfg(feature = "global_alloc_bit")]
        crate::util::alloc_bit::set_alloc_bit::<VM>(_object);
=======
    fn initialize_object_metadata(&self, _object: ObjectReference, _alloc: bool) {
        #[cfg(feature = "vo_bit")]
        crate::util::metadata::vo_bit::set_vo_bit::<VM>(_object);
>>>>>>> df146b7a
    }
    #[cfg(feature = "is_mmtk_object")]
    fn is_mmtk_object(&self, addr: Address) -> bool {
        crate::util::metadata::vo_bit::is_vo_bit_set_for_addr::<VM>(addr).is_some()
    }
    fn sft_trace_object(
        &self,
        _queue: &mut VectorObjectQueue,
        _object: ObjectReference,
        _worker: GCWorkerMutRef,
    ) -> ObjectReference {
        unreachable!()
    }
}

impl<VM: VMBinding> Space<VM> for LockFreeImmortalSpace<VM> {
    fn as_space(&self) -> &dyn Space<VM> {
        self
    }
    fn as_sft(&self) -> &(dyn SFT + Sync + 'static) {
        self
    }
    fn get_page_resource(&self) -> &dyn PageResource<VM> {
        unimplemented!()
    }
    fn common(&self) -> &CommonSpace<VM> {
        unimplemented!()
    }

    fn release_multiple_pages(&mut self, _start: Address) {
        panic!("immortalspace only releases pages enmasse")
    }

    fn initialize_sft(&self) {
        unsafe { SFT_MAP.update(self.as_sft(), self.start, self.extent) };
    }

    fn reserved_pages(&self) -> usize {
        let cursor = unsafe { Address::from_usize(self.cursor.load(Ordering::Relaxed)) };
        let data_pages = conversions::bytes_to_pages_up(self.limit - cursor);
        let meta_pages = self.metadata.calculate_reserved_pages(data_pages);
        data_pages + meta_pages
    }

    fn acquire(&self, _tls: VMThread, pages: usize) -> Address {
        let bytes = conversions::pages_to_bytes(pages);
        let start = unsafe { Address::from_usize(self.cursor.fetch_add(bytes, Ordering::Relaxed)) };
        if start + bytes > self.limit {
            panic!("OutOfMemory")
        }
        if self.slow_path_zeroing {
            crate::util::memory::zero(start, bytes);
        }
        start
    }

    /// Get the name of the space
    ///
    /// We have to override the default implementation because
    /// LockFreeImmortalSpace doesn't have a common space
    fn get_name(&self) -> &'static str {
        "LockFreeImmortalSpace"
    }

    /// We have to override the default implementation because
    /// LockFreeImmortalSpace doesn't put metadata in a common space
    fn verify_side_metadata_sanity(&self, side_metadata_sanity_checker: &mut SideMetadataSanity) {
        side_metadata_sanity_checker
            .verify_metadata_context(std::any::type_name::<Self>(), &self.metadata)
    }
}

use crate::plan::{ObjectQueue, VectorObjectQueue};
use crate::scheduler::GCWorker;
use crate::util::copy::CopySemantics;

impl<VM: VMBinding> crate::policy::gc_work::PolicyTraceObject<VM> for LockFreeImmortalSpace<VM> {
    fn trace_object<Q: ObjectQueue, const KIND: crate::policy::gc_work::TraceKind>(
        &self,
        _queue: &mut Q,
        _object: ObjectReference,
        _copy: Option<CopySemantics>,
        _worker: &mut GCWorker<VM>,
    ) -> ObjectReference {
        unreachable!()
    }
    fn may_move_objects<const KIND: crate::policy::gc_work::TraceKind>() -> bool {
        unreachable!()
    }
}

impl<VM: VMBinding> LockFreeImmortalSpace<VM> {
    #[allow(dead_code)] // Only used with certain features.
    pub fn new(args: crate::policy::space::PlanCreateSpaceArgs<VM>) -> Self {
        let slow_path_zeroing = args.zeroed;
        // FIXME: This space assumes that it can use the entire heap range, which is definitely wrong.
        // https://github.com/mmtk/mmtk-core/issues/314
        let total_bytes = match *args.options.gc_trigger {
            crate::util::options::GCTriggerSelector::FixedHeapSize(bytes) => bytes,
            _ => unimplemented!(),
        };
        assert!(
            total_bytes <= VM_LAYOUT_CONSTANTS.available_bytes(),
            "Initial requested memory ({} bytes) overflows the heap. Max heap size is {} bytes.",
            total_bytes,
            VM_LAYOUT_CONSTANTS.available_bytes()
        );

        // FIXME: This space assumes that it can use the entire heap range, which is definitely wrong.
        // https://github.com/mmtk/mmtk-core/issues/314
        let space = Self {
            name: args.name,
            cursor: AtomicUsize::new(VM_LAYOUT_CONSTANTS.available_start().as_usize()),
            limit: VM_LAYOUT_CONSTANTS.available_start() + total_bytes,
            start: VM_LAYOUT_CONSTANTS.available_start(),
            extent: total_bytes,
            slow_path_zeroing,
            metadata: SideMetadataContext {
                global: args.global_side_metadata_specs,
                local: vec![],
            },
            phantom: PhantomData,
        };

        // Eagerly memory map the entire heap (also zero all the memory)
        crate::util::memory::dzmmap_noreplace(VM_LAYOUT_CONSTANTS.available_start(), total_bytes)
            .unwrap();
        if space
            .metadata
            .try_map_metadata_space(VM_LAYOUT_CONSTANTS.available_start(), total_bytes)
            .is_err()
        {
            // TODO(Javad): handle meta space allocation failure
            panic!("failed to mmap meta memory");
        }

        space
    }
}<|MERGE_RESOLUTION|>--- conflicted
+++ resolved
@@ -67,15 +67,9 @@
     fn is_sane(&self) -> bool {
         unimplemented!()
     }
-<<<<<<< HEAD
     fn initialize_object_metadata(&self, _object: ObjectReference, _bytes: usize, _alloc: bool) {
-        #[cfg(feature = "global_alloc_bit")]
-        crate::util::alloc_bit::set_alloc_bit::<VM>(_object);
-=======
-    fn initialize_object_metadata(&self, _object: ObjectReference, _alloc: bool) {
         #[cfg(feature = "vo_bit")]
         crate::util::metadata::vo_bit::set_vo_bit::<VM>(_object);
->>>>>>> df146b7a
     }
     #[cfg(feature = "is_mmtk_object")]
     fn is_mmtk_object(&self, addr: Address) -> bool {
