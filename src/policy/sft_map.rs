--- conflicted
+++ resolved
@@ -1,5 +1,4 @@
 use super::sft::*;
-use crate::util::heap::layout::vm_layout_constants::VMLayoutConstants;
 use crate::util::metadata::side_metadata::SideMetadataSpec;
 use crate::util::Address;
 
@@ -67,12 +66,8 @@
             // 64-bit malloc mark sweep needs a chunk-based SFT map, but the sparse map is not suitable for 64bits.
             Box::new(dense_chunk_map::SFTDenseChunkMap::new())
         } else if #[cfg(target_pointer_width = "64")] {
-<<<<<<< HEAD
-            if !VMLayoutConstants::get_address_space().pointer_compression() {
-=======
             use crate::util::heap::layout::vm_layout::vm_layout;
             if vm_layout().force_use_contiguous_spaces {
->>>>>>> 039055ab
                 Box::new(space_map::SFTSpaceMap::new())
             } else {
                 Box::new(sparse_chunk_map::SFTSparseChunkMap::new())
@@ -89,11 +84,7 @@
 #[cfg(target_pointer_width = "64")] // This impl only works for 64 bits: 1. the mask is designed for our 64bit heap range, 2. on 64bits, all our spaces are contiguous.
 mod space_map {
     use super::*;
-<<<<<<< HEAD
-    use crate::util::heap::layout::vm_layout_constants::VM_LAYOUT_CONSTANTS;
-=======
     use crate::util::heap::layout::vm_layout::vm_layout;
->>>>>>> 039055ab
     use std::cell::UnsafeCell;
 
     /// Space map is a small table, and it has one entry for each MMTk space.
@@ -141,16 +132,9 @@
                 // FIXME: Curerntly skip the check for the last space. The following works fine for MMTk internal spaces,
                 // but the VM space is an exception. Any address after the last space is considered as the last space,
                 // based on our indexing function. In that case, we cannot assume the end of the region is within the last space (with MAX_SPACE_EXTENT).
-<<<<<<< HEAD
-                let table_size = Self::addr_to_index(Address::MAX) + 1;
-                if index != table_size - 1 {
-                    assert!(start >= space_start);
-                    assert!(start + bytes <= space_start + VM_LAYOUT_CONSTANTS.max_space_extent());
-=======
                 if index != table_size - 1 {
                     assert!(start >= space_start);
                     assert!(start + bytes <= space_start + vm_layout().max_space_extent());
->>>>>>> 039055ab
                 }
             }
 
@@ -164,16 +148,6 @@
     }
 
     impl SFTSpaceMap {
-<<<<<<< HEAD
-        /// This mask extracts a few bits from address, and use it as index to the space map table.
-        /// This constant is specially picked for the current heap range (HEAP_STRAT/HEAP_END), and the space size (MAX_SPACE_EXTENT).
-        /// If any of these changes, the test `test_address_arithmetic()` may fail, and this constant will need to be updated.
-        /// Currently our spaces are using address range 0x0000_0200_0000_0000 to 0x0000_2200_0000_0000 (with a maximum of 16 spaces).
-        /// When masked with this constant, the index is 1 to 16. If we mask any arbitrary address with this mask, we will get 0 to 31 (32 entries).
-        pub const ADDRESS_MASK: usize = 0x0000_3f00_0000_0000usize;
-
-=======
->>>>>>> 039055ab
         /// Create a new space map.
         #[allow(clippy::assertions_on_constants)] // We assert to make sure the constants
         pub fn new() -> Self {
@@ -185,11 +159,7 @@
         }
 
         fn addr_to_index(addr: Address) -> usize {
-<<<<<<< HEAD
-            addr.and(Self::ADDRESS_MASK) >> VM_LAYOUT_CONSTANTS.log_space_extent
-=======
             addr.and(vm_layout().address_mask()) >> vm_layout().log_space_extent
->>>>>>> 039055ab
         }
 
         fn index_to_space_start(i: usize) -> Address {
@@ -201,20 +171,9 @@
             if i == 0 {
                 panic!("Invalid index: there is no space for index 0")
             } else {
-<<<<<<< HEAD
-                (
-                    VM_LAYOUT_CONSTANTS
-                        .heap_start
-                        .add((i - 1) << VM_LAYOUT_CONSTANTS.log_space_extent),
-                    VM_LAYOUT_CONSTANTS
-                        .heap_start
-                        .add(i << VM_LAYOUT_CONSTANTS.log_space_extent),
-                )
-=======
                 let start = Address::ZERO.add(i << vm_layout().log_space_extent);
                 let extent = 1 << vm_layout().log_space_extent;
                 (start, start.add(extent))
->>>>>>> 039055ab
             }
         }
     }
@@ -223,11 +182,7 @@
     mod tests {
         use super::*;
         use crate::util::heap::layout::heap_parameters::MAX_SPACES;
-<<<<<<< HEAD
-        use crate::util::heap::layout::vm_layout_constants::VM_LAYOUT_CONSTANTS;
-=======
         use crate::util::heap::layout::vm_layout::vm_layout;
->>>>>>> 039055ab
 
         // If the test `test_address_arithmetic()` fails, it is possible due to change of our heap range, max space extent, or max number of spaces.
         // We need to update the code and the constants for the address arithemtic.
@@ -235,14 +190,7 @@
         fn test_address_arithmetic() {
             // Before 1st space
             assert_eq!(SFTSpaceMap::addr_to_index(Address::ZERO), 0);
-<<<<<<< HEAD
-            assert_eq!(
-                SFTSpaceMap::addr_to_index(VM_LAYOUT_CONSTANTS.heap_start - 1),
-                0
-            );
-=======
             assert_eq!(SFTSpaceMap::addr_to_index(vm_layout().heap_start - 1), 0);
->>>>>>> 039055ab
 
             let assert_for_index = |i: usize| {
                 let (start, end) = SFTSpaceMap::index_to_space_range(i);
@@ -259,13 +207,8 @@
             // assert space end
             let (_, last_space_end) = SFTSpaceMap::index_to_space_range(MAX_SPACES);
             println!("Space end = {}", last_space_end);
-<<<<<<< HEAD
-            println!("Heap  end = {}", VM_LAYOUT_CONSTANTS.heap_end);
-            assert_eq!(last_space_end, VM_LAYOUT_CONSTANTS.heap_end);
-=======
             println!("Heap  end = {}", vm_layout().heap_end);
             assert_eq!(last_space_end, vm_layout().heap_end);
->>>>>>> 039055ab
 
             // after last space
             assert_eq!(SFTSpaceMap::addr_to_index(last_space_end), 17);
@@ -431,13 +374,8 @@
     use super::*;
     use crate::util::conversions;
     use crate::util::conversions::*;
-<<<<<<< HEAD
-    use crate::util::heap::layout::vm_layout_constants::BYTES_IN_CHUNK;
-    use crate::util::heap::layout::vm_layout_constants::VM_LAYOUT_CONSTANTS;
-=======
     use crate::util::heap::layout::vm_layout::vm_layout;
     use crate::util::heap::layout::vm_layout::BYTES_IN_CHUNK;
->>>>>>> 039055ab
 
     /// The chunk map is a sparse table. It has one entry for each chunk in the address space we may use.
     pub struct SFTSparseChunkMap {
@@ -448,14 +386,10 @@
 
     impl SFTMap for SFTSparseChunkMap {
         fn has_sft_entry(&self, addr: Address) -> bool {
-<<<<<<< HEAD
-            if addr < VM_LAYOUT_CONSTANTS.heap_start || addr >= VM_LAYOUT_CONSTANTS.heap_end {
+            if addr < vm_layout().heap_start || addr >= vm_layout().heap_end {
                 return false;
             }
-            addr.chunk_index() < VM_LAYOUT_CONSTANTS.max_chunks()
-=======
             addr.chunk_index() < vm_layout().max_chunks()
->>>>>>> 039055ab
         }
 
         fn get_side_metadata(&self) -> Option<&SideMetadataSpec> {
@@ -515,11 +449,7 @@
     impl SFTSparseChunkMap {
         pub fn new() -> Self {
             SFTSparseChunkMap {
-<<<<<<< HEAD
-                sft: UnsafeCell::new(vec![&EMPTY_SPACE_SFT; VM_LAYOUT_CONSTANTS.max_chunks()]),
-=======
                 sft: UnsafeCell::new(vec![&EMPTY_SPACE_SFT; vm_layout().max_chunks()]),
->>>>>>> 039055ab
             }
         }
 
