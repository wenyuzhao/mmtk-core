use super::sft::*;
use crate::util::heap::layout::vm_layout_constants::VM_LAYOUT_CONSTANTS;
use crate::util::metadata::side_metadata::SideMetadataSpec;
use crate::util::Address;

/// SFTMap manages the SFT table, and mapping between addresses with indices in the table. The trait allows
/// us to have multiple implementations of the SFT table.
pub trait SFTMap {
    /// Check if the address has an SFT entry in the map (including an empty SFT entry). This is mostly a bound check
    /// to make sure that we won't have an index-out-of-bound error. For the sake of performance, the implementation
    /// of other methods in this trait (such as get_unchecked(), update() and clear()) does not need to do this check implicitly.
    /// Instead, they assume the address has a valid entry in the SFT. If an address could be arbitary, they should call this
    /// method as a pre-check before they call those methods in the trait. We also provide a method `get_checked()` which includes
    /// this check, and will return an empty SFT if the address is out of bound.
    fn has_sft_entry(&self, addr: Address) -> bool;

    /// Get the side metadata spec this SFT map uses.
    fn get_side_metadata(&self) -> Option<&SideMetadataSpec>;

    /// Get SFT for the address. The address must have a valid SFT entry in the table (e.g. from an object reference, or from an address
    /// that is known to be in our spaces). Otherwise, use `get_checked()`.
    ///
    /// # Safety
    /// The address must have a valid SFT entry in the map. Usually we know this if the address is from an object reference, or from our space address range.
    /// Otherwise, the caller should check with `has_sft_entry()` before calling this method, or use `get_checked()`.
    unsafe fn get_unchecked(&self, address: Address) -> &dyn SFT;

    /// Get SFT for the address. The address can be arbitrary. For out-of-bound access, an empty SFT will be returned.
    /// We only provide the checked version for `get()`, as it may be used to query arbitrary objects and addresses. Other methods like `update/clear/etc` are
    /// mostly used inside MMTk, and in most cases, we know that they are within our space address range.
    fn get_checked(&self, address: Address) -> &dyn SFT;

    /// Set SFT for the address range. The address must have a valid SFT entry in the table.
    ///
    /// # Safety
    /// The address must have a valid SFT entry in the map. Usually we know this if the address is from an object reference, or from our space address range.
    /// Otherwise, the caller should check with `has_sft_entry()` before calling this method.
    unsafe fn update(&self, space: *const (dyn SFT + Sync + 'static), start: Address, bytes: usize);

    /// Eagerly initialize the SFT table. For most implementations, it could be the same as update().
    /// However, we need this as a seprate method for SFTDenseChunkMap, as it needs to map side metadata first
    /// before setting the table.
    ///
    /// # Safety
    /// The address must have a valid SFT entry in the map. Usually we know this if the address is from an object reference, or from our space address range.
    /// Otherwise, the caller should check with `has_sft_entry()` before calling this method.
    unsafe fn eager_initialize(
        &self,
        space: *const (dyn SFT + Sync + 'static),
        start: Address,
        bytes: usize,
    ) {
        self.update(space, start, bytes);
    }

    /// Clear SFT for the address. The address must have a valid SFT entry in the table.
    ///
    /// # Safety
    /// The address must have a valid SFT entry in the map. Usually we know this if the address is from an object reference, or from our space address range.
    /// Otherwise, the caller should check with `has_sft_entry()` before calling this method.
    unsafe fn clear(&self, address: Address);
}

pub(crate) fn create_sft_map() -> Box<dyn SFTMap> {
    cfg_if::cfg_if! {
        if #[cfg(all(feature = "malloc_mark_sweep", target_pointer_width = "64"))] {
            // 64-bit malloc mark sweep needs a chunk-based SFT map, but the sparse map is not suitable for 64bits.
            Box::new(dense_chunk_map::SFTDenseChunkMap::new())
        } else if #[cfg(target_pointer_width = "64")] {
<<<<<<< HEAD
            if VM_LAYOUT_CONSTANTS.force_use_contiguous_spaces() {
=======
            use crate::util::heap::layout::vm_layout_constants::VM_LAYOUT_CONSTANTS;
            if VM_LAYOUT_CONSTANTS.force_use_contiguous_spaces {
>>>>>>> 7759167e
                Box::new(space_map::SFTSpaceMap::new())
            } else {
                Box::new(sparse_chunk_map::SFTSparseChunkMap::new())
            }
        } else if #[cfg(target_pointer_width = "32")] {
            Box::new(sparse_chunk_map::SFTSparseChunkMap::new())
        } else {
            compile_err!("Cannot figure out which SFT map to use.");
        }
    }
}

#[allow(dead_code)]
#[cfg(target_pointer_width = "64")] // This impl only works for 64 bits: 1. the mask is designed for our 64bit heap range, 2. on 64bits, all our spaces are contiguous.
mod space_map {
    use super::*;
    use crate::util::heap::layout::vm_layout_constants::VM_LAYOUT_CONSTANTS;
    use std::cell::UnsafeCell;

    /// Space map is a small table, and it has one entry for each MMTk space.
    pub struct SFTSpaceMap {
        sft: UnsafeCell<Vec<*const (dyn SFT + Sync + 'static)>>,
    }

    unsafe impl Sync for SFTSpaceMap {}

    impl SFTMap for SFTSpaceMap {
        fn has_sft_entry(&self, _addr: Address) -> bool {
            // Address::ZERO is mapped to index 0, and Address::MAX is mapped to index 31 (TABLE_SIZE-1)
            // So any address has an SFT entry.
            true
        }

        fn get_side_metadata(&self) -> Option<&SideMetadataSpec> {
            None
        }

        fn get_checked(&self, address: Address) -> &dyn SFT {
            // We should be able to map the entire address range to indices in the table.
            debug_assert!(Self::addr_to_index(address) < unsafe { (*self.sft.get()).len() });
            unsafe { &**(*self.sft.get()).get_unchecked(Self::addr_to_index(address)) }
        }

        unsafe fn get_unchecked(&self, address: Address) -> &dyn SFT {
            &**(*self.sft.get()).get_unchecked(Self::addr_to_index(address))
        }

        unsafe fn update(
            &self,
            space: *const (dyn SFT + Sync + 'static),
            start: Address,
            bytes: usize,
        ) {
            let table_size = Self::addr_to_index(Address::MAX) + 1;
            let index = Self::addr_to_index(start);
            if cfg!(debug_assertions) {
                // Make sure we only update from empty to a valid space, or overwrite the space
                let old = (*self.sft.get())[index];
                assert!((*old).name() == EMPTY_SFT_NAME || (*old).name() == (*space).name());
                // Make sure the range is in the space
                let space_start = Self::index_to_space_start(index);
                // FIXME: Curerntly skip the check for the last space. The following works fine for MMTk internal spaces,
                // but the VM space is an exception. Any address after the last space is considered as the last space,
                // based on our indexing function. In that case, we cannot assume the end of the region is within the last space (with MAX_SPACE_EXTENT).
                if index != table_size - 1 {
                    assert!(start >= space_start);
                    assert!(start + bytes <= space_start + VM_LAYOUT_CONSTANTS.max_space_extent());
                }
            }

            *(*self.sft.get()).get_unchecked_mut(index) = std::mem::transmute(space);
        }

        unsafe fn clear(&self, addr: Address) {
            let index = Self::addr_to_index(addr);
            *(*self.sft.get()).get_unchecked_mut(index) = &EMPTY_SPACE_SFT;
        }
    }

    impl SFTSpaceMap {
        /// This mask extracts a few bits from address, and use it as index to the space map table.
        /// This constant is specially picked for the current heap range (HEAP_STRAT/HEAP_END), and the space size (MAX_SPACE_EXTENT).
        /// If any of these changes, the test `test_address_arithmetic()` may fail, and this constant will need to be updated.
        /// Currently our spaces are using address range 0x0000_0200_0000_0000 to 0x0000_2200_0000_0000 (with a maximum of 16 spaces).
        /// When masked with this constant, the index is 1 to 16. If we mask any arbitrary address with this mask, we will get 0 to 31 (32 entries).
        pub const ADDRESS_MASK: usize = 0x0000_3f00_0000_0000usize;

        /// Create a new space map.
        #[allow(clippy::assertions_on_constants)] // We assert to make sure the constants
        pub fn new() -> Self {
            let table_size = Self::addr_to_index(Address::MAX) + 1;
            debug_assert!(table_size >= crate::util::heap::layout::heap_parameters::MAX_SPACES);
            Self {
                sft: UnsafeCell::new(vec![&EMPTY_SPACE_SFT; table_size]),
            }
        }

        fn addr_to_index(addr: Address) -> usize {
            addr.and(Self::ADDRESS_MASK) >> VM_LAYOUT_CONSTANTS.log_space_extent
        }

        fn index_to_space_start(i: usize) -> Address {
            let (start, _) = Self::index_to_space_range(i);
            start
        }

        fn index_to_space_range(i: usize) -> (Address, Address) {
            if i == 0 {
                panic!("Invalid index: there is no space for index 0")
            } else {
                (
                    VM_LAYOUT_CONSTANTS
                        .heap_start
                        .add((i - 1) << VM_LAYOUT_CONSTANTS.log_space_extent),
                    VM_LAYOUT_CONSTANTS
                        .heap_start
                        .add(i << VM_LAYOUT_CONSTANTS.log_space_extent),
                )
            }
        }
    }

    #[cfg(test)]
    mod tests {
        use super::*;
        use crate::util::heap::layout::heap_parameters::MAX_SPACES;
        use crate::util::heap::layout::vm_layout_constants::VM_LAYOUT_CONSTANTS;

        // If the test `test_address_arithmetic()` fails, it is possible due to change of our heap range, max space extent, or max number of spaces.
        // We need to update the code and the constants for the address arithemtic.
        #[test]
        fn test_address_arithmetic() {
            // Before 1st space
            assert_eq!(SFTSpaceMap::addr_to_index(Address::ZERO), 0);
            assert_eq!(
                SFTSpaceMap::addr_to_index(VM_LAYOUT_CONSTANTS.heap_start - 1),
                0
            );

            let assert_for_index = |i: usize| {
                let (start, end) = SFTSpaceMap::index_to_space_range(i);
                debug!("Space: Index#{} = [{}, {})", i, start, end);
                assert_eq!(SFTSpaceMap::addr_to_index(start), i);
                assert_eq!(SFTSpaceMap::addr_to_index(end - 1), i);
            };

            // Index 1 to 16 (MAX_SPACES)
            for i in 1..=MAX_SPACES {
                assert_for_index(i);
            }

            // assert space end
            let (_, last_space_end) = SFTSpaceMap::index_to_space_range(MAX_SPACES);
            println!("Space end = {}", last_space_end);
            println!("Heap  end = {}", VM_LAYOUT_CONSTANTS.heap_end);
            assert_eq!(last_space_end, VM_LAYOUT_CONSTANTS.heap_end);

            // after last space
            assert_eq!(SFTSpaceMap::addr_to_index(last_space_end), 17);
            assert_eq!(SFTSpaceMap::addr_to_index(Address::MAX), 31);
        }
    }
}

#[allow(dead_code)]
mod dense_chunk_map {
    use super::*;
    use crate::util::conversions;
    use crate::util::heap::layout::vm_layout_constants::BYTES_IN_CHUNK;
    use crate::util::metadata::side_metadata::spec_defs::SFT_DENSE_CHUNK_MAP_INDEX;
    use crate::util::metadata::side_metadata::*;
    use std::cell::UnsafeCell;
    use std::collections::HashMap;
    use std::sync::atomic::Ordering;

    /// SFTDenseChunkMap is a small table. It has one entry for each space in the table, and use
    /// side metadata to record the index for each chunk. This works for both 32 bits and 64 bits.
    /// However, its performance is expected to be suboptimal, compared to the sparse chunk map on
    /// 32 bits, and the space map on 64 bits. So usually we do not use this implementation. However,
    /// it provides some flexibility so we can set SFT at chunk basis for 64bits for decent performance.
    /// For example, when we use library malloc for mark sweep, we have no control of where the
    /// library malloc may allocate into, so we cannot use the space map. And using a sparse chunk map
    /// will be costly in terms of memory. In this case, the dense chunk map is a good solution.
    pub struct SFTDenseChunkMap {
        /// The dense table, one entry per space. We use side metadata to store the space index for each chunk.
        /// 0 is EMPTY_SPACE_SFT.
        sft: UnsafeCell<Vec<*const (dyn SFT + Sync + 'static)>>,
        /// A map from space name (assuming they are unique) to their index. We use this to know whether we have
        /// pushed &dyn SFT for a space, and to know its index.
        index_map: UnsafeCell<HashMap<String, usize>>,
    }

    unsafe impl Sync for SFTDenseChunkMap {}

    impl SFTMap for SFTDenseChunkMap {
        fn has_sft_entry(&self, addr: Address) -> bool {
            if SFT_DENSE_CHUNK_MAP_INDEX.is_mapped(addr) {
                let index = Self::addr_to_index(addr);
                index < self.sft().len() as u8
            } else {
                // We haven't mapped side metadata for the chunk, so we do not have an SFT entry for the address.
                false
            }
        }

        fn get_side_metadata(&self) -> Option<&SideMetadataSpec> {
            Some(&crate::util::metadata::side_metadata::spec_defs::SFT_DENSE_CHUNK_MAP_INDEX)
        }

        fn get_checked(&self, address: Address) -> &dyn SFT {
            if self.has_sft_entry(address) {
                unsafe {
                    &**self
                        .sft()
                        .get_unchecked(Self::addr_to_index(address) as usize)
                }
            } else {
                &EMPTY_SPACE_SFT
            }
        }

        unsafe fn get_unchecked(&self, address: Address) -> &dyn SFT {
            &**self
                .sft()
                .get_unchecked(Self::addr_to_index(address) as usize)
        }

        unsafe fn eager_initialize(
            &self,
            space: *const (dyn SFT + Sync + 'static),
            start: Address,
            bytes: usize,
        ) {
            let context = SideMetadataContext {
                global: vec![SFT_DENSE_CHUNK_MAP_INDEX],
                local: vec![],
            };
            if context.try_map_metadata_space(start, bytes).is_err() {
                panic!("failed to mmap metadata memory");
            }

            self.update(space, start, bytes);
        }

        unsafe fn update(
            &self,
            space: *const (dyn SFT + Sync + 'static),
            start: Address,
            bytes: usize,
        ) {
            // Check if we have an entry in self.sft for the space. If so, get the index.
            // If not, push the space pointer to the table and add an entry to the hahs map.
            let index: u8 = *(*self.index_map.get())
                .entry((*space).name().to_string())
                .or_insert_with(|| {
                    let count = self.sft().len();
                    (*self.sft.get()).push(space);
                    count
                }) as u8;

            // Iterate through the chunks and record the space index in the side metadata.
            let first_chunk = conversions::chunk_align_down(start);
            let last_chunk = conversions::chunk_align_up(start + bytes);
            let mut chunk = first_chunk;
            debug!(
                "update {} (chunk {}) to {} (chunk {})",
                start,
                first_chunk,
                start + bytes,
                last_chunk
            );
            while chunk < last_chunk {
                trace!("Update {} to index {}", chunk, index);
                SFT_DENSE_CHUNK_MAP_INDEX.store_atomic::<u8>(chunk, index, Ordering::SeqCst);
                chunk += BYTES_IN_CHUNK;
            }
            debug!("update done");
        }

        unsafe fn clear(&self, address: Address) {
            SFT_DENSE_CHUNK_MAP_INDEX.store_atomic::<u8>(
                address,
                Self::EMPTY_SFT_INDEX,
                Ordering::SeqCst,
            );
        }
    }

    impl SFTDenseChunkMap {
        /// Empty space is at index 0
        const EMPTY_SFT_INDEX: u8 = 0;

        pub fn new() -> Self {
            Self {
                /// Empty space is at index 0
                sft: UnsafeCell::new(vec![&EMPTY_SPACE_SFT]),
                index_map: UnsafeCell::new(HashMap::new()),
            }
        }

        pub fn addr_to_index(addr: Address) -> u8 {
            SFT_DENSE_CHUNK_MAP_INDEX.load_atomic::<u8>(addr, Ordering::Relaxed)
        }

        fn sft(&self) -> &Vec<*const (dyn SFT + Sync + 'static)> {
            unsafe { &*self.sft.get() }
        }

        fn index_map(&self) -> &HashMap<String, usize> {
            unsafe { &*self.index_map.get() }
        }
    }
}

#[allow(dead_code)]
mod sparse_chunk_map {
    use std::cell::UnsafeCell;

    use super::*;
    use crate::util::conversions;
    use crate::util::conversions::*;
    use crate::util::heap::layout::vm_layout_constants::BYTES_IN_CHUNK;
    use crate::util::heap::layout::vm_layout_constants::VM_LAYOUT_CONSTANTS;

    /// The chunk map is a sparse table. It has one entry for each chunk in the address space we may use.
    pub struct SFTSparseChunkMap {
        sft: UnsafeCell<Vec<*const (dyn SFT + Sync + 'static)>>,
    }

    unsafe impl Sync for SFTSparseChunkMap {}

    impl SFTMap for SFTSparseChunkMap {
        fn has_sft_entry(&self, addr: Address) -> bool {
            addr.chunk_index() < VM_LAYOUT_CONSTANTS.max_chunks()
        }

        fn get_side_metadata(&self) -> Option<&SideMetadataSpec> {
            None
        }

        fn get_checked(&self, address: Address) -> &dyn SFT {
            if self.has_sft_entry(address) {
                unsafe { &**(*self.sft.get()).get_unchecked(address.chunk_index()) }
            } else {
                &EMPTY_SPACE_SFT
            }
        }

        unsafe fn get_unchecked(&self, address: Address) -> &dyn SFT {
            &**(*self.sft.get()).get_unchecked(address.chunk_index())
        }

        /// Update SFT map for the given address range.
        /// It should be used when we acquire new memory and use it as part of a space. For example, the cases include:
        /// 1. when a space grows, 2. when initializing a contiguous space, 3. when ensure_mapped() is called on a space.
        unsafe fn update(
            &self,
            space: *const (dyn SFT + Sync + 'static),
            start: Address,
            bytes: usize,
        ) {
            if DEBUG_SFT {
                self.log_update(&*space, start, bytes);
            }
            let first = start.chunk_index();
            let last = conversions::chunk_align_up(start + bytes).chunk_index();
            for chunk in first..last {
                self.set(chunk, &*space);
            }
            if DEBUG_SFT {
                self.trace_sft_map();
            }
        }

        // TODO: We should clear a SFT entry when a space releases a chunk.
        #[allow(dead_code)]
        unsafe fn clear(&self, chunk_start: Address) {
            if DEBUG_SFT {
                debug!(
                    "Clear SFT for chunk {} (was {})",
                    chunk_start,
                    self.get_checked(chunk_start).name()
                );
            }
            assert!(chunk_start.is_aligned_to(BYTES_IN_CHUNK));
            let chunk_idx = chunk_start.chunk_index();
            self.set(chunk_idx, &EMPTY_SPACE_SFT);
        }
    }

    impl SFTSparseChunkMap {
        pub fn new() -> Self {
            SFTSparseChunkMap {
                sft: UnsafeCell::new(vec![&EMPTY_SPACE_SFT; VM_LAYOUT_CONSTANTS.max_chunks()]),
            }
        }

        fn log_update(&self, space: &(dyn SFT + Sync + 'static), start: Address, bytes: usize) {
            debug!("Update SFT for Chunk {} as {}", start, space.name(),);
            let first = start.chunk_index();
            let start_chunk = chunk_index_to_address(first);
            debug!(
                "Update SFT for {} bytes of Chunk {} #{}",
                bytes, start_chunk, first
            );
        }

        fn trace_sft_map(&self) {
            trace!("{}", self.print_sft_map());
        }

        // This can be used during debugging to print SFT map.
        fn print_sft_map(&self) -> String {
            // print the entire SFT map
            let mut res = String::new();

            const SPACE_PER_LINE: usize = 10;
            unsafe {
                for i in (0..(*self.sft.get()).len()).step_by(SPACE_PER_LINE) {
                    let max = if i + SPACE_PER_LINE > (*self.sft.get()).len() {
                        (*self.sft.get()).len()
                    } else {
                        i + SPACE_PER_LINE
                    };
                    let chunks: Vec<usize> = (i..max).collect();
                    let space_names: Vec<&str> = chunks
                        .iter()
                        .map(|&x| (*(*self.sft.get())[x]).name())
                        .collect();
                    res.push_str(&format!(
                        "{}: {}",
                        chunk_index_to_address(i),
                        space_names.join(",")
                    ));
                    res.push('\n');
                }
            }

            res
        }

        fn set(&self, chunk: usize, sft: &(dyn SFT + Sync + 'static)) {
            /*
             * This is safe (only) because a) this is only called during the
             * allocation and deallocation of chunks, which happens under a global
             * lock, and b) it only transitions from empty to valid and valid to
             * empty, so if there were a race to view the contents, in the one case
             * it would either see the new (valid) space or an empty space (both of
             * which are reasonable), and in the other case it would either see the
             * old (valid) space or an empty space, both of which are valid.
             */

            // It is okay to set empty to valid, or set valid to empty. It is wrong if we overwrite a valid value with another valid value.
            if cfg!(debug_assertions) {
                let old = unsafe { (*(*self.sft.get())[chunk]).name() };
                let new = sft.name();
                // Allow overwriting the same SFT pointer. E.g., if we have set SFT map for a space, then ensure_mapped() is called on the same,
                // in which case, we still set SFT map again.
                debug_assert!(
                    old == EMPTY_SFT_NAME || new == EMPTY_SFT_NAME || old == new,
                    "attempt to overwrite a non-empty chunk {} ({}) in SFT map (from {} to {})",
                    chunk,
                    crate::util::conversions::chunk_index_to_address(chunk),
                    old,
                    new
                );
            }
            unsafe { *(*self.sft.get()).get_unchecked_mut(chunk) = sft };
        }
    }
}<|MERGE_RESOLUTION|>--- conflicted
+++ resolved
@@ -67,12 +67,8 @@
             // 64-bit malloc mark sweep needs a chunk-based SFT map, but the sparse map is not suitable for 64bits.
             Box::new(dense_chunk_map::SFTDenseChunkMap::new())
         } else if #[cfg(target_pointer_width = "64")] {
-<<<<<<< HEAD
-            if VM_LAYOUT_CONSTANTS.force_use_contiguous_spaces() {
-=======
             use crate::util::heap::layout::vm_layout_constants::VM_LAYOUT_CONSTANTS;
             if VM_LAYOUT_CONSTANTS.force_use_contiguous_spaces {
->>>>>>> 7759167e
                 Box::new(space_map::SFTSpaceMap::new())
             } else {
                 Box::new(sparse_chunk_map::SFTSparseChunkMap::new())
