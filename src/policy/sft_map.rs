--- conflicted
+++ resolved
@@ -124,18 +124,14 @@
                 assert!(old.name() == EMPTY_SFT_NAME || old.name() == space.name());
                 // Make sure the range is in the space
                 let space_start = Self::index_to_space_start(index);
-<<<<<<< HEAD
-                assert!(start >= space_start);
-                assert!(start + bytes <= space_start + VM_LAYOUT_CONSTANTS.max_space_extent());
-=======
                 // FIXME: Curerntly skip the check for the last space. The following works fine for MMTk internal spaces,
                 // but the VM space is an exception. Any address after the last space is considered as the last space,
                 // based on our indexing function. In that case, we cannot assume the end of the region is within the last space (with MAX_SPACE_EXTENT).
-                if index != Self::TABLE_SIZE - 1 {
+                let table_size = Self::addr_to_index(Address::MAX) + 1;
+                if index != table_size - 1 {
                     assert!(start >= space_start);
-                    assert!(start + bytes <= space_start + MAX_SPACE_EXTENT);
+                    assert!(start + bytes <= space_start + VM_LAYOUT_CONSTANTS.max_space_extent());
                 }
->>>>>>> da6e64b7
             }
             *self.sft.get_unchecked(index).get() = space;
         }
