--- conflicted
+++ resolved
@@ -157,14 +157,8 @@
             &mut *(self as *const _ as *mut _)
         }
 
-<<<<<<< HEAD
-        #[inline(always)]
         fn addr_to_index(addr: Address) -> usize {
             addr.and(Self::ADDRESS_MASK) >> VM_LAYOUT_CONSTANTS.log_space_extent
-=======
-        const fn addr_to_index(addr: Address) -> usize {
-            addr.and(Self::ADDRESS_MASK) >> LOG_SPACE_EXTENT
->>>>>>> 0fb520a6
         }
 
         fn index_to_space_start(i: usize) -> Address {
