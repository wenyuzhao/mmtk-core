# Building a generational copying collector

> Note: This part is work in progress.

## What is a generational collector?

The *weak generational hypothesis* states that most of the objects allocated
to a heap after one collection will die before the next collection.
Therefore, it is worth separating out 'young' and 'old' objects and only
scanning each as needed, to minimise the number of times old live objects are
scanned. New objects are allocated to a 'nursery', and after one collection
they move to the 'mature' space. In `triplespace`, `youngspace` is a
proto-nursery, and the `tospace` and `fromspace` are the mature spaces.

This collector fixes one of the major problems with semispace - namely, that
any long-lived objects are repeatedly copied back and forth. By separating
these objects into a separate 'mature' space, the number of full heap
collections needed is greatly reduced.

This section is currently incomplete. Instructions for building a
<<<<<<< HEAD
generational copying (gencopy) collector will be added in future.


## Triplespace backup instructions

First, rename all instances of `mygc` to `triplespace`, and add it as a
module by following the instructions in [Create MyGC](./create.md).

In `global.rs`:

 1. Add a `youngspace` field to `pub struct TripleSpace`:

       ```rust
       pub struct TripleSpace<VM: VMBinding> {
          pub hi: AtomicBool,
          pub copyspace0: CopySpace<VM>,
          pub copyspace1: CopySpace<VM>,
          pub youngspace: CopySpace<VM>, // Add this!
          pub common: CommonPlan<VM>,
      }
      ```

 2. Define the parameters for the youngspace in `new()` in
 `Plan for TripleSpace`:
      ```rust
      fn new(
         vm_map: &'static VMMap,
         mmapper: &'static Mmapper,
         options: Arc<UnsafeOptionsWrapper>,
         _scheduler: &'static MMTkScheduler<Self::VM>,
     ) -> Self {
         //change - again, completely changed.
         let mut heap = HeapMeta::new(HEAP_START, HEAP_END);

         TripleSpace {
             hi: AtomicBool::new(false),
             copyspace0: CopySpace::new(
                 "copyspace0",
                 false,
                 true,
                 VMRequest::discontiguous(),
                 vm_map,
                 mmapper,
                 &mut heap,
             ),
             copyspace1: CopySpace::new(
                 "copyspace1",
                 true,
                 true,
                 VMRequest::discontiguous(),
                 vm_map,
                 mmapper,
                 &mut heap,
             ),

             // Add this!
             youngspace: CopySpace::new(
                 "youngspace",
                 true,
                 true,
                 VMRequest::discontiguous(),
                 vm_map,
                 mmapper,
                 &mut heap,
             ),
             common: CommonPlan::new(vm_map, mmapper, options, heap, &TRIPLESPACE_CONSTRAINTS, &[]),
         }
     }
      ```
 3. Initialise the youngspace in `gc_init()`:
     ```rust
      fn gc_init(
         &mut self,
         heap_size: usize,
         vm_map: &'static VMMap,
         scheduler: &Arc<MMTkScheduler<VM>>,
     ) {
         self.common.gc_init(heap_size, vm_map, scheduler);
         self.copyspace0.init(&vm_map);
         self.copyspace1.init(&vm_map);
         self.youngspace.init(&vm_map); // Add this!
     }
     ```
 4. Prepare the youngspace (as a fromspace) in `prepare()`:
     ```rust
     fn prepare(&self, tls: OpaquePointer) {
        self.common.prepare(tls, true);
        self.hi
            .store(!self.hi.load(Ordering::SeqCst), Ordering::SeqCst);
        let hi = self.hi.load(Ordering::SeqCst);
        self.copyspace0.prepare(hi);
        self.copyspace1.prepare(!hi);
        self.youngspace.prepare(true); // Add this!
    }
     ```
 5. Release the youngspace in `release()`:
     ```rust
     fn release(&self, tls: OpaquePointer) {
        self.common.release(tls, true);
        self.fromspace().release();
        self.youngspace().release(); // Add this!
    }
     ```
 6. Under the reference functions `tospace()` and `fromspace()`, add a similar
 reference function `youngspace()`:
     ```rust
     pub fn youngspace(&self) -> &CopySpace<VM> {
        &self.youngspace
    }
     ```

In `mutator.rs`:
 1. Map a bump pointer to the youngspace (replacing the one mapped to the
  tospace) in `space_mapping` in `create_triplespace_mutator()`:
     ```rust
     space_mapping: box vec![
         (AllocatorSelector::BumpPointer(0), plan.youngspace()), // Change this!
         (
             AllocatorSelector::BumpPointer(1),
             plan.common.get_immortal(),
         ),
         (AllocatorSelector::LargeObject(0), plan.common.get_los()),
     ],
     ```
 2. Rebind the bump pointer to youngspace (rather than the tospace) in
 `triplespace_mutator_release()`:
     ```rust
     pub fn triplespace_mutator_release<VM: VMBinding> (
         mutator: &mut Mutator<VM>,
         _tls: OpaquePointer
     ) {
         let bump_allocator = unsafe {
             mutator
                 .allocators
                 . get_allocator_mut(
                     mutator.config.allocator_mapping[AllocationType::Default]
                 )
             }
             .downcast_mut::<BumpAllocator<VM>>()
             .unwrap();
             bump_allocator.rebind(Some(mutator.plan.youngspace())); // Change this!
     }
     ```

In `gc_work.rs`:
1. Add the youngspace to trace_object, following the same format as
 the tospace and fromspace:
    ```rust
        fn trace_object(&mut self, object: ObjectReference) -> ObjectReference {
            if object.is_null() {
                return object;
            }

            // Add this!
            else if self.plan().youngspace().in_space(object) {
                self.plan().youngspace.trace_object::<Self, TripleSpaceCopyContext<VM>>(
                    self,
                    object,
                    super::global::ALLOC_TripleSpace,
                    unsafe { self.worker().local::<TripleSpaceCopyContext<VM>>() },
                )
            }

            else if self.plan().tospace().in_space(object) {
                self.plan().tospace().trace_object::<Self, TripleSpaceCopyContext<VM>>(
                    self,
                    object,
                    super::global::ALLOC_TripleSpace,
                    unsafe { self.worker().local::<MyGCCopyContext<VM>>() },
                )
            } else if self.plan().fromspace().in_space(object) {
                self.plan().fromspace().trace_object::<Self, MyGCCopyContext<VM>>(
                    self,
                    object,
                    super::global::ALLOC_TripleSpace,
                    unsafe { self.worker().local::<TripleSpaceCopyContext<VM>>() },
                )
            } else {
                self.plan().common.trace_object::<Self, TripleSpaceCopyContext<VM>>(self, object)
            }
        }
    }
    ```
=======
generational copying (gencopy) collector will be added in future.
>>>>>>> 6cac4ff8
<|MERGE_RESOLUTION|>--- conflicted
+++ resolved
@@ -18,190 +18,4 @@
 collections needed is greatly reduced.
 
 This section is currently incomplete. Instructions for building a
-<<<<<<< HEAD
-generational copying (gencopy) collector will be added in future.
-
-
-## Triplespace backup instructions
-
-First, rename all instances of `mygc` to `triplespace`, and add it as a
-module by following the instructions in [Create MyGC](./create.md).
-
-In `global.rs`:
-
- 1. Add a `youngspace` field to `pub struct TripleSpace`:
-
-       ```rust
-       pub struct TripleSpace<VM: VMBinding> {
-          pub hi: AtomicBool,
-          pub copyspace0: CopySpace<VM>,
-          pub copyspace1: CopySpace<VM>,
-          pub youngspace: CopySpace<VM>, // Add this!
-          pub common: CommonPlan<VM>,
-      }
-      ```
-
- 2. Define the parameters for the youngspace in `new()` in
- `Plan for TripleSpace`:
-      ```rust
-      fn new(
-         vm_map: &'static VMMap,
-         mmapper: &'static Mmapper,
-         options: Arc<UnsafeOptionsWrapper>,
-         _scheduler: &'static MMTkScheduler<Self::VM>,
-     ) -> Self {
-         //change - again, completely changed.
-         let mut heap = HeapMeta::new(HEAP_START, HEAP_END);
-
-         TripleSpace {
-             hi: AtomicBool::new(false),
-             copyspace0: CopySpace::new(
-                 "copyspace0",
-                 false,
-                 true,
-                 VMRequest::discontiguous(),
-                 vm_map,
-                 mmapper,
-                 &mut heap,
-             ),
-             copyspace1: CopySpace::new(
-                 "copyspace1",
-                 true,
-                 true,
-                 VMRequest::discontiguous(),
-                 vm_map,
-                 mmapper,
-                 &mut heap,
-             ),
-
-             // Add this!
-             youngspace: CopySpace::new(
-                 "youngspace",
-                 true,
-                 true,
-                 VMRequest::discontiguous(),
-                 vm_map,
-                 mmapper,
-                 &mut heap,
-             ),
-             common: CommonPlan::new(vm_map, mmapper, options, heap, &TRIPLESPACE_CONSTRAINTS, &[]),
-         }
-     }
-      ```
- 3. Initialise the youngspace in `gc_init()`:
-     ```rust
-      fn gc_init(
-         &mut self,
-         heap_size: usize,
-         vm_map: &'static VMMap,
-         scheduler: &Arc<MMTkScheduler<VM>>,
-     ) {
-         self.common.gc_init(heap_size, vm_map, scheduler);
-         self.copyspace0.init(&vm_map);
-         self.copyspace1.init(&vm_map);
-         self.youngspace.init(&vm_map); // Add this!
-     }
-     ```
- 4. Prepare the youngspace (as a fromspace) in `prepare()`:
-     ```rust
-     fn prepare(&self, tls: OpaquePointer) {
-        self.common.prepare(tls, true);
-        self.hi
-            .store(!self.hi.load(Ordering::SeqCst), Ordering::SeqCst);
-        let hi = self.hi.load(Ordering::SeqCst);
-        self.copyspace0.prepare(hi);
-        self.copyspace1.prepare(!hi);
-        self.youngspace.prepare(true); // Add this!
-    }
-     ```
- 5. Release the youngspace in `release()`:
-     ```rust
-     fn release(&self, tls: OpaquePointer) {
-        self.common.release(tls, true);
-        self.fromspace().release();
-        self.youngspace().release(); // Add this!
-    }
-     ```
- 6. Under the reference functions `tospace()` and `fromspace()`, add a similar
- reference function `youngspace()`:
-     ```rust
-     pub fn youngspace(&self) -> &CopySpace<VM> {
-        &self.youngspace
-    }
-     ```
-
-In `mutator.rs`:
- 1. Map a bump pointer to the youngspace (replacing the one mapped to the
-  tospace) in `space_mapping` in `create_triplespace_mutator()`:
-     ```rust
-     space_mapping: box vec![
-         (AllocatorSelector::BumpPointer(0), plan.youngspace()), // Change this!
-         (
-             AllocatorSelector::BumpPointer(1),
-             plan.common.get_immortal(),
-         ),
-         (AllocatorSelector::LargeObject(0), plan.common.get_los()),
-     ],
-     ```
- 2. Rebind the bump pointer to youngspace (rather than the tospace) in
- `triplespace_mutator_release()`:
-     ```rust
-     pub fn triplespace_mutator_release<VM: VMBinding> (
-         mutator: &mut Mutator<VM>,
-         _tls: OpaquePointer
-     ) {
-         let bump_allocator = unsafe {
-             mutator
-                 .allocators
-                 . get_allocator_mut(
-                     mutator.config.allocator_mapping[AllocationType::Default]
-                 )
-             }
-             .downcast_mut::<BumpAllocator<VM>>()
-             .unwrap();
-             bump_allocator.rebind(Some(mutator.plan.youngspace())); // Change this!
-     }
-     ```
-
-In `gc_work.rs`:
-1. Add the youngspace to trace_object, following the same format as
- the tospace and fromspace:
-    ```rust
-        fn trace_object(&mut self, object: ObjectReference) -> ObjectReference {
-            if object.is_null() {
-                return object;
-            }
-
-            // Add this!
-            else if self.plan().youngspace().in_space(object) {
-                self.plan().youngspace.trace_object::<Self, TripleSpaceCopyContext<VM>>(
-                    self,
-                    object,
-                    super::global::ALLOC_TripleSpace,
-                    unsafe { self.worker().local::<TripleSpaceCopyContext<VM>>() },
-                )
-            }
-
-            else if self.plan().tospace().in_space(object) {
-                self.plan().tospace().trace_object::<Self, TripleSpaceCopyContext<VM>>(
-                    self,
-                    object,
-                    super::global::ALLOC_TripleSpace,
-                    unsafe { self.worker().local::<MyGCCopyContext<VM>>() },
-                )
-            } else if self.plan().fromspace().in_space(object) {
-                self.plan().fromspace().trace_object::<Self, MyGCCopyContext<VM>>(
-                    self,
-                    object,
-                    super::global::ALLOC_TripleSpace,
-                    unsafe { self.worker().local::<TripleSpaceCopyContext<VM>>() },
-                )
-            } else {
-                self.plan().common.trace_object::<Self, TripleSpaceCopyContext<VM>>(self, object)
-            }
-        }
-    }
-    ```
-=======
-generational copying (gencopy) collector will be added in future.
->>>>>>> 6cac4ff8
+generational copying (gencopy) collector will be added in future.