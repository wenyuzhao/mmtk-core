//! This is for testing the assumption that RootsWorkFactory can work with embedded Box or Arc
//! to hold or share large components in the heap.  Real-world RootsWorkFactory implementations
//! should not be this complicated, and should probably not have shared mutable states, if they
//! have any mutable states at all.

use std::sync::{Arc, Mutex};

use mmtk::{
    scheduler::RootKind,
    util::{Address, ObjectReference},
    vm::RootsWorkFactory,
};

#[derive(Default)]
struct MockScanning {
    roots: Vec<Address>,
}

impl MockScanning {
    fn add_roots(&mut self, roots: &[Address]) {
        self.roots.extend(roots);
    }

    fn mock_scan_roots(&self, mut factory: impl mmtk::vm::RootsWorkFactory<Address>) {
<<<<<<< HEAD
        factory.create_process_edge_roots_work(self.roots.clone(), RootKind::Strong);
=======
        factory.create_process_roots_work(self.roots.clone());
>>>>>>> 56b2521d
    }
}

static SLOTS: [Address; 3] = [
    unsafe { Address::from_usize(0x8) },
    unsafe { Address::from_usize(0x8) },
    unsafe { Address::from_usize(0x8) },
];

/// A factory with a plain value, a boxed value and a shared data with Arc.
#[derive(Clone)]
struct MockFactory {
    round: i32,
    v: String,
    #[allow(clippy::box_collection)] // for testing `Box` inside a factory
    b: Box<String>,
    a: Arc<Mutex<String>>,
}

impl RootsWorkFactory<Address> for MockFactory {
<<<<<<< HEAD
    fn create_process_edge_roots_work(&mut self, edges: Vec<Address>, _kind: RootKind) {
        assert_eq!(edges, EDGES);
=======
    fn create_process_roots_work(&mut self, slots: Vec<Address>) {
        assert_eq!(slots, SLOTS);
>>>>>>> 56b2521d
        match self.round {
            1 => {
                assert_eq!(self.v, "y");
                assert_eq!(*self.b, "b");
                assert_eq!(self.a.lock().unwrap().clone(), "a");
            }
            2 => {
                assert_eq!(self.v, "y");
                assert_eq!(*self.b, "b");
                assert_eq!(self.a.lock().unwrap().clone(), "a2");
            }
            3 => {
                assert_eq!(self.v, "y2");
                assert_eq!(*self.b, "b2");
                assert_eq!(self.a.lock().unwrap().clone(), "a2");
            }
            _ => {
                panic!("Unreachable");
            }
        }
    }

    fn create_process_pinning_roots_work(&mut self, _nodes: Vec<ObjectReference>) {
        unimplemented!();
    }

    fn create_process_tpinning_roots_work(&mut self, _nodes: Vec<ObjectReference>) {
        unimplemented!();
    }
}

#[test]
fn test_scan() {
    let factory = MockFactory {
        round: 1,
        v: "y".to_string(),
        b: Box::new("b".to_string()),
        a: Arc::new(Mutex::new("a".to_string())),
    };
    let mut scanning = MockScanning::default();
    scanning.add_roots(&SLOTS);
    scanning.mock_scan_roots(factory);
}

#[test]
fn test_clone() {
    let factory1 = MockFactory {
        round: 2,
        v: "y".to_string(),
        b: Box::new("b".to_string()),
        a: Arc::new(Mutex::new("a".to_string())),
    };

    let mut factory2 = factory1.clone();
    factory2.round = 3;
    factory2.v = "y2".to_string();
    *factory2.b = "b2".to_string();
    *factory2.a.lock().unwrap() = "a2".to_string();

    let mut scanning = MockScanning::default();

    scanning.add_roots(&SLOTS);
    scanning.mock_scan_roots(factory1);
    scanning.mock_scan_roots(factory2);
}<|MERGE_RESOLUTION|>--- conflicted
+++ resolved
@@ -22,11 +22,7 @@
     }
 
     fn mock_scan_roots(&self, mut factory: impl mmtk::vm::RootsWorkFactory<Address>) {
-<<<<<<< HEAD
-        factory.create_process_edge_roots_work(self.roots.clone(), RootKind::Strong);
-=======
-        factory.create_process_roots_work(self.roots.clone());
->>>>>>> 56b2521d
+        factory.create_process_roots_work(self.roots.clone(), RootKind::Strong);
     }
 }
 
@@ -47,13 +43,8 @@
 }
 
 impl RootsWorkFactory<Address> for MockFactory {
-<<<<<<< HEAD
-    fn create_process_edge_roots_work(&mut self, edges: Vec<Address>, _kind: RootKind) {
-        assert_eq!(edges, EDGES);
-=======
-    fn create_process_roots_work(&mut self, slots: Vec<Address>) {
+    fn create_process_roots_work(&mut self, slots: Vec<Address>, _kind: RootKind) {
         assert_eq!(slots, SLOTS);
->>>>>>> 56b2521d
         match self.round {
             1 => {
                 assert_eq!(self.v, "y");
